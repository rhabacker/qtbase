/****************************************************************************
**
** Copyright (C) 2013 Digia Plc and/or its subsidiary(-ies).
** Contact: http://www.qt-project.org/legal
**
** This file is part of the QtOpenGL module of the Qt Toolkit.
**
** $QT_BEGIN_LICENSE:LGPL$
** Commercial License Usage
** Licensees holding valid commercial Qt licenses may use this file in
** accordance with the commercial license agreement provided with the
** Software or, alternatively, in accordance with the terms contained in
** a written agreement between you and Digia.  For licensing terms and
** conditions see http://qt.digia.com/licensing.  For further information
** use the contact form at http://qt.digia.com/contact-us.
**
** GNU Lesser General Public License Usage
** Alternatively, this file may be used under the terms of the GNU Lesser
** General Public License version 2.1 as published by the Free Software
** Foundation and appearing in the file LICENSE.LGPL included in the
** packaging of this file.  Please review the following information to
** ensure the GNU Lesser General Public License version 2.1 requirements
** will be met: http://www.gnu.org/licenses/old-licenses/lgpl-2.1.html.
**
** In addition, as a special exception, Digia gives you certain additional
** rights.  These rights are described in the Digia Qt LGPL Exception
** version 1.1, included in the file LGPL_EXCEPTION.txt in this package.
**
** GNU General Public License Usage
** Alternatively, this file may be used under the terms of the GNU
** General Public License version 3.0 as published by the Free Software
** Foundation and appearing in the file LICENSE.GPL included in the
** packaging of this file.  Please review the following information to
** ensure the GNU General Public License version 3.0 requirements will be
** met: http://www.gnu.org/copyleft/gpl.html.
**
**
** $QT_END_LICENSE$
**
****************************************************************************/

#include "qglshaderprogram.h"
#include <private/qopenglextensions_p.h>
#include "qgl_p.h"
#include <QtCore/private/qobject_p.h>
#include <QtCore/qdebug.h>
#include <QtCore/qfile.h>
#include <QtCore/qvarlengtharray.h>
#include <QtCore/qvector.h>
#include <QDebug>

QT_BEGIN_NAMESPACE

/*!
    \class QGLShaderProgram
    \inmodule QtOpenGL
    \brief The QGLShaderProgram class allows OpenGL shader programs to be linked and used.
    \since 4.6
    \obsolete
    \ingroup painting-3D

    \section1 Introduction

    This class supports shader programs written in the OpenGL Shading
    Language (GLSL) and in the OpenGL/ES Shading Language (GLSL/ES).

    QGLShader and QGLShaderProgram shelter the programmer from the details of
    compiling and linking vertex and fragment shaders.

    The following example creates a vertex shader program using the
    supplied source \c{code}.  Once compiled and linked, the shader
    program is activated in the current QGLContext by calling
    QGLShaderProgram::bind():

    \snippet code/src_opengl_qglshaderprogram.cpp 0

    \section1 Writing portable shaders

    Shader programs can be difficult to reuse across OpenGL implementations
    because of varying levels of support for standard vertex attributes and
    uniform variables.  In particular, GLSL/ES lacks all of the
    standard variables that are present on desktop OpenGL systems:
    \c{gl_Vertex}, \c{gl_Normal}, \c{gl_Color}, and so on.  Desktop OpenGL
    lacks the variable qualifiers \c{highp}, \c{mediump}, and \c{lowp}.

    The QGLShaderProgram class makes the process of writing portable shaders
    easier by prefixing all shader programs with the following lines on
    desktop OpenGL:

    \code
    #define highp
    #define mediump
    #define lowp
    \endcode

    This makes it possible to run most GLSL/ES shader programs
    on desktop systems.  The programmer should restrict themselves
    to just features that are present in GLSL/ES, and avoid
    standard variable names that only work on the desktop.

    \section1 Simple shader example

    \snippet code/src_opengl_qglshaderprogram.cpp 1

    With the above shader program active, we can draw a green triangle
    as follows:

    \snippet code/src_opengl_qglshaderprogram.cpp 2

    \section1 Binary shaders and programs

    Binary shaders may be specified using \c{glShaderBinary()} on
    the return value from QGLShader::shaderId().  The QGLShader instance
    containing the binary can then be added to the shader program with
    addShader() and linked in the usual fashion with link().

    Binary programs may be specified using \c{glProgramBinaryOES()}
    on the return value from programId().  Then the application should
    call link(), which will notice that the program has already been
    specified and linked, allowing other operations to be performed
    on the shader program.

    \note This class has been deprecated in favor of QOpenGLShaderProgram.

    \sa QGLShader
*/

/*!
    \class QGLShader
    \inmodule QtOpenGL
    \brief The QGLShader class allows OpenGL shaders to be compiled.
    \since 4.6
    \obsolete
    \ingroup painting-3D

    This class supports shaders written in the OpenGL Shading Language (GLSL)
    and in the OpenGL/ES Shading Language (GLSL/ES).

    QGLShader and QGLShaderProgram shelter the programmer from the details of
    compiling and linking vertex and fragment shaders.

    \note This class has been deprecated in favor of QOpenGLShader.

    \sa QGLShaderProgram
*/

/*!
    \enum QGLShader::ShaderTypeBit
    This enum specifies the type of QGLShader that is being created.

    \value Vertex Vertex shader written in the OpenGL Shading Language (GLSL).
    \value Fragment Fragment shader written in the OpenGL Shading Language (GLSL).
    \value Geometry Geometry shaders written in the OpenGL Shading
           Language (GLSL), based on the GL_EXT_geometry_shader4 extension.
*/

#ifndef GL_FRAGMENT_SHADER
#define GL_FRAGMENT_SHADER 0x8B30
#endif
#ifndef GL_VERTEX_SHADER
#define GL_VERTEX_SHADER 0x8B31
#endif
#ifndef GL_COMPILE_STATUS
#define GL_COMPILE_STATUS 0x8B81
#endif
#ifndef GL_LINK_STATUS
#define GL_LINK_STATUS 0x8B82
#endif
#ifndef GL_INFO_LOG_LENGTH
#define GL_INFO_LOG_LENGTH 0x8B84
#endif
#ifndef GL_ACTIVE_UNIFORMS
#define GL_ACTIVE_UNIFORMS 0x8B86
#endif
#ifndef GL_ACTIVE_UNIFORM_MAX_LENGTH
#define GL_ACTIVE_UNIFORM_MAX_LENGTH 0x8B87
#endif
#ifndef GL_ACTIVE_ATTRIBUTES
#define GL_ACTIVE_ATTRIBUTES 0x8B89
#endif
#ifndef GL_ACTIVE_ATTRIBUTE_MAX_LENGTH
#define GL_ACTIVE_ATTRIBUTE_MAX_LENGTH 0x8B8A
#endif
#ifndef GL_CURRENT_VERTEX_ATTRIB
#define GL_CURRENT_VERTEX_ATTRIB 0x8626
#endif
#ifndef GL_SHADER_SOURCE_LENGTH
#define GL_SHADER_SOURCE_LENGTH 0x8B88
#endif
#ifndef GL_SHADER_BINARY_FORMATS
#define GL_SHADER_BINARY_FORMATS          0x8DF8
#endif
#ifndef GL_NUM_SHADER_BINARY_FORMATS
#define GL_NUM_SHADER_BINARY_FORMATS      0x8DF9
#endif

class QGLShaderPrivate : public QObjectPrivate
{
    Q_DECLARE_PUBLIC(QGLShader)
public:
    QGLShaderPrivate(const QGLContext *ctx, QGLShader::ShaderType type)
        : shaderGuard(0)
        , shaderType(type)
        , compiled(false)
        , glfuncs(new QOpenGLFunctions(ctx->contextHandle()))
    {
    }
    ~QGLShaderPrivate();

    QGLSharedResourceGuardBase *shaderGuard;
    QGLShader::ShaderType shaderType;
    bool compiled;
    QString log;

    QOpenGLFunctions *glfuncs;

    bool create();
    bool compile(QGLShader *q);
    void deleteShader();
};

namespace {
    void freeShaderFunc(QGLContext *ctx, GLuint id)
    {
        Q_ASSERT(ctx);
        ctx->contextHandle()->functions()->glDeleteShader(id);
    }
}

#define ctx QGLContext::currentContext()

QGLShaderPrivate::~QGLShaderPrivate()
{
    delete glfuncs;
    if (shaderGuard)
        shaderGuard->free();
}

bool QGLShaderPrivate::create()
{
    QGLContext *context = const_cast<QGLContext *>(QGLContext::currentContext());
    if (!context)
        return false;

    if (glfuncs->hasOpenGLFeature(QOpenGLFunctions::Shaders)) {
        GLuint shader;
        if (shaderType == QGLShader::Vertex)
            shader = glfuncs->glCreateShader(GL_VERTEX_SHADER);
#if !defined(QT_OPENGL_ES_2)
        else if (shaderType == QGLShader::Geometry
                 && !context->contextHandle()->isOpenGLES())
            shader = glfuncs->glCreateShader(GL_GEOMETRY_SHADER_EXT);
#endif
        else
            shader = glfuncs->glCreateShader(GL_FRAGMENT_SHADER);
        if (!shader) {
            qWarning("%s: Could not create shader of type %d.",
                     Q_FUNC_INFO, int(shaderType));
            return false;
        }
        shaderGuard = createSharedResourceGuard(context, shader, freeShaderFunc);
        return true;
    } else {
        return false;
    }
}

bool QGLShaderPrivate::compile(QGLShader *q)
{
    GLuint shader = shaderGuard ? shaderGuard->id() : 0;
    if (!shader)
        return false;
    glfuncs->glCompileShader(shader);
    GLint value = 0;
    glfuncs->glGetShaderiv(shader, GL_COMPILE_STATUS, &value);
    compiled = (value != 0);
    value = 0;
    glfuncs->glGetShaderiv(shader, GL_INFO_LOG_LENGTH, &value);
    if (!compiled && value > 1) {
        char *logbuf = new char [value];
        GLint len;
        glfuncs->glGetShaderInfoLog(shader, value, &len, logbuf);
        log = QString::fromLatin1(logbuf);
        QString name = q->objectName();

        const char *types[] = {
            "Fragment",
            "Vertex",
            "Geometry",
            ""
        };

        const char *type = types[3];
        if (shaderType == QGLShader::Fragment)
            type = types[0];
        else if (shaderType == QGLShader::Vertex)
            type = types[1];
        else if (shaderType == QGLShader::Geometry)
            type = types[2];

        if (name.isEmpty())
            qWarning("QGLShader::compile(%s): %s", type, qPrintable(log));
        else
            qWarning("QGLShader::compile(%s)[%s]: %s", type, qPrintable(name), qPrintable(log));

        delete [] logbuf;
    }
    return compiled;
}

void QGLShaderPrivate::deleteShader()
{
    if (shaderGuard) {
        shaderGuard->free();
        shaderGuard = 0;
    }
}

/*!
    Constructs a new QGLShader object of the specified \a type
    and attaches it to \a parent.  If shader programs are not supported,
    QGLShaderProgram::hasOpenGLShaderPrograms() will return false.

    This constructor is normally followed by a call to compileSourceCode()
    or compileSourceFile().

    The shader will be associated with the current QGLContext.

    \sa compileSourceCode(), compileSourceFile()
*/
QGLShader::QGLShader(QGLShader::ShaderType type, QObject *parent)
    : QObject(*new QGLShaderPrivate(QGLContext::currentContext(), type), parent)
{
    Q_D(QGLShader);
    d->create();
}

/*!
    Constructs a new QGLShader object of the specified \a type
    and attaches it to \a parent.  If shader programs are not supported,
    then QGLShaderProgram::hasOpenGLShaderPrograms() will return false.

    This constructor is normally followed by a call to compileSourceCode()
    or compileSourceFile().

    The shader will be associated with \a context.

    \sa compileSourceCode(), compileSourceFile()
*/
QGLShader::QGLShader(QGLShader::ShaderType type, const QGLContext *context, QObject *parent)
    : QObject(*new QGLShaderPrivate(context ? context : QGLContext::currentContext(), type), parent)
{
    Q_D(QGLShader);
#ifndef QT_NO_DEBUG
    if (context && !QGLContext::areSharing(context, QGLContext::currentContext())) {
        qWarning("QGLShader::QGLShader: \'context\' must be the current context or sharing with it.");
        return;
    }
#endif
    d->create();
}

/*!
    Deletes this shader.  If the shader has been attached to a
    QGLShaderProgram object, then the actual shader will stay around
    until the QGLShaderProgram is destroyed.
*/
QGLShader::~QGLShader()
{
}

/*!
    Returns the type of this shader.
*/
QGLShader::ShaderType QGLShader::shaderType() const
{
    Q_D(const QGLShader);
    return d->shaderType;
}

// The precision qualifiers are useful on OpenGL/ES systems,
// but usually not present on desktop systems.  Define the
// keywords to empty strings on desktop systems.
#if !defined(QT_OPENGL_ES) || defined(QT_OPENGL_FORCE_SHADER_DEFINES)
#define QGL_DEFINE_QUALIFIERS 1
static const char qualifierDefines[] =
    "#define lowp\n"
    "#define mediump\n"
    "#define highp\n";

#else

// The "highp" qualifier doesn't exist in fragment shaders
// on all ES platforms.  When it doesn't exist, use "mediump".
#define QGL_REDEFINE_HIGHP 1
static const char redefineHighp[] =
    "#ifndef GL_FRAGMENT_PRECISION_HIGH\n"
    "#define highp mediump\n"
    "#endif\n";
#endif

/*!
    Sets the \a source code for this shader and compiles it.
    Returns \c true if the source was successfully compiled, false otherwise.

    \sa compileSourceFile()
*/
bool QGLShader::compileSourceCode(const char *source)
{
    Q_D(QGLShader);
    if (d->shaderGuard && d->shaderGuard->id()) {
        QVarLengthArray<const char *, 4> src;
        QVarLengthArray<GLint, 4> srclen;
        int headerLen = 0;
        while (source && source[headerLen] == '#') {
            // Skip #version and #extension directives at the start of
            // the shader code.  We need to insert the qualifierDefines
            // and redefineHighp just after them.
            if (qstrncmp(source + headerLen, "#version", 8) != 0 &&
                    qstrncmp(source + headerLen, "#extension", 10) != 0) {
                break;
            }
            while (source[headerLen] != '\0' && source[headerLen] != '\n')
                ++headerLen;
            if (source[headerLen] == '\n')
                ++headerLen;
        }
        if (headerLen > 0) {
            src.append(source);
            srclen.append(GLint(headerLen));
        }
#ifdef QGL_DEFINE_QUALIFIERS
        if (!QOpenGLContext::currentContext()->isOpenGLES()) {
            src.append(qualifierDefines);
            srclen.append(GLint(sizeof(qualifierDefines) - 1));
        }
#endif
#ifdef QGL_REDEFINE_HIGHP
        if (d->shaderType == Fragment
            && QOpenGLContext::currentContext()->isOpenGLES()) {
            src.append(redefineHighp);
            srclen.append(GLint(sizeof(redefineHighp) - 1));
        }
#endif
        src.append(source + headerLen);
        srclen.append(GLint(qstrlen(source + headerLen)));
        d->glfuncs->glShaderSource(d->shaderGuard->id(), src.size(), src.data(), srclen.data());
        return d->compile(this);
    } else {
        return false;
    }
}

/*!
    \overload

    Sets the \a source code for this shader and compiles it.
    Returns \c true if the source was successfully compiled, false otherwise.

    \sa compileSourceFile()
*/
bool QGLShader::compileSourceCode(const QByteArray& source)
{
    return compileSourceCode(source.constData());
}

/*!
    \overload

    Sets the \a source code for this shader and compiles it.
    Returns \c true if the source was successfully compiled, false otherwise.

    \sa compileSourceFile()
*/
bool QGLShader::compileSourceCode(const QString& source)
{
    return compileSourceCode(source.toLatin1().constData());
}

/*!
    Sets the source code for this shader to the contents of \a fileName
    and compiles it.  Returns \c true if the file could be opened and the
    source compiled, false otherwise.

    \sa compileSourceCode()
*/
bool QGLShader::compileSourceFile(const QString& fileName)
{
    QFile file(fileName);
    if (!file.open(QFile::ReadOnly)) {
        qWarning() << "QGLShader: Unable to open file" << fileName;
        return false;
    }

    QByteArray contents = file.readAll();
    return compileSourceCode(contents.constData());
}

/*!
    Returns the source code for this shader.

    \sa compileSourceCode()
*/
QByteArray QGLShader::sourceCode() const
{
    Q_D(const QGLShader);
    GLuint shader = d->shaderGuard ? d->shaderGuard->id() : 0;
    if (!shader)
        return QByteArray();
    GLint size = 0;
    d->glfuncs->glGetShaderiv(shader, GL_SHADER_SOURCE_LENGTH, &size);
    if (size <= 0)
        return QByteArray();
    GLint len = 0;
    char *source = new char [size];
    d->glfuncs->glGetShaderSource(shader, size, &len, source);
    QByteArray src(source);
    delete [] source;
    return src;
}

/*!
    Returns \c true if this shader has been compiled; false otherwise.

    \sa compileSourceCode(), compileSourceFile()
*/
bool QGLShader::isCompiled() const
{
    Q_D(const QGLShader);
    return d->compiled;
}

/*!
    Returns the errors and warnings that occurred during the last compile.

    \sa compileSourceCode(), compileSourceFile()
*/
QString QGLShader::log() const
{
    Q_D(const QGLShader);
    return d->log;
}

/*!
    Returns the OpenGL identifier associated with this shader.

    \sa QGLShaderProgram::programId()
*/
GLuint QGLShader::shaderId() const
{
    Q_D(const QGLShader);
    return d->shaderGuard ? d->shaderGuard->id() : 0;
}

#undef ctx

class ShaderProgramOpenGLFunctions : public QOpenGLFunctions
{
public:
    ShaderProgramOpenGLFunctions()
        : QOpenGLFunctions()
        , glProgramParameteri(0)
    {
    }

    typedef void (QOPENGLF_APIENTRYP type_glProgramParameteri)(GLuint program, GLenum pname, GLint value);

    void initializeGeometryShaderFunctions()
    {
        QOpenGLContext *context = QOpenGLContext::currentContext();
        if (!context->isOpenGLES()) {
            glProgramParameteri = (type_glProgramParameteri)
                context->getProcAddress("glProgramParameteri");

            if (!glProgramParameteri) {
                glProgramParameteri = (type_glProgramParameteri)
                    context->getProcAddress("glProgramParameteriEXT");
            }
        }
    }

    type_glProgramParameteri glProgramParameteri;
};

class QGLShaderProgramPrivate : public QObjectPrivate
{
    Q_DECLARE_PUBLIC(QGLShaderProgram)
public:
    QGLShaderProgramPrivate(const QGLContext *)
        : programGuard(0)
        , linked(false)
        , inited(false)
        , removingShaders(false)
        , geometryVertexCount(64)
        , geometryInputType(0)
        , geometryOutputType(0)
        , glfuncs(new ShaderProgramOpenGLFunctions)
    {
    }
    ~QGLShaderProgramPrivate();

    QGLSharedResourceGuardBase *programGuard;
    bool linked;
    bool inited;
    bool removingShaders;

    int geometryVertexCount;
    GLenum geometryInputType;
    GLenum geometryOutputType;

    QString log;
    QList<QGLShader *> shaders;
    QList<QGLShader *> anonShaders;

    ShaderProgramOpenGLFunctions *glfuncs;

    bool hasShader(QGLShader::ShaderType type) const;
};

namespace {
    void freeProgramFunc(QGLContext *ctx, GLuint id)
    {
        Q_ASSERT(ctx);
        ctx->contextHandle()->functions()->glDeleteProgram(id);
    }
}


QGLShaderProgramPrivate::~QGLShaderProgramPrivate()
{
    delete glfuncs;
    if (programGuard)
        programGuard->free();
}

bool QGLShaderProgramPrivate::hasShader(QGLShader::ShaderType type) const
{
    foreach (QGLShader *shader, shaders) {
        if (shader->shaderType() == type)
            return true;
    }
    return false;
}

#define ctx QGLContext::currentContext()

/*!
    Constructs a new shader program and attaches it to \a parent.
    The program will be invalid until addShader() is called.

    The shader program will be associated with the current QGLContext.

    \sa addShader()
*/
QGLShaderProgram::QGLShaderProgram(QObject *parent)
    : QObject(*new QGLShaderProgramPrivate(QGLContext::currentContext()), parent)
{
}

/*!
    Constructs a new shader program and attaches it to \a parent.
    The program will be invalid until addShader() is called.

    The shader program will be associated with \a context.

    \sa addShader()
*/
QGLShaderProgram::QGLShaderProgram(const QGLContext *context, QObject *parent)
    : QObject(*new QGLShaderProgramPrivate(context), parent)
{
}

/*!
    Deletes this shader program.
*/
QGLShaderProgram::~QGLShaderProgram()
{
}

bool QGLShaderProgram::init()
{
    Q_D(QGLShaderProgram);
    if ((d->programGuard && d->programGuard->id()) || d->inited)
        return true;
    d->inited = true;
    QGLContext *context = const_cast<QGLContext *>(QGLContext::currentContext());
    if (!context)
        return false;
    d->glfuncs->initializeOpenGLFunctions();
    d->glfuncs->initializeGeometryShaderFunctions();
    if (d->glfuncs->hasOpenGLFeature(QOpenGLFunctions::Shaders)) {
        GLuint program = d->glfuncs->glCreateProgram();
        if (!program) {
            qWarning() << "QGLShaderProgram: could not create shader program";
            return false;
        }
        if (d->programGuard)
            delete d->programGuard;
        d->programGuard = createSharedResourceGuard(context, program, freeProgramFunc);
        return true;
    } else {
        qWarning() << "QGLShaderProgram: shader programs are not supported";
        return false;
    }
}

/*!
    Adds a compiled \a shader to this shader program.  Returns \c true
    if the shader could be added, or false otherwise.

    Ownership of the \a shader object remains with the caller.
    It will not be deleted when this QGLShaderProgram instance
    is deleted.  This allows the caller to add the same shader
    to multiple shader programs.

    \sa addShaderFromSourceCode(), addShaderFromSourceFile()
    \sa removeShader(), link(), removeAllShaders()
*/
bool QGLShaderProgram::addShader(QGLShader *shader)
{
    Q_D(QGLShaderProgram);
    if (!init())
        return false;
    if (d->shaders.contains(shader))
        return true;    // Already added to this shader program.
    if (d->programGuard && d->programGuard->id() && shader) {
        if (!shader->d_func()->shaderGuard || !shader->d_func()->shaderGuard->id())
            return false;
        if (d->programGuard->group() != shader->d_func()->shaderGuard->group()) {
            qWarning("QGLShaderProgram::addShader: Program and shader are not associated with same context.");
            return false;
        }
        d->glfuncs->glAttachShader(d->programGuard->id(), shader->d_func()->shaderGuard->id());
        d->linked = false;  // Program needs to be relinked.
        d->shaders.append(shader);
        connect(shader, SIGNAL(destroyed()), this, SLOT(shaderDestroyed()));
        return true;
    } else {
        return false;
    }
}

/*!
    Compiles \a source as a shader of the specified \a type and
    adds it to this shader program.  Returns \c true if compilation
    was successful, false otherwise.  The compilation errors
    and warnings will be made available via log().

    This function is intended to be a short-cut for quickly
    adding vertex and fragment shaders to a shader program without
    creating an instance of QGLShader first.

    \sa addShader(), addShaderFromSourceFile()
    \sa removeShader(), link(), log(), removeAllShaders()
*/
bool QGLShaderProgram::addShaderFromSourceCode(QGLShader::ShaderType type, const char *source)
{
    Q_D(QGLShaderProgram);
    if (!init())
        return false;
    QGLShader *shader = new QGLShader(type, this);
    if (!shader->compileSourceCode(source)) {
        d->log = shader->log();
        delete shader;
        return false;
    }
    d->anonShaders.append(shader);
    return addShader(shader);
}

/*!
    \overload

    Compiles \a source as a shader of the specified \a type and
    adds it to this shader program.  Returns \c true if compilation
    was successful, false otherwise.  The compilation errors
    and warnings will be made available via log().

    This function is intended to be a short-cut for quickly
    adding vertex and fragment shaders to a shader program without
    creating an instance of QGLShader first.

    \sa addShader(), addShaderFromSourceFile()
    \sa removeShader(), link(), log(), removeAllShaders()
*/
bool QGLShaderProgram::addShaderFromSourceCode(QGLShader::ShaderType type, const QByteArray& source)
{
    return addShaderFromSourceCode(type, source.constData());
}

/*!
    \overload

    Compiles \a source as a shader of the specified \a type and
    adds it to this shader program.  Returns \c true if compilation
    was successful, false otherwise.  The compilation errors
    and warnings will be made available via log().

    This function is intended to be a short-cut for quickly
    adding vertex and fragment shaders to a shader program without
    creating an instance of QGLShader first.

    \sa addShader(), addShaderFromSourceFile()
    \sa removeShader(), link(), log(), removeAllShaders()
*/
bool QGLShaderProgram::addShaderFromSourceCode(QGLShader::ShaderType type, const QString& source)
{
    return addShaderFromSourceCode(type, source.toLatin1().constData());
}

/*!
    Compiles the contents of \a fileName as a shader of the specified
    \a type and adds it to this shader program.  Returns \c true if
    compilation was successful, false otherwise.  The compilation errors
    and warnings will be made available via log().

    This function is intended to be a short-cut for quickly
    adding vertex and fragment shaders to a shader program without
    creating an instance of QGLShader first.

    \sa addShader(), addShaderFromSourceCode()
*/
bool QGLShaderProgram::addShaderFromSourceFile
    (QGLShader::ShaderType type, const QString& fileName)
{
    Q_D(QGLShaderProgram);
    if (!init())
        return false;
    QGLShader *shader = new QGLShader(type, this);
    if (!shader->compileSourceFile(fileName)) {
        d->log = shader->log();
        delete shader;
        return false;
    }
    d->anonShaders.append(shader);
    return addShader(shader);
}

/*!
    Removes \a shader from this shader program.  The object is not deleted.

    The shader program must be valid in the current QGLContext.

    \sa addShader(), link(), removeAllShaders()
*/
void QGLShaderProgram::removeShader(QGLShader *shader)
{
    Q_D(QGLShaderProgram);
    if (d->programGuard && d->programGuard->id()
        && shader && shader->d_func()->shaderGuard)
    {
        d->glfuncs->glDetachShader(d->programGuard->id(), shader->d_func()->shaderGuard->id());
    }
    d->linked = false;  // Program needs to be relinked.
    if (shader) {
        d->shaders.removeAll(shader);
        d->anonShaders.removeAll(shader);
        disconnect(shader, SIGNAL(destroyed()), this, SLOT(shaderDestroyed()));
    }
}

/*!
    Returns a list of all shaders that have been added to this shader
    program using addShader().

    \sa addShader(), removeShader()
*/
QList<QGLShader *> QGLShaderProgram::shaders() const
{
    Q_D(const QGLShaderProgram);
    return d->shaders;
}

/*!
    Removes all of the shaders that were added to this program previously.
    The QGLShader objects for the shaders will not be deleted if they
    were constructed externally.  QGLShader objects that are constructed
    internally by QGLShaderProgram will be deleted.

    \sa addShader(), removeShader()
*/
void QGLShaderProgram::removeAllShaders()
{
    Q_D(QGLShaderProgram);
    d->removingShaders = true;
    foreach (QGLShader *shader, d->shaders) {
        if (d->programGuard && d->programGuard->id()
            && shader && shader->d_func()->shaderGuard)
        {
            d->glfuncs->glDetachShader(d->programGuard->id(), shader->d_func()->shaderGuard->id());
        }
    }
    foreach (QGLShader *shader, d->anonShaders) {
        // Delete shader objects that were created anonymously.
        delete shader;
    }
    d->shaders.clear();
    d->anonShaders.clear();
    d->linked = false;  // Program needs to be relinked.
    d->removingShaders = false;
}

/*!
    Links together the shaders that were added to this program with
    addShader().  Returns \c true if the link was successful or
    false otherwise.  If the link failed, the error messages can
    be retrieved with log().

    Subclasses can override this function to initialize attributes
    and uniform variables for use in specific shader programs.

    If the shader program was already linked, calling this
    function again will force it to be re-linked.

    \sa addShader(), log()
*/
bool QGLShaderProgram::link()
{
    Q_D(QGLShaderProgram);
    GLuint program = d->programGuard ? d->programGuard->id() : 0;
    if (!program)
        return false;

    GLint value;
    if (d->shaders.isEmpty()) {
        // If there are no explicit shaders, then it is possible that the
        // application added a program binary with glProgramBinaryOES(),
        // or otherwise populated the shaders itself.  Check to see if the
        // program is already linked and bail out if so.
        value = 0;
        d->glfuncs->glGetProgramiv(program, GL_LINK_STATUS, &value);
        d->linked = (value != 0);
        if (d->linked)
            return true;
    }

#if !defined(QT_OPENGL_ES_2)
    // Set up the geometry shader parameters
    if (!QOpenGLContext::currentContext()->isOpenGLES()
        && d->glfuncs->glProgramParameteri) {
        foreach (QGLShader *shader, d->shaders) {
            if (shader->shaderType() & QGLShader::Geometry) {
                d->glfuncs->glProgramParameteri(program, GL_GEOMETRY_INPUT_TYPE_EXT,
                                       d->geometryInputType);
                d->glfuncs->glProgramParameteri(program, GL_GEOMETRY_OUTPUT_TYPE_EXT,
                                       d->geometryOutputType);
                d->glfuncs->glProgramParameteri(program, GL_GEOMETRY_VERTICES_OUT_EXT,
                                       d->geometryVertexCount);
                break;
            }
        }
    }
#endif

    d->glfuncs->glLinkProgram(program);
    value = 0;
    d->glfuncs->glGetProgramiv(program, GL_LINK_STATUS, &value);
    d->linked = (value != 0);
    value = 0;
    d->glfuncs->glGetProgramiv(program, GL_INFO_LOG_LENGTH, &value);
    d->log = QString();
    if (value > 1) {
        char *logbuf = new char [value];
        GLint len;
        d->glfuncs->glGetProgramInfoLog(program, value, &len, logbuf);
        d->log = QString::fromLatin1(logbuf);
        QString name = objectName();
        if (!d->linked) {
            if (name.isEmpty())
                qWarning() << "QGLShader::link:" << d->log;
            else
                qWarning() << "QGLShader::link[" << name << "]:" << d->log;
        }
        delete [] logbuf;
    }
    return d->linked;
}

/*!
    Returns \c true if this shader program has been linked; false otherwise.

    \sa link()
*/
bool QGLShaderProgram::isLinked() const
{
    Q_D(const QGLShaderProgram);
    return d->linked;
}

/*!
    Returns the errors and warnings that occurred during the last link()
    or addShader() with explicitly specified source code.

    \sa link()
*/
QString QGLShaderProgram::log() const
{
    Q_D(const QGLShaderProgram);
    return d->log;
}

/*!
    Binds this shader program to the active QGLContext and makes
    it the current shader program.  Any previously bound shader program
    is released.  This is equivalent to calling \c{glUseProgram()} on
    programId().  Returns \c true if the program was successfully bound;
    false otherwise.  If the shader program has not yet been linked,
    or it needs to be re-linked, this function will call link().

    \sa link(), release()
*/
bool QGLShaderProgram::bind()
{
    Q_D(QGLShaderProgram);
    GLuint program = d->programGuard ? d->programGuard->id() : 0;
    if (!program)
        return false;
    if (!d->linked && !link())
        return false;
#ifndef QT_NO_DEBUG
    if (d->programGuard->group() != QOpenGLContextGroup::currentContextGroup()) {
        qWarning("QGLShaderProgram::bind: program is not valid in the current context.");
        return false;
    }
#endif
    d->glfuncs->glUseProgram(program);
    return true;
}

#undef ctx
#define ctx QGLContext::currentContext()

/*!
    Releases the active shader program from the current QGLContext.
    This is equivalent to calling \c{glUseProgram(0)}.

    \sa bind()
*/
void QGLShaderProgram::release()
{
    Q_D(QGLShaderProgram);
#ifndef QT_NO_DEBUG
    if (d->programGuard && d->programGuard->group() != QOpenGLContextGroup::currentContextGroup())
        qWarning("QGLShaderProgram::release: program is not valid in the current context.");
#endif
    d->glfuncs->glUseProgram(0);
}

/*!
    Returns the OpenGL identifier associated with this shader program.

    \sa QGLShader::shaderId()
*/
GLuint QGLShaderProgram::programId() const
{
    Q_D(const QGLShaderProgram);
    GLuint id = d->programGuard ? d->programGuard->id() : 0;
    if (id)
        return id;

    // Create the identifier if we don't have one yet.  This is for
    // applications that want to create the attached shader configuration
    // themselves, particularly those using program binaries.
    if (!const_cast<QGLShaderProgram *>(this)->init())
        return 0;
    return d->programGuard ? d->programGuard->id() : 0;
}

/*!
    Binds the attribute \a name to the specified \a location.  This
    function can be called before or after the program has been linked.
    Any attributes that have not been explicitly bound when the program
    is linked will be assigned locations automatically.

    When this function is called after the program has been linked,
    the program will need to be relinked for the change to take effect.

    \sa attributeLocation()
*/
void QGLShaderProgram::bindAttributeLocation(const char *name, int location)
{
    Q_D(QGLShaderProgram);
    if (!init() || !d->programGuard || !d->programGuard->id())
        return;
    d->glfuncs->glBindAttribLocation(d->programGuard->id(), location, name);
    d->linked = false;  // Program needs to be relinked.
}

/*!
    \overload

    Binds the attribute \a name to the specified \a location.  This
    function can be called before or after the program has been linked.
    Any attributes that have not been explicitly bound when the program
    is linked will be assigned locations automatically.

    When this function is called after the program has been linked,
    the program will need to be relinked for the change to take effect.

    \sa attributeLocation()
*/
void QGLShaderProgram::bindAttributeLocation(const QByteArray& name, int location)
{
    bindAttributeLocation(name.constData(), location);
}

/*!
    \overload

    Binds the attribute \a name to the specified \a location.  This
    function can be called before or after the program has been linked.
    Any attributes that have not been explicitly bound when the program
    is linked will be assigned locations automatically.

    When this function is called after the program has been linked,
    the program will need to be relinked for the change to take effect.

    \sa attributeLocation()
*/
void QGLShaderProgram::bindAttributeLocation(const QString& name, int location)
{
    bindAttributeLocation(name.toLatin1().constData(), location);
}

/*!
    Returns the location of the attribute \a name within this shader
    program's parameter list.  Returns -1 if \a name is not a valid
    attribute for this shader program.

    \sa uniformLocation(), bindAttributeLocation()
*/
int QGLShaderProgram::attributeLocation(const char *name) const
{
    Q_D(const QGLShaderProgram);
    if (d->linked && d->programGuard && d->programGuard->id()) {
        return d->glfuncs->glGetAttribLocation(d->programGuard->id(), name);
    } else {
        qWarning() << "QGLShaderProgram::attributeLocation(" << name
                   << "): shader program is not linked";
        return -1;
    }
}

/*!
    \overload

    Returns the location of the attribute \a name within this shader
    program's parameter list.  Returns -1 if \a name is not a valid
    attribute for this shader program.

    \sa uniformLocation(), bindAttributeLocation()
*/
int QGLShaderProgram::attributeLocation(const QByteArray& name) const
{
    return attributeLocation(name.constData());
}

/*!
    \overload

    Returns the location of the attribute \a name within this shader
    program's parameter list.  Returns -1 if \a name is not a valid
    attribute for this shader program.

    \sa uniformLocation(), bindAttributeLocation()
*/
int QGLShaderProgram::attributeLocation(const QString& name) const
{
    return attributeLocation(name.toLatin1().constData());
}

/*!
    Sets the attribute at \a location in the current context to \a value.

    \sa setUniformValue()
*/
void QGLShaderProgram::setAttributeValue(int location, GLfloat value)
{
    Q_D(QGLShaderProgram);
    Q_UNUSED(d);
    if (location != -1)
        d->glfuncs->glVertexAttrib1fv(location, &value);
}

/*!
    \overload

    Sets the attribute called \a name in the current context to \a value.

    \sa setUniformValue()
*/
void QGLShaderProgram::setAttributeValue(const char *name, GLfloat value)
{
    setAttributeValue(attributeLocation(name), value);
}

/*!
    Sets the attribute at \a location in the current context to
    the 2D vector (\a x, \a y).

    \sa setUniformValue()
*/
void QGLShaderProgram::setAttributeValue(int location, GLfloat x, GLfloat y)
{
    Q_D(QGLShaderProgram);
    Q_UNUSED(d);
    if (location != -1) {
        GLfloat values[2] = {x, y};
        d->glfuncs->glVertexAttrib2fv(location, values);
    }
}

/*!
    \overload

    Sets the attribute called \a name in the current context to
    the 2D vector (\a x, \a y).

    \sa setUniformValue()
*/
void QGLShaderProgram::setAttributeValue(const char *name, GLfloat x, GLfloat y)
{
    setAttributeValue(attributeLocation(name), x, y);
}

/*!
    Sets the attribute at \a location in the current context to
    the 3D vector (\a x, \a y, \a z).

    \sa setUniformValue()
*/
void QGLShaderProgram::setAttributeValue
        (int location, GLfloat x, GLfloat y, GLfloat z)
{
    Q_D(QGLShaderProgram);
    Q_UNUSED(d);
    if (location != -1) {
        GLfloat values[3] = {x, y, z};
        d->glfuncs->glVertexAttrib3fv(location, values);
    }
}

/*!
    \overload

    Sets the attribute called \a name in the current context to
    the 3D vector (\a x, \a y, \a z).

    \sa setUniformValue()
*/
void QGLShaderProgram::setAttributeValue
        (const char *name, GLfloat x, GLfloat y, GLfloat z)
{
    setAttributeValue(attributeLocation(name), x, y, z);
}

/*!
    Sets the attribute at \a location in the current context to
    the 4D vector (\a x, \a y, \a z, \a w).

    \sa setUniformValue()
*/
void QGLShaderProgram::setAttributeValue
        (int location, GLfloat x, GLfloat y, GLfloat z, GLfloat w)
{
    Q_D(QGLShaderProgram);
    Q_UNUSED(d);
    if (location != -1) {
        GLfloat values[4] = {x, y, z, w};
        d->glfuncs->glVertexAttrib4fv(location, values);
    }
}

/*!
    \overload

    Sets the attribute called \a name in the current context to
    the 4D vector (\a x, \a y, \a z, \a w).

    \sa setUniformValue()
*/
void QGLShaderProgram::setAttributeValue
        (const char *name, GLfloat x, GLfloat y, GLfloat z, GLfloat w)
{
    setAttributeValue(attributeLocation(name), x, y, z, w);
}

/*!
    Sets the attribute at \a location in the current context to \a value.

    \sa setUniformValue()
*/
void QGLShaderProgram::setAttributeValue(int location, const QVector2D& value)
{
    Q_D(QGLShaderProgram);
    Q_UNUSED(d);
    if (location != -1)
        d->glfuncs->glVertexAttrib2fv(location, reinterpret_cast<const GLfloat *>(&value));
}

/*!
    \overload

    Sets the attribute called \a name in the current context to \a value.

    \sa setUniformValue()
*/
void QGLShaderProgram::setAttributeValue(const char *name, const QVector2D& value)
{
    setAttributeValue(attributeLocation(name), value);
}

/*!
    Sets the attribute at \a location in the current context to \a value.

    \sa setUniformValue()
*/
void QGLShaderProgram::setAttributeValue(int location, const QVector3D& value)
{
    Q_D(QGLShaderProgram);
    Q_UNUSED(d);
    if (location != -1)
        d->glfuncs->glVertexAttrib3fv(location, reinterpret_cast<const GLfloat *>(&value));
}

/*!
    \overload

    Sets the attribute called \a name in the current context to \a value.

    \sa setUniformValue()
*/
void QGLShaderProgram::setAttributeValue(const char *name, const QVector3D& value)
{
    setAttributeValue(attributeLocation(name), value);
}

/*!
    Sets the attribute at \a location in the current context to \a value.

    \sa setUniformValue()
*/
void QGLShaderProgram::setAttributeValue(int location, const QVector4D& value)
{
    Q_D(QGLShaderProgram);
    Q_UNUSED(d);
    if (location != -1)
        d->glfuncs->glVertexAttrib4fv(location, reinterpret_cast<const GLfloat *>(&value));
}

/*!
    \overload

    Sets the attribute called \a name in the current context to \a value.

    \sa setUniformValue()
*/
void QGLShaderProgram::setAttributeValue(const char *name, const QVector4D& value)
{
    setAttributeValue(attributeLocation(name), value);
}

/*!
    Sets the attribute at \a location in the current context to \a value.

    \sa setUniformValue()
*/
void QGLShaderProgram::setAttributeValue(int location, const QColor& value)
{
    Q_D(QGLShaderProgram);
    Q_UNUSED(d);
    if (location != -1) {
        GLfloat values[4] = {GLfloat(value.redF()), GLfloat(value.greenF()),
                             GLfloat(value.blueF()), GLfloat(value.alphaF())};
        d->glfuncs->glVertexAttrib4fv(location, values);
    }
}

/*!
    \overload

    Sets the attribute called \a name in the current context to \a value.

    \sa setUniformValue()
*/
void QGLShaderProgram::setAttributeValue(const char *name, const QColor& value)
{
    setAttributeValue(attributeLocation(name), value);
}

/*!
    Sets the attribute at \a location in the current context to the
    contents of \a values, which contains \a columns elements, each
    consisting of \a rows elements.  The \a rows value should be
    1, 2, 3, or 4.  This function is typically used to set matrix
    values and column vectors.

    \sa setUniformValue()
*/
void QGLShaderProgram::setAttributeValue
    (int location, const GLfloat *values, int columns, int rows)
{
    Q_D(QGLShaderProgram);
    Q_UNUSED(d);
    if (rows < 1 || rows > 4) {
        qWarning() << "QGLShaderProgram::setAttributeValue: rows" << rows << "not supported";
        return;
    }
    if (location != -1) {
        while (columns-- > 0) {
            if (rows == 1)
                d->glfuncs->glVertexAttrib1fv(location, values);
            else if (rows == 2)
                d->glfuncs->glVertexAttrib2fv(location, values);
            else if (rows == 3)
                d->glfuncs->glVertexAttrib3fv(location, values);
            else
                d->glfuncs->glVertexAttrib4fv(location, values);
            values += rows;
            ++location;
        }
    }
}

/*!
    \overload

    Sets the attribute called \a name in the current context to the
    contents of \a values, which contains \a columns elements, each
    consisting of \a rows elements.  The \a rows value should be
    1, 2, 3, or 4.  This function is typically used to set matrix
    values and column vectors.

    \sa setUniformValue()
*/
void QGLShaderProgram::setAttributeValue
    (const char *name, const GLfloat *values, int columns, int rows)
{
    setAttributeValue(attributeLocation(name), values, columns, rows);
}

/*!
    Sets an array of vertex \a values on the attribute at \a location
    in this shader program.  The \a tupleSize indicates the number of
    components per vertex (1, 2, 3, or 4), and the \a stride indicates
    the number of bytes between vertices.  A default \a stride value
    of zero indicates that the vertices are densely packed in \a values.

    The array will become active when enableAttributeArray() is called
    on the \a location.  Otherwise the value specified with
    setAttributeValue() for \a location will be used.

    \sa setAttributeValue(), setUniformValue(), enableAttributeArray()
    \sa disableAttributeArray()
*/
void QGLShaderProgram::setAttributeArray
    (int location, const GLfloat *values, int tupleSize, int stride)
{
    Q_D(QGLShaderProgram);
    Q_UNUSED(d);
    if (location != -1) {
        d->glfuncs->glVertexAttribPointer(location, tupleSize, GL_FLOAT, GL_FALSE,
                              stride, values);
    }
}

/*!
    Sets an array of 2D vertex \a values on the attribute at \a location
    in this shader program.  The \a stride indicates the number of bytes
    between vertices.  A default \a stride value of zero indicates that
    the vertices are densely packed in \a values.

    The array will become active when enableAttributeArray() is called
    on the \a location.  Otherwise the value specified with
    setAttributeValue() for \a location will be used.

    \sa setAttributeValue(), setUniformValue(), enableAttributeArray()
    \sa disableAttributeArray()
*/
void QGLShaderProgram::setAttributeArray
        (int location, const QVector2D *values, int stride)
{
    Q_D(QGLShaderProgram);
    Q_UNUSED(d);
    if (location != -1) {
        d->glfuncs->glVertexAttribPointer(location, 2, GL_FLOAT, GL_FALSE,
                              stride, values);
    }
}

/*!
    Sets an array of 3D vertex \a values on the attribute at \a location
    in this shader program.  The \a stride indicates the number of bytes
    between vertices.  A default \a stride value of zero indicates that
    the vertices are densely packed in \a values.

    The array will become active when enableAttributeArray() is called
    on the \a location.  Otherwise the value specified with
    setAttributeValue() for \a location will be used.

    \sa setAttributeValue(), setUniformValue(), enableAttributeArray()
    \sa disableAttributeArray()
*/
void QGLShaderProgram::setAttributeArray
        (int location, const QVector3D *values, int stride)
{
    Q_D(QGLShaderProgram);
    Q_UNUSED(d);
    if (location != -1) {
        d->glfuncs->glVertexAttribPointer(location, 3, GL_FLOAT, GL_FALSE,
                              stride, values);
    }
}

/*!
    Sets an array of 4D vertex \a values on the attribute at \a location
    in this shader program.  The \a stride indicates the number of bytes
    between vertices.  A default \a stride value of zero indicates that
    the vertices are densely packed in \a values.

    The array will become active when enableAttributeArray() is called
    on the \a location.  Otherwise the value specified with
    setAttributeValue() for \a location will be used.

    \sa setAttributeValue(), setUniformValue(), enableAttributeArray()
    \sa disableAttributeArray()
*/
void QGLShaderProgram::setAttributeArray
        (int location, const QVector4D *values, int stride)
{
    Q_D(QGLShaderProgram);
    Q_UNUSED(d);
    if (location != -1) {
        d->glfuncs->glVertexAttribPointer(location, 4, GL_FLOAT, GL_FALSE,
                              stride, values);
    }
}

/*!
    Sets an array of vertex \a values on the attribute at \a location
    in this shader program.  The \a stride indicates the number of bytes
    between vertices.  A default \a stride value of zero indicates that
    the vertices are densely packed in \a values.

    The \a type indicates the type of elements in the \a values array,
    usually \c{GL_FLOAT}, \c{GL_UNSIGNED_BYTE}, etc.  The \a tupleSize
    indicates the number of components per vertex: 1, 2, 3, or 4.

    The array will become active when enableAttributeArray() is called
    on the \a location.  Otherwise the value specified with
    setAttributeValue() for \a location will be used.

    The setAttributeBuffer() function can be used to set the attribute
    array to an offset within a vertex buffer.

    \note Normalization will be enabled. If this is not desired, call
    glVertexAttribPointer directly through QGLFunctions.

    \sa setAttributeValue(), setUniformValue(), enableAttributeArray()
    \sa disableAttributeArray(), setAttributeBuffer()
    \since 4.7
*/
void QGLShaderProgram::setAttributeArray
    (int location, GLenum type, const void *values, int tupleSize, int stride)
{
    Q_D(QGLShaderProgram);
    Q_UNUSED(d);
    if (location != -1) {
        d->glfuncs->glVertexAttribPointer(location, tupleSize, type, GL_TRUE,
                              stride, values);
    }
}

/*!
    \overload

    Sets an array of vertex \a values on the attribute called \a name
    in this shader program.  The \a tupleSize indicates the number of
    components per vertex (1, 2, 3, or 4), and the \a stride indicates
    the number of bytes between vertices.  A default \a stride value
    of zero indicates that the vertices are densely packed in \a values.

    The array will become active when enableAttributeArray() is called
    on \a name.  Otherwise the value specified with setAttributeValue()
    for \a name will be used.

    \sa setAttributeValue(), setUniformValue(), enableAttributeArray()
    \sa disableAttributeArray()
*/
void QGLShaderProgram::setAttributeArray
    (const char *name, const GLfloat *values, int tupleSize, int stride)
{
    setAttributeArray(attributeLocation(name), values, tupleSize, stride);
}

/*!
    \overload

    Sets an array of 2D vertex \a values on the attribute called \a name
    in this shader program.  The \a stride indicates the number of bytes
    between vertices.  A default \a stride value of zero indicates that
    the vertices are densely packed in \a values.

    The array will become active when enableAttributeArray() is called
    on \a name.  Otherwise the value specified with setAttributeValue()
    for \a name will be used.

    \sa setAttributeValue(), setUniformValue(), enableAttributeArray()
    \sa disableAttributeArray()
*/
void QGLShaderProgram::setAttributeArray
        (const char *name, const QVector2D *values, int stride)
{
    setAttributeArray(attributeLocation(name), values, stride);
}

/*!
    \overload

    Sets an array of 3D vertex \a values on the attribute called \a name
    in this shader program.  The \a stride indicates the number of bytes
    between vertices.  A default \a stride value of zero indicates that
    the vertices are densely packed in \a values.

    The array will become active when enableAttributeArray() is called
    on \a name.  Otherwise the value specified with setAttributeValue()
    for \a name will be used.

    \sa setAttributeValue(), setUniformValue(), enableAttributeArray()
    \sa disableAttributeArray()
*/
void QGLShaderProgram::setAttributeArray
        (const char *name, const QVector3D *values, int stride)
{
    setAttributeArray(attributeLocation(name), values, stride);
}

/*!
    \overload

    Sets an array of 4D vertex \a values on the attribute called \a name
    in this shader program.  The \a stride indicates the number of bytes
    between vertices.  A default \a stride value of zero indicates that
    the vertices are densely packed in \a values.

    The array will become active when enableAttributeArray() is called
    on \a name.  Otherwise the value specified with setAttributeValue()
    for \a name will be used.

    \sa setAttributeValue(), setUniformValue(), enableAttributeArray()
    \sa disableAttributeArray()
*/
void QGLShaderProgram::setAttributeArray
        (const char *name, const QVector4D *values, int stride)
{
    setAttributeArray(attributeLocation(name), values, stride);
}

/*!
    \overload

    Sets an array of vertex \a values on the attribute called \a name
    in this shader program.  The \a stride indicates the number of bytes
    between vertices.  A default \a stride value of zero indicates that
    the vertices are densely packed in \a values.

    The \a type indicates the type of elements in the \a values array,
    usually \c{GL_FLOAT}, \c{GL_UNSIGNED_BYTE}, etc.  The \a tupleSize
    indicates the number of components per vertex: 1, 2, 3, or 4.

    The array will become active when enableAttributeArray() is called
    on the \a name.  Otherwise the value specified with
    setAttributeValue() for \a name will be used.

    The setAttributeBuffer() function can be used to set the attribute
    array to an offset within a vertex buffer.

    \sa setAttributeValue(), setUniformValue(), enableAttributeArray()
    \sa disableAttributeArray(), setAttributeBuffer()
    \since 4.7
*/
void QGLShaderProgram::setAttributeArray
    (const char *name, GLenum type, const void *values, int tupleSize, int stride)
{
    setAttributeArray(attributeLocation(name), type, values, tupleSize, stride);
}

/*!
    Sets an array of vertex values on the attribute at \a location in
    this shader program, starting at a specific \a offset in the
    currently bound vertex buffer.  The \a stride indicates the number
    of bytes between vertices.  A default \a stride value of zero
    indicates that the vertices are densely packed in the value array.

    The \a type indicates the type of elements in the vertex value
    array, usually \c{GL_FLOAT}, \c{GL_UNSIGNED_BYTE}, etc.  The \a
    tupleSize indicates the number of components per vertex: 1, 2, 3,
    or 4.

    The array will become active when enableAttributeArray() is called
    on the \a location.  Otherwise the value specified with
    setAttributeValue() for \a location will be used.

    \note Normalization will be enabled. If this is not desired, call
    glVertexAttribPointer directly though QGLFunctions.

    \sa setAttributeArray()
    \since 4.7
*/
void QGLShaderProgram::setAttributeBuffer
    (int location, GLenum type, int offset, int tupleSize, int stride)
{
    Q_D(QGLShaderProgram);
    Q_UNUSED(d);
    if (location != -1) {
        d->glfuncs->glVertexAttribPointer(location, tupleSize, type, GL_TRUE, stride,
                              reinterpret_cast<const void *>(offset));
    }
}

/*!
    \overload

    Sets an array of vertex values on the attribute called \a name
    in this shader program, starting at a specific \a offset in the
    currently bound vertex buffer.  The \a stride indicates the number
    of bytes between vertices.  A default \a stride value of zero
    indicates that the vertices are densely packed in the value array.

    The \a type indicates the type of elements in the vertex value
    array, usually \c{GL_FLOAT}, \c{GL_UNSIGNED_BYTE}, etc.  The \a
    tupleSize indicates the number of components per vertex: 1, 2, 3,
    or 4.

    The array will become active when enableAttributeArray() is called
    on the \a name.  Otherwise the value specified with
    setAttributeValue() for \a name will be used.

    \sa setAttributeArray()
    \since 4.7
*/
void QGLShaderProgram::setAttributeBuffer
    (const char *name, GLenum type, int offset, int tupleSize, int stride)
{
    setAttributeBuffer(attributeLocation(name), type, offset, tupleSize, stride);
}

/*!
    Enables the vertex array at \a location in this shader program
    so that the value set by setAttributeArray() on \a location
    will be used by the shader program.

    \sa disableAttributeArray(), setAttributeArray(), setAttributeValue()
    \sa setUniformValue()
*/
void QGLShaderProgram::enableAttributeArray(int location)
{
    Q_D(QGLShaderProgram);
    Q_UNUSED(d);
    if (location != -1)
        d->glfuncs->glEnableVertexAttribArray(location);
}

/*!
    \overload

    Enables the vertex array called \a name in this shader program
    so that the value set by setAttributeArray() on \a name
    will be used by the shader program.

    \sa disableAttributeArray(), setAttributeArray(), setAttributeValue()
    \sa setUniformValue()
*/
void QGLShaderProgram::enableAttributeArray(const char *name)
{
    enableAttributeArray(attributeLocation(name));
}

/*!
    Disables the vertex array at \a location in this shader program
    that was enabled by a previous call to enableAttributeArray().

    \sa enableAttributeArray(), setAttributeArray(), setAttributeValue()
    \sa setUniformValue()
*/
void QGLShaderProgram::disableAttributeArray(int location)
{
    Q_D(QGLShaderProgram);
    Q_UNUSED(d);
    if (location != -1)
        d->glfuncs->glDisableVertexAttribArray(location);
}

/*!
    \overload

    Disables the vertex array called \a name in this shader program
    that was enabled by a previous call to enableAttributeArray().

    \sa enableAttributeArray(), setAttributeArray(), setAttributeValue()
    \sa setUniformValue()
*/
void QGLShaderProgram::disableAttributeArray(const char *name)
{
    disableAttributeArray(attributeLocation(name));
}

/*!
    Returns the location of the uniform variable \a name within this shader
    program's parameter list.  Returns -1 if \a name is not a valid
    uniform variable for this shader program.

    \sa attributeLocation()
*/
int QGLShaderProgram::uniformLocation(const char *name) const
{
    Q_D(const QGLShaderProgram);
    Q_UNUSED(d);
    if (d->linked && d->programGuard && d->programGuard->id()) {
        return d->glfuncs->glGetUniformLocation(d->programGuard->id(), name);
    } else {
        qWarning() << "QGLShaderProgram::uniformLocation(" << name
                   << "): shader program is not linked";
        return -1;
    }
}

/*!
    \overload

    Returns the location of the uniform variable \a name within this shader
    program's parameter list.  Returns -1 if \a name is not a valid
    uniform variable for this shader program.

    \sa attributeLocation()
*/
int QGLShaderProgram::uniformLocation(const QByteArray& name) const
{
    return uniformLocation(name.constData());
}

/*!
    \overload

    Returns the location of the uniform variable \a name within this shader
    program's parameter list.  Returns -1 if \a name is not a valid
    uniform variable for this shader program.

    \sa attributeLocation()
*/
int QGLShaderProgram::uniformLocation(const QString& name) const
{
    return uniformLocation(name.toLatin1().constData());
}

/*!
    Sets the uniform variable at \a location in the current context to \a value.

    \sa setAttributeValue()
*/
void QGLShaderProgram::setUniformValue(int location, GLfloat value)
{
    Q_D(QGLShaderProgram);
    Q_UNUSED(d);
    if (location != -1)
        d->glfuncs->glUniform1fv(location, 1, &value);
}

/*!
    \overload

    Sets the uniform variable called \a name in the current context
    to \a value.

    \sa setAttributeValue()
*/
void QGLShaderProgram::setUniformValue(const char *name, GLfloat value)
{
    setUniformValue(uniformLocation(name), value);
}

/*!
    Sets the uniform variable at \a location in the current context to \a value.

    \sa setAttributeValue()
*/
void QGLShaderProgram::setUniformValue(int location, GLint value)
{
    Q_D(QGLShaderProgram);
    Q_UNUSED(d);
    if (location != -1)
        d->glfuncs->glUniform1i(location, value);
}

/*!
    \overload

    Sets the uniform variable called \a name in the current context
    to \a value.

    \sa setAttributeValue()
*/
void QGLShaderProgram::setUniformValue(const char *name, GLint value)
{
    setUniformValue(uniformLocation(name), value);
}

/*!
    Sets the uniform variable at \a location in the current context to \a value.
    This function should be used when setting sampler values.

    \sa setAttributeValue()
*/
void QGLShaderProgram::setUniformValue(int location, GLuint value)
{
    Q_D(QGLShaderProgram);
    Q_UNUSED(d);
    if (location != -1)
        d->glfuncs->glUniform1i(location, value);
}

/*!
    \overload

    Sets the uniform variable called \a name in the current context
    to \a value.  This function should be used when setting sampler values.

    \sa setAttributeValue()
*/
void QGLShaderProgram::setUniformValue(const char *name, GLuint value)
{
    setUniformValue(uniformLocation(name), value);
}

/*!
    Sets the uniform variable at \a location in the current context to
    the 2D vector (\a x, \a y).

    \sa setAttributeValue()
*/
void QGLShaderProgram::setUniformValue(int location, GLfloat x, GLfloat y)
{
    Q_D(QGLShaderProgram);
    Q_UNUSED(d);
    if (location != -1) {
        GLfloat values[2] = {x, y};
        d->glfuncs->glUniform2fv(location, 1, values);
    }
}

/*!
    \overload

    Sets the uniform variable called \a name in the current context to
    the 2D vector (\a x, \a y).

    \sa setAttributeValue()
*/
void QGLShaderProgram::setUniformValue(const char *name, GLfloat x, GLfloat y)
{
    setUniformValue(uniformLocation(name), x, y);
}

/*!
    Sets the uniform variable at \a location in the current context to
    the 3D vector (\a x, \a y, \a z).

    \sa setAttributeValue()
*/
void QGLShaderProgram::setUniformValue
        (int location, GLfloat x, GLfloat y, GLfloat z)
{
    Q_D(QGLShaderProgram);
    Q_UNUSED(d);
    if (location != -1) {
        GLfloat values[3] = {x, y, z};
        d->glfuncs->glUniform3fv(location, 1, values);
    }
}

/*!
    \overload

    Sets the uniform variable called \a name in the current context to
    the 3D vector (\a x, \a y, \a z).

    \sa setAttributeValue()
*/
void QGLShaderProgram::setUniformValue
        (const char *name, GLfloat x, GLfloat y, GLfloat z)
{
    setUniformValue(uniformLocation(name), x, y, z);
}

/*!
    Sets the uniform variable at \a location in the current context to
    the 4D vector (\a x, \a y, \a z, \a w).

    \sa setAttributeValue()
*/
void QGLShaderProgram::setUniformValue
        (int location, GLfloat x, GLfloat y, GLfloat z, GLfloat w)
{
    Q_D(QGLShaderProgram);
    Q_UNUSED(d);
    if (location != -1) {
        GLfloat values[4] = {x, y, z, w};
        d->glfuncs->glUniform4fv(location, 1, values);
    }
}

/*!
    \overload

    Sets the uniform variable called \a name in the current context to
    the 4D vector (\a x, \a y, \a z, \a w).

    \sa setAttributeValue()
*/
void QGLShaderProgram::setUniformValue
        (const char *name, GLfloat x, GLfloat y, GLfloat z, GLfloat w)
{
    setUniformValue(uniformLocation(name), x, y, z, w);
}

/*!
    Sets the uniform variable at \a location in the current context to \a value.

    \sa setAttributeValue()
*/
void QGLShaderProgram::setUniformValue(int location, const QVector2D& value)
{
    Q_D(QGLShaderProgram);
    Q_UNUSED(d);
    if (location != -1)
        d->glfuncs->glUniform2fv(location, 1, reinterpret_cast<const GLfloat *>(&value));
}

/*!
    \overload

    Sets the uniform variable called \a name in the current context
    to \a value.

    \sa setAttributeValue()
*/
void QGLShaderProgram::setUniformValue(const char *name, const QVector2D& value)
{
    setUniformValue(uniformLocation(name), value);
}

/*!
    Sets the uniform variable at \a location in the current context to \a value.

    \sa setAttributeValue()
*/
void QGLShaderProgram::setUniformValue(int location, const QVector3D& value)
{
    Q_D(QGLShaderProgram);
    Q_UNUSED(d);
    if (location != -1)
        d->glfuncs->glUniform3fv(location, 1, reinterpret_cast<const GLfloat *>(&value));
}

/*!
    \overload

    Sets the uniform variable called \a name in the current context
    to \a value.

    \sa setAttributeValue()
*/
void QGLShaderProgram::setUniformValue(const char *name, const QVector3D& value)
{
    setUniformValue(uniformLocation(name), value);
}

/*!
    Sets the uniform variable at \a location in the current context to \a value.

    \sa setAttributeValue()
*/
void QGLShaderProgram::setUniformValue(int location, const QVector4D& value)
{
    Q_D(QGLShaderProgram);
    Q_UNUSED(d);
    if (location != -1)
        d->glfuncs->glUniform4fv(location, 1, reinterpret_cast<const GLfloat *>(&value));
}

/*!
    \overload

    Sets the uniform variable called \a name in the current context
    to \a value.

    \sa setAttributeValue()
*/
void QGLShaderProgram::setUniformValue(const char *name, const QVector4D& value)
{
    setUniformValue(uniformLocation(name), value);
}

/*!
    Sets the uniform variable at \a location in the current context to
    the red, green, blue, and alpha components of \a color.

    \sa setAttributeValue()
*/
void QGLShaderProgram::setUniformValue(int location, const QColor& color)
{
    Q_D(QGLShaderProgram);
    Q_UNUSED(d);
    if (location != -1) {
        GLfloat values[4] = {GLfloat(color.redF()), GLfloat(color.greenF()),
                             GLfloat(color.blueF()), GLfloat(color.alphaF())};
        d->glfuncs->glUniform4fv(location, 1, values);
    }
}

/*!
    \overload

    Sets the uniform variable called \a name in the current context to
    the red, green, blue, and alpha components of \a color.

    \sa setAttributeValue()
*/
void QGLShaderProgram::setUniformValue(const char *name, const QColor& color)
{
    setUniformValue(uniformLocation(name), color);
}

/*!
    Sets the uniform variable at \a location in the current context to
    the x and y coordinates of \a point.

    \sa setAttributeValue()
*/
void QGLShaderProgram::setUniformValue(int location, const QPoint& point)
{
    Q_D(QGLShaderProgram);
    Q_UNUSED(d);
    if (location != -1) {
        GLfloat values[4] = {GLfloat(point.x()), GLfloat(point.y())};
        d->glfuncs->glUniform2fv(location, 1, values);
    }
}

/*!
    \overload

    Sets the uniform variable associated with \a name in the current
    context to the x and y coordinates of \a point.

    \sa setAttributeValue()
*/
void QGLShaderProgram::setUniformValue(const char *name, const QPoint& point)
{
    setUniformValue(uniformLocation(name), point);
}

/*!
    Sets the uniform variable at \a location in the current context to
    the x and y coordinates of \a point.

    \sa setAttributeValue()
*/
void QGLShaderProgram::setUniformValue(int location, const QPointF& point)
{
    Q_D(QGLShaderProgram);
    Q_UNUSED(d);
    if (location != -1) {
        GLfloat values[4] = {GLfloat(point.x()), GLfloat(point.y())};
        d->glfuncs->glUniform2fv(location, 1, values);
    }
}

/*!
    \overload

    Sets the uniform variable associated with \a name in the current
    context to the x and y coordinates of \a point.

    \sa setAttributeValue()
*/
void QGLShaderProgram::setUniformValue(const char *name, const QPointF& point)
{
    setUniformValue(uniformLocation(name), point);
}

/*!
    Sets the uniform variable at \a location in the current context to
    the width and height of the given \a size.

    \sa setAttributeValue()
*/
void QGLShaderProgram::setUniformValue(int location, const QSize& size)
{
    Q_D(QGLShaderProgram);
    Q_UNUSED(d);
    if (location != -1) {
        GLfloat values[4] = {GLfloat(size.width()), GLfloat(size.height())};
        d->glfuncs->glUniform2fv(location, 1, values);
    }
}

/*!
    \overload

    Sets the uniform variable associated with \a name in the current
    context to the width and height of the given \a size.

    \sa setAttributeValue()
*/
void QGLShaderProgram::setUniformValue(const char *name, const QSize& size)
{
    setUniformValue(uniformLocation(name), size);
}

/*!
    Sets the uniform variable at \a location in the current context to
    the width and height of the given \a size.

    \sa setAttributeValue()
*/
void QGLShaderProgram::setUniformValue(int location, const QSizeF& size)
{
    Q_D(QGLShaderProgram);
    Q_UNUSED(d);
    if (location != -1) {
        GLfloat values[4] = {GLfloat(size.width()), GLfloat(size.height())};
        d->glfuncs->glUniform2fv(location, 1, values);
    }
}

/*!
    \overload

    Sets the uniform variable associated with \a name in the current
    context to the width and height of the given \a size.

    \sa setAttributeValue()
*/
void QGLShaderProgram::setUniformValue(const char *name, const QSizeF& size)
{
    setUniformValue(uniformLocation(name), size);
}

/*!
    Sets the uniform variable at \a location in the current context
    to a 2x2 matrix \a value.

    \sa setAttributeValue()
*/
void QGLShaderProgram::setUniformValue(int location, const QMatrix2x2& value)
{
    Q_D(QGLShaderProgram);
    d->glfuncs->glUniformMatrix2fv(location, 1, GL_FALSE, value.constData());
}

/*!
    \overload

    Sets the uniform variable called \a name in the current context
    to a 2x2 matrix \a value.

    \sa setAttributeValue()
*/
void QGLShaderProgram::setUniformValue(const char *name, const QMatrix2x2& value)
{
    setUniformValue(uniformLocation(name), value);
}

/*!
    Sets the uniform variable at \a location in the current context
    to a 2x3 matrix \a value.

    \sa setAttributeValue()
*/
void QGLShaderProgram::setUniformValue(int location, const QMatrix2x3& value)
{
    Q_D(QGLShaderProgram);
    d->glfuncs->glUniform3fv(location, 2, value.constData());
}

/*!
    \overload

    Sets the uniform variable called \a name in the current context
    to a 2x3 matrix \a value.

    \sa setAttributeValue()
*/
void QGLShaderProgram::setUniformValue(const char *name, const QMatrix2x3& value)
{
    setUniformValue(uniformLocation(name), value);
}

/*!
    Sets the uniform variable at \a location in the current context
    to a 2x4 matrix \a value.

    \sa setAttributeValue()
*/
void QGLShaderProgram::setUniformValue(int location, const QMatrix2x4& value)
{
    Q_D(QGLShaderProgram);
    d->glfuncs->glUniform4fv(location, 2, value.constData());
}

/*!
    \overload

    Sets the uniform variable called \a name in the current context
    to a 2x4 matrix \a value.

    \sa setAttributeValue()
*/
void QGLShaderProgram::setUniformValue(const char *name, const QMatrix2x4& value)
{
    setUniformValue(uniformLocation(name), value);
}

/*!
    Sets the uniform variable at \a location in the current context
    to a 3x2 matrix \a value.

    \sa setAttributeValue()
*/
void QGLShaderProgram::setUniformValue(int location, const QMatrix3x2& value)
{
    Q_D(QGLShaderProgram);
    d->glfuncs->glUniform2fv(location, 3, value.constData());
}

/*!
    \overload

    Sets the uniform variable called \a name in the current context
    to a 3x2 matrix \a value.

    \sa setAttributeValue()
*/
void QGLShaderProgram::setUniformValue(const char *name, const QMatrix3x2& value)
{
    setUniformValue(uniformLocation(name), value);
}

/*!
    Sets the uniform variable at \a location in the current context
    to a 3x3 matrix \a value.

    \sa setAttributeValue()
*/
void QGLShaderProgram::setUniformValue(int location, const QMatrix3x3& value)
{
    Q_D(QGLShaderProgram);
    d->glfuncs->glUniformMatrix3fv(location, 1, GL_FALSE, value.constData());
}

/*!
    \overload

    Sets the uniform variable called \a name in the current context
    to a 3x3 matrix \a value.

    \sa setAttributeValue()
*/
void QGLShaderProgram::setUniformValue(const char *name, const QMatrix3x3& value)
{
    setUniformValue(uniformLocation(name), value);
}

/*!
    Sets the uniform variable at \a location in the current context
    to a 3x4 matrix \a value.

    \sa setAttributeValue()
*/
void QGLShaderProgram::setUniformValue(int location, const QMatrix3x4& value)
{
    Q_D(QGLShaderProgram);
    d->glfuncs->glUniform4fv(location, 3, value.constData());
}

/*!
    \overload

    Sets the uniform variable called \a name in the current context
    to a 3x4 matrix \a value.

    \sa setAttributeValue()
*/
void QGLShaderProgram::setUniformValue(const char *name, const QMatrix3x4& value)
{
    setUniformValue(uniformLocation(name), value);
}

/*!
    Sets the uniform variable at \a location in the current context
    to a 4x2 matrix \a value.

    \sa setAttributeValue()
*/
void QGLShaderProgram::setUniformValue(int location, const QMatrix4x2& value)
{
    Q_D(QGLShaderProgram);
    d->glfuncs->glUniform2fv(location, 4, value.constData());
}

/*!
    \overload

    Sets the uniform variable called \a name in the current context
    to a 4x2 matrix \a value.

    \sa setAttributeValue()
*/
void QGLShaderProgram::setUniformValue(const char *name, const QMatrix4x2& value)
{
    setUniformValue(uniformLocation(name), value);
}

/*!
    Sets the uniform variable at \a location in the current context
    to a 4x3 matrix \a value.

    \sa setAttributeValue()
*/
void QGLShaderProgram::setUniformValue(int location, const QMatrix4x3& value)
{
    Q_D(QGLShaderProgram);
    d->glfuncs->glUniform3fv(location, 4, value.constData());
}

/*!
    \overload

    Sets the uniform variable called \a name in the current context
    to a 4x3 matrix \a value.

    \sa setAttributeValue()
*/
void QGLShaderProgram::setUniformValue(const char *name, const QMatrix4x3& value)
{
    setUniformValue(uniformLocation(name), value);
}

/*!
    Sets the uniform variable at \a location in the current context
    to a 4x4 matrix \a value.

    \sa setAttributeValue()
*/
void QGLShaderProgram::setUniformValue(int location, const QMatrix4x4& value)
{
    Q_D(QGLShaderProgram);
    d->glfuncs->glUniformMatrix4fv(location, 1, GL_FALSE, value.constData());
}

/*!
    \overload

    Sets the uniform variable called \a name in the current context
    to a 4x4 matrix \a value.

    \sa setAttributeValue()
*/
void QGLShaderProgram::setUniformValue(const char *name, const QMatrix4x4& value)
{
    setUniformValue(uniformLocation(name), value);
}

/*!
    \overload

    Sets the uniform variable at \a location in the current context
    to a 2x2 matrix \a value.  The matrix elements must be specified
    in column-major order.

    \sa setAttributeValue()
    \since 4.7
*/
void QGLShaderProgram::setUniformValue(int location, const GLfloat value[2][2])
{
    Q_D(QGLShaderProgram);
    if (location != -1)
        d->glfuncs->glUniformMatrix2fv(location, 1, GL_FALSE, value[0]);
}

/*!
    \overload

    Sets the uniform variable at \a location in the current context
    to a 3x3 matrix \a value.  The matrix elements must be specified
    in column-major order.

    \sa setAttributeValue()
    \since 4.7
*/
void QGLShaderProgram::setUniformValue(int location, const GLfloat value[3][3])
{
    Q_D(QGLShaderProgram);
    if (location != -1)
        d->glfuncs->glUniformMatrix3fv(location, 1, GL_FALSE, value[0]);
}

/*!
    \overload

    Sets the uniform variable at \a location in the current context
    to a 4x4 matrix \a value.  The matrix elements must be specified
    in column-major order.

    \sa setAttributeValue()
*/
void QGLShaderProgram::setUniformValue(int location, const GLfloat value[4][4])
{
    Q_D(QGLShaderProgram);
    if (location != -1)
        d->glfuncs->glUniformMatrix4fv(location, 1, GL_FALSE, value[0]);
}


/*!
    \overload

    Sets the uniform variable called \a name in the current context
    to a 2x2 matrix \a value.  The matrix elements must be specified
    in column-major order.

    \sa setAttributeValue()
    \since 4.7
*/
void QGLShaderProgram::setUniformValue(const char *name, const GLfloat value[2][2])
{
    setUniformValue(uniformLocation(name), value);
}

/*!
    \overload

    Sets the uniform variable called \a name in the current context
    to a 3x3 matrix \a value.  The matrix elements must be specified
    in column-major order.

    \sa setAttributeValue()
    \since 4.7
*/
void QGLShaderProgram::setUniformValue(const char *name, const GLfloat value[3][3])
{
    setUniformValue(uniformLocation(name), value);
}

/*!
    \overload

    Sets the uniform variable called \a name in the current context
    to a 4x4 matrix \a value.  The matrix elements must be specified
    in column-major order.

    \sa setAttributeValue()
*/
void QGLShaderProgram::setUniformValue(const char *name, const GLfloat value[4][4])
{
    setUniformValue(uniformLocation(name), value);
}

/*!
    Sets the uniform variable at \a location in the current context to a
    3x3 transformation matrix \a value that is specified as a QTransform value.

    To set a QTransform value as a 4x4 matrix in a shader, use
    \c{setUniformValue(location, QMatrix4x4(value))}.
*/
void QGLShaderProgram::setUniformValue(int location, const QTransform& value)
{
    Q_D(QGLShaderProgram);
    if (location != -1) {
        GLfloat mat[3][3] = {
            {GLfloat(value.m11()), GLfloat(value.m12()), GLfloat(value.m13())},
            {GLfloat(value.m21()), GLfloat(value.m22()), GLfloat(value.m23())},
            {GLfloat(value.m31()), GLfloat(value.m32()), GLfloat(value.m33())}
        };
        d->glfuncs->glUniformMatrix3fv(location, 1, GL_FALSE, mat[0]);
    }
}

/*!
    \overload

    Sets the uniform variable called \a name in the current context to a
    3x3 transformation matrix \a value that is specified as a QTransform value.

    To set a QTransform value as a 4x4 matrix in a shader, use
    \c{setUniformValue(name, QMatrix4x4(value))}.
*/
void QGLShaderProgram::setUniformValue
        (const char *name, const QTransform& value)
{
    setUniformValue(uniformLocation(name), value);
}

/*!
    Sets the uniform variable array at \a location in the current
    context to the \a count elements of \a values.

    \sa setAttributeValue()
*/
void QGLShaderProgram::setUniformValueArray(int location, const GLint *values, int count)
{
    Q_D(QGLShaderProgram);
    if (location != -1)
        d->glfuncs->glUniform1iv(location, count, values);
}

/*!
    \overload

    Sets the uniform variable array called \a name in the current
    context to the \a count elements of \a values.

    \sa setAttributeValue()
*/
void QGLShaderProgram::setUniformValueArray
        (const char *name, const GLint *values, int count)
{
    setUniformValueArray(uniformLocation(name), values, count);
}

/*!
    Sets the uniform variable array at \a location in the current
    context to the \a count elements of \a values.  This overload
    should be used when setting an array of sampler values.

    \sa setAttributeValue()
*/
void QGLShaderProgram::setUniformValueArray(int location, const GLuint *values, int count)
{
    Q_D(QGLShaderProgram);
    if (location != -1)
        d->glfuncs->glUniform1iv(location, count, reinterpret_cast<const GLint *>(values));
}

/*!
    \overload

    Sets the uniform variable array called \a name in the current
    context to the \a count elements of \a values.  This overload
    should be used when setting an array of sampler values.

    \sa setAttributeValue()
*/
void QGLShaderProgram::setUniformValueArray
        (const char *name, const GLuint *values, int count)
{
    setUniformValueArray(uniformLocation(name), values, count);
}

/*!
    Sets the uniform variable array at \a location in the current
    context to the \a count elements of \a values.  Each element
    has \a tupleSize components.  The \a tupleSize must be 1, 2, 3, or 4.

    \sa setAttributeValue()
*/
void QGLShaderProgram::setUniformValueArray(int location, const GLfloat *values, int count, int tupleSize)
{
    Q_D(QGLShaderProgram);
    if (location != -1) {
        if (tupleSize == 1)
            d->glfuncs->glUniform1fv(location, count, values);
        else if (tupleSize == 2)
            d->glfuncs->glUniform2fv(location, count, values);
        else if (tupleSize == 3)
            d->glfuncs->glUniform3fv(location, count, values);
        else if (tupleSize == 4)
            d->glfuncs->glUniform4fv(location, count, values);
        else
            qWarning() << "QGLShaderProgram::setUniformValue: size" << tupleSize << "not supported";
    }
}

/*!
    \overload

    Sets the uniform variable array called \a name in the current
    context to the \a count elements of \a values.  Each element
    has \a tupleSize components.  The \a tupleSize must be 1, 2, 3, or 4.

    \sa setAttributeValue()
*/
void QGLShaderProgram::setUniformValueArray
        (const char *name, const GLfloat *values, int count, int tupleSize)
{
    setUniformValueArray(uniformLocation(name), values, count, tupleSize);
}

/*!
    Sets the uniform variable array at \a location in the current
    context to the \a count 2D vector elements of \a values.

    \sa setAttributeValue()
*/
void QGLShaderProgram::setUniformValueArray(int location, const QVector2D *values, int count)
{
    Q_D(QGLShaderProgram);
    if (location != -1)
        d->glfuncs->glUniform2fv(location, count, reinterpret_cast<const GLfloat *>(values));
}

/*!
    \overload

    Sets the uniform variable array called \a name in the current
    context to the \a count 2D vector elements of \a values.

    \sa setAttributeValue()
*/
void QGLShaderProgram::setUniformValueArray(const char *name, const QVector2D *values, int count)
{
    setUniformValueArray(uniformLocation(name), values, count);
}

/*!
    Sets the uniform variable array at \a location in the current
    context to the \a count 3D vector elements of \a values.

    \sa setAttributeValue()
*/
void QGLShaderProgram::setUniformValueArray(int location, const QVector3D *values, int count)
{
    Q_D(QGLShaderProgram);
    if (location != -1)
        d->glfuncs->glUniform3fv(location, count, reinterpret_cast<const GLfloat *>(values));
}

/*!
    \overload

    Sets the uniform variable array called \a name in the current
    context to the \a count 3D vector elements of \a values.

    \sa setAttributeValue()
*/
void QGLShaderProgram::setUniformValueArray(const char *name, const QVector3D *values, int count)
{
    setUniformValueArray(uniformLocation(name), values, count);
}

/*!
    Sets the uniform variable array at \a location in the current
    context to the \a count 4D vector elements of \a values.

    \sa setAttributeValue()
*/
void QGLShaderProgram::setUniformValueArray(int location, const QVector4D *values, int count)
{
    Q_D(QGLShaderProgram);
    Q_UNUSED(d);
    if (location != -1)
        d->glfuncs->glUniform4fv(location, count, reinterpret_cast<const GLfloat *>(values));
}

/*!
    \overload

    Sets the uniform variable array called \a name in the current
    context to the \a count 4D vector elements of \a values.

    \sa setAttributeValue()
*/
void QGLShaderProgram::setUniformValueArray(const char *name, const QVector4D *values, int count)
{
    setUniformValueArray(uniformLocation(name), values, count);
}

// We have to repack matrix arrays from qreal to GLfloat.
#define setUniformMatrixArray(func,location,values,count,type,cols,rows) \
    if (location == -1 || count <= 0) \
        return; \
    if (sizeof(type) == sizeof(GLfloat) * cols * rows) { \
        func(location, count, GL_FALSE, \
             reinterpret_cast<const GLfloat *>(values[0].constData())); \
    } else { \
        QVarLengthArray<GLfloat> temp(cols * rows * count); \
        for (int index = 0; index < count; ++index) { \
            for (int index2 = 0; index2 < (cols * rows); ++index2) { \
                temp.data()[cols * rows * index + index2] = \
                    values[index].constData()[index2]; \
            } \
        } \
        func(location, count, GL_FALSE, temp.constData()); \
    }
#define setUniformGenericMatrixArray(colfunc,location,values,count,type,cols,rows) \
    if (location == -1 || count <= 0) \
        return; \
    if (sizeof(type) == sizeof(GLfloat) * cols * rows) { \
        const GLfloat *data = reinterpret_cast<const GLfloat *> \
            (values[0].constData());  \
        colfunc(location, count * cols, data); \
    } else { \
        QVarLengthArray<GLfloat> temp(cols * rows * count); \
        for (int index = 0; index < count; ++index) { \
            for (int index2 = 0; index2 < (cols * rows); ++index2) { \
                temp.data()[cols * rows * index + index2] = \
                    values[index].constData()[index2]; \
            } \
        } \
        colfunc(location, count * cols, temp.constData()); \
    }

/*!
    Sets the uniform variable array at \a location in the current
    context to the \a count 2x2 matrix elements of \a values.

    \sa setAttributeValue()
*/
void QGLShaderProgram::setUniformValueArray(int location, const QMatrix2x2 *values, int count)
{
    Q_D(QGLShaderProgram);
    Q_UNUSED(d);
    setUniformMatrixArray
        (d->glfuncs->glUniformMatrix2fv, location, values, count, QMatrix2x2, 2, 2);
}

/*!
    \overload

    Sets the uniform variable array called \a name in the current
    context to the \a count 2x2 matrix elements of \a values.

    \sa setAttributeValue()
*/
void QGLShaderProgram::setUniformValueArray(const char *name, const QMatrix2x2 *values, int count)
{
    setUniformValueArray(uniformLocation(name), values, count);
}

/*!
    Sets the uniform variable array at \a location in the current
    context to the \a count 2x3 matrix elements of \a values.

    \sa setAttributeValue()
*/
void QGLShaderProgram::setUniformValueArray(int location, const QMatrix2x3 *values, int count)
{
    Q_D(QGLShaderProgram);
    Q_UNUSED(d);
    setUniformGenericMatrixArray
        (d->glfuncs->glUniform3fv, location, values, count,
         QMatrix2x3, 2, 3);
}

/*!
    \overload

    Sets the uniform variable array called \a name in the current
    context to the \a count 2x3 matrix elements of \a values.

    \sa setAttributeValue()
*/
void QGLShaderProgram::setUniformValueArray(const char *name, const QMatrix2x3 *values, int count)
{
    setUniformValueArray(uniformLocation(name), values, count);
}

/*!
    Sets the uniform variable array at \a location in the current
    context to the \a count 2x4 matrix elements of \a values.

    \sa setAttributeValue()
*/
void QGLShaderProgram::setUniformValueArray(int location, const QMatrix2x4 *values, int count)
{
    Q_D(QGLShaderProgram);
    Q_UNUSED(d);
    setUniformGenericMatrixArray
        (d->glfuncs->glUniform4fv, location, values, count,
         QMatrix2x4, 2, 4);
}

/*!
    \overload

    Sets the uniform variable array called \a name in the current
    context to the \a count 2x4 matrix elements of \a values.

    \sa setAttributeValue()
*/
void QGLShaderProgram::setUniformValueArray(const char *name, const QMatrix2x4 *values, int count)
{
    setUniformValueArray(uniformLocation(name), values, count);
}

/*!
    Sets the uniform variable array at \a location in the current
    context to the \a count 3x2 matrix elements of \a values.

    \sa setAttributeValue()
*/
void QGLShaderProgram::setUniformValueArray(int location, const QMatrix3x2 *values, int count)
{
    Q_D(QGLShaderProgram);
    Q_UNUSED(d);
    setUniformGenericMatrixArray
        (d->glfuncs->glUniform2fv, location, values, count,
         QMatrix3x2, 3, 2);
}

/*!
    \overload

    Sets the uniform variable array called \a name in the current
    context to the \a count 3x2 matrix elements of \a values.

    \sa setAttributeValue()
*/
void QGLShaderProgram::setUniformValueArray(const char *name, const QMatrix3x2 *values, int count)
{
    setUniformValueArray(uniformLocation(name), values, count);
}

/*!
    Sets the uniform variable array at \a location in the current
    context to the \a count 3x3 matrix elements of \a values.

    \sa setAttributeValue()
*/
void QGLShaderProgram::setUniformValueArray(int location, const QMatrix3x3 *values, int count)
{
    Q_D(QGLShaderProgram);
    Q_UNUSED(d);
    setUniformMatrixArray
        (d->glfuncs->glUniformMatrix3fv, location, values, count, QMatrix3x3, 3, 3);
}

/*!
    \overload

    Sets the uniform variable array called \a name in the current
    context to the \a count 3x3 matrix elements of \a values.

    \sa setAttributeValue()
*/
void QGLShaderProgram::setUniformValueArray(const char *name, const QMatrix3x3 *values, int count)
{
    setUniformValueArray(uniformLocation(name), values, count);
}

/*!
    Sets the uniform variable array at \a location in the current
    context to the \a count 3x4 matrix elements of \a values.

    \sa setAttributeValue()
*/
void QGLShaderProgram::setUniformValueArray(int location, const QMatrix3x4 *values, int count)
{
    Q_D(QGLShaderProgram);
    Q_UNUSED(d);
    setUniformGenericMatrixArray
        (d->glfuncs->glUniform4fv, location, values, count,
         QMatrix3x4, 3, 4);
}

/*!
    \overload

    Sets the uniform variable array called \a name in the current
    context to the \a count 3x4 matrix elements of \a values.

    \sa setAttributeValue()
*/
void QGLShaderProgram::setUniformValueArray(const char *name, const QMatrix3x4 *values, int count)
{
    setUniformValueArray(uniformLocation(name), values, count);
}

/*!
    Sets the uniform variable array at \a location in the current
    context to the \a count 4x2 matrix elements of \a values.

    \sa setAttributeValue()
*/
void QGLShaderProgram::setUniformValueArray(int location, const QMatrix4x2 *values, int count)
{
    Q_D(QGLShaderProgram);
    Q_UNUSED(d);
    setUniformGenericMatrixArray
        (d->glfuncs->glUniform2fv, location, values, count,
         QMatrix4x2, 4, 2);
}

/*!
    \overload

    Sets the uniform variable array called \a name in the current
    context to the \a count 4x2 matrix elements of \a values.

    \sa setAttributeValue()
*/
void QGLShaderProgram::setUniformValueArray(const char *name, const QMatrix4x2 *values, int count)
{
    setUniformValueArray(uniformLocation(name), values, count);
}

/*!
    Sets the uniform variable array at \a location in the current
    context to the \a count 4x3 matrix elements of \a values.

    \sa setAttributeValue()
*/
void QGLShaderProgram::setUniformValueArray(int location, const QMatrix4x3 *values, int count)
{
    Q_D(QGLShaderProgram);
    Q_UNUSED(d);
    setUniformGenericMatrixArray
        (d->glfuncs->glUniform3fv, location, values, count,
         QMatrix4x3, 4, 3);
}

/*!
    \overload

    Sets the uniform variable array called \a name in the current
    context to the \a count 4x3 matrix elements of \a values.

    \sa setAttributeValue()
*/
void QGLShaderProgram::setUniformValueArray(const char *name, const QMatrix4x3 *values, int count)
{
    setUniformValueArray(uniformLocation(name), values, count);
}

/*!
    Sets the uniform variable array at \a location in the current
    context to the \a count 4x4 matrix elements of \a values.

    \sa setAttributeValue()
*/
void QGLShaderProgram::setUniformValueArray(int location, const QMatrix4x4 *values, int count)
{
    Q_D(QGLShaderProgram);
    Q_UNUSED(d);
    setUniformMatrixArray
        (d->glfuncs->glUniformMatrix4fv, location, values, count, QMatrix4x4, 4, 4);
}

/*!
    \overload

    Sets the uniform variable array called \a name in the current
    context to the \a count 4x4 matrix elements of \a values.

    \sa setAttributeValue()
*/
void QGLShaderProgram::setUniformValueArray(const char *name, const QMatrix4x4 *values, int count)
{
    setUniformValueArray(uniformLocation(name), values, count);
}

#undef ctx

/*!
    Returns the hardware limit for how many vertices a geometry shader
    can output.

    \since 4.7

    \sa setGeometryOutputVertexCount()
*/
int QGLShaderProgram::maxGeometryOutputVertices() const
{
    GLint n = 0;
#if !defined(QT_OPENGL_ES_2)
<<<<<<< HEAD
    Q_D(const QGLShaderProgram);
    if (!QOpenGLContext::currentContext()->isES())
        d->glfuncs->glGetIntegerv(GL_MAX_GEOMETRY_OUTPUT_VERTICES_EXT, &n);
=======
    if (!QOpenGLContext::currentContext()->isOpenGLES())
        glGetIntegerv(GL_MAX_GEOMETRY_OUTPUT_VERTICES_EXT, &n);
>>>>>>> beb7258a
#endif
    return n;
}

/*!
    Sets the maximum number of vertices the current geometry shader
    program will produce, if active, to \a count.

    \since 4.7

    This parameter takes effect the next time the program is linked.
*/
void QGLShaderProgram::setGeometryOutputVertexCount(int count)
{
#ifndef QT_NO_DEBUG
    int max = maxGeometryOutputVertices();
    if (count > max) {
        qWarning("QGLShaderProgram::setGeometryOutputVertexCount: count: %d higher than maximum: %d",
                 count, max);
    }
#endif
    d_func()->geometryVertexCount = count;
}


/*!
    Returns the maximum number of vertices the current geometry shader
    program will produce, if active.

    \since 4.7

    This parameter takes effect the ntext time the program is linked.
*/
int QGLShaderProgram::geometryOutputVertexCount() const
{
    return d_func()->geometryVertexCount;
}


/*!
    Sets the input type from \a inputType.

    This parameter takes effect the next time the program is linked.
*/
void QGLShaderProgram::setGeometryInputType(GLenum inputType)
{
    d_func()->geometryInputType = inputType;
}


/*!
    Returns the geometry shader input type, if active.

    This parameter takes effect the next time the program is linked.

    \since 4.7
 */

GLenum QGLShaderProgram::geometryInputType() const
{
    return d_func()->geometryInputType;
}


/*!
    Sets the output type from the geometry shader, if active, to
    \a outputType.

    This parameter takes effect the next time the program is linked.

    \since 4.7
*/
void QGLShaderProgram::setGeometryOutputType(GLenum outputType)
{
    d_func()->geometryOutputType = outputType;
}


/*!
    Returns the geometry shader output type, if active.

    This parameter takes effect the next time the program is linked.

    \since 4.7
 */
GLenum QGLShaderProgram::geometryOutputType() const
{
    return d_func()->geometryOutputType;
}


/*!
    Returns \c true if shader programs written in the OpenGL Shading
    Language (GLSL) are supported on this system; false otherwise.

    The \a context is used to resolve the GLSL extensions.
    If \a context is null, then QGLContext::currentContext() is used.
*/
bool QGLShaderProgram::hasOpenGLShaderPrograms(const QGLContext *context)
{
#if !defined(QT_OPENGL_ES_2)
    if (!context)
        context = QGLContext::currentContext();
    if (!context)
        return false;

    QOpenGLFunctions functions(context->contextHandle());
    return functions.hasOpenGLFeature(QOpenGLFunctions::Shaders);
#else
    Q_UNUSED(context);
    return true;
#endif
}

/*!
    \internal
*/
void QGLShaderProgram::shaderDestroyed()
{
    Q_D(QGLShaderProgram);
    QGLShader *shader = qobject_cast<QGLShader *>(sender());
    if (shader && !d->removingShaders)
        removeShader(shader);
}


#undef ctx
#undef context

/*!
    Returns \c true if shader programs of type \a type are supported on
    this system; false otherwise.

    The \a context is used to resolve the GLSL extensions.
    If \a context is null, then QGLContext::currentContext() is used.

    \since 4.7
*/
bool QGLShader::hasOpenGLShaders(ShaderType type, const QGLContext *context)
{
    if (!context)
        context = QGLContext::currentContext();
    if (!context)
        return false;

    if ((type & ~(Geometry | Vertex | Fragment)) || type == 0)
        return false;

    QOpenGLFunctions functions(context->contextHandle());
    bool resolved = functions.hasOpenGLFeature(QOpenGLFunctions::Shaders);
    if (!resolved)
        return false;

    if ((type & Geometry) && !QByteArray((const char *) functions.glGetString(GL_EXTENSIONS)).contains("GL_EXT_geometry_shader4"))
        return false;

    return true;
}

QT_END_NAMESPACE<|MERGE_RESOLUTION|>--- conflicted
+++ resolved
@@ -3074,14 +3074,9 @@
 {
     GLint n = 0;
 #if !defined(QT_OPENGL_ES_2)
-<<<<<<< HEAD
     Q_D(const QGLShaderProgram);
-    if (!QOpenGLContext::currentContext()->isES())
+    if (!QOpenGLContext::currentContext()->isOpenGLES())
         d->glfuncs->glGetIntegerv(GL_MAX_GEOMETRY_OUTPUT_VERTICES_EXT, &n);
-=======
-    if (!QOpenGLContext::currentContext()->isOpenGLES())
-        glGetIntegerv(GL_MAX_GEOMETRY_OUTPUT_VERTICES_EXT, &n);
->>>>>>> beb7258a
 #endif
     return n;
 }
