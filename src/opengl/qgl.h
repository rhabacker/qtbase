--- conflicted
+++ resolved
@@ -56,13 +56,9 @@
 # include <QtCore/qt_windows.h>
 #endif
 
-<<<<<<< HEAD
 #if defined(Q_OS_MAC)
 # include <OpenGL/gl.h>
 #elif defined(QT_OPENGL_ES_1)
-=======
-#if defined(QT_OPENGL_ES_1)
->>>>>>> 83736a8d
 # if defined(Q_OS_MAC)
 #  include <OpenGLES/ES1/gl.h>
 # else
