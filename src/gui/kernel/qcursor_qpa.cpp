--- conflicted
+++ resolved
@@ -108,27 +108,11 @@
 
 #endif //QT_NO_CURSOR
 
-<<<<<<< HEAD
-extern int qt_last_x;
-extern int qt_last_y;
-
-QPoint QCursor::pos()
-{
-    QList<QWeakPointer<QPlatformCursor> > cursors = QPlatformCursorPrivate::getInstances();
-    int cursorCount = cursors.count();
-    for (int i = 0; i < cursorCount; ++i) {
-        const QWeakPointer<QPlatformCursor> &cursor(cursors.at(i));
-        if (cursor)
-            return cursor.data()->pos();
-    }
-    return QPoint(qt_last_x, qt_last_y);
-=======
 extern qreal qt_last_x,qt_last_y;
 
 QPoint QCursor::pos()
 {
     return QPointF(qt_last_x, qt_last_y).toPoint();
->>>>>>> bdc417b3
 }
 
 void QCursor::setPos(int x, int y)
