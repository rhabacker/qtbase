--- conflicted
+++ resolved
@@ -1,6 +1,6 @@
 /****************************************************************************
 **
-** Copyright (C) 2016 The Qt Company Ltd.
+** Copyright (C) 2020 The Qt Company Ltd.
 ** Contact: https://www.qt.io/licensing/
 **
 ** This file is part of the QtGui module of the Qt Toolkit.
@@ -191,13 +191,8 @@
     case QMetaType::QString: {
         QString *str = static_cast<QString *>(result);
         switch (d->type) {
-<<<<<<< HEAD
 #if QT_CONFIG(shortcut)
-        case QVariant::KeySequence:
-=======
-#ifndef QT_NO_SHORTCUT
         case QMetaType::QKeySequence:
->>>>>>> be8c257d
             *str = (*v_cast<QKeySequence>(d)).toString(QKeySequence::NativeText);
             return true;
 #endif
@@ -246,15 +241,9 @@
             return true;
         }
         break;
-<<<<<<< HEAD
 #if QT_CONFIG(shortcut)
-    case QVariant::Int:
-        if (d->type == QVariant::KeySequence) {
-=======
-#ifndef QT_NO_SHORTCUT
     case QMetaType::Int:
         if (d->type == QMetaType::QKeySequence) {
->>>>>>> be8c257d
             const QKeySequence &seq = *v_cast<QKeySequence>(d);
             *static_cast<int *>(result) = seq.isEmpty() ? 0 : seq[0];
             return true;
@@ -291,13 +280,8 @@
             return true;
         }
         break;
-<<<<<<< HEAD
 #if QT_CONFIG(shortcut)
-    case QVariant::KeySequence: {
-=======
-#ifndef QT_NO_SHORTCUT
     case QMetaType::QKeySequence: {
->>>>>>> be8c257d
         QKeySequence *seq = static_cast<QKeySequence *>(result);
         switch (d->type) {
         case QMetaType::QString:
