/****************************************************************************
**
** Copyright (C) 2016 The Qt Company Ltd.
** Contact: https://www.qt.io/licensing/
**
** This file is part of the QtGui module of the Qt Toolkit.
**
** $QT_BEGIN_LICENSE:LGPL$
** Commercial License Usage
** Licensees holding valid commercial Qt licenses may use this file in
** accordance with the commercial license agreement provided with the
** Software or, alternatively, in accordance with the terms contained in
** a written agreement between you and The Qt Company. For licensing terms
** and conditions see https://www.qt.io/terms-conditions. For further
** information use the contact form at https://www.qt.io/contact-us.
**
** GNU Lesser General Public License Usage
** Alternatively, this file may be used under the terms of the GNU Lesser
** General Public License version 3 as published by the Free Software
** Foundation and appearing in the file LICENSE.LGPL3 included in the
** packaging of this file. Please review the following information to
** ensure the GNU Lesser General Public License version 3 requirements
** will be met: https://www.gnu.org/licenses/lgpl-3.0.html.
**
** GNU General Public License Usage
** Alternatively, this file may be used under the terms of the GNU
** General Public License version 2.0 or (at your option) the GNU General
** Public license version 3 or any later version approved by the KDE Free
** Qt Foundation. The licenses are as published by the Free Software
** Foundation and appearing in the file LICENSE.GPL2 and LICENSE.GPL3
** included in the packaging of this file. Please review the following
** information to ensure the GNU General Public License requirements will
** be met: https://www.gnu.org/licenses/gpl-2.0.html and
** https://www.gnu.org/licenses/gpl-3.0.html.
**
** $QT_END_LICENSE$
**
****************************************************************************/
#ifndef QWINDOWSYSTEMINTERFACE_P_H
#define QWINDOWSYSTEMINTERFACE_P_H

//
//  W A R N I N G
//  -------------
//
// This file is not part of the Qt API.  It exists purely as an
// implementation detail.  This header file may change from version to
// version without notice, or even be removed.
//
// We mean it.
//

#include "qwindowsysteminterface.h"

#include <QElapsedTimer>
#include <QPointer>
#include <QMutex>
#include <QList>
#include <QWaitCondition>
#include <QAtomicInt>

QT_BEGIN_NAMESPACE

class QWindowSystemEventHandler;

class Q_GUI_EXPORT QWindowSystemInterfacePrivate {
public:
    enum EventType {
        UserInputEvent = 0x100,
        Close = UserInputEvent | 0x01,
        GeometryChange = 0x02,
        Enter = UserInputEvent | 0x03,
        Leave = UserInputEvent | 0x04,
        ActivatedWindow = 0x05,
        WindowStateChanged = 0x06,
        Mouse = UserInputEvent | 0x07,
        FrameStrutMouse = UserInputEvent | 0x08,
        Wheel = UserInputEvent | 0x09,
        Key = UserInputEvent | 0x0a,
        Touch = UserInputEvent | 0x0b,
        ScreenOrientation = 0x0c,
        ScreenGeometry = 0x0d,
        ScreenAvailableGeometry = 0x0e,
        ScreenLogicalDotsPerInch = 0x0f,
        ScreenRefreshRate = 0x10,
        ThemeChange = 0x11,
        Expose = 0x12,
        FileOpen = UserInputEvent | 0x13,
        Tablet = UserInputEvent | 0x14,
        TabletEnterProximity = UserInputEvent | 0x15,
        TabletLeaveProximity = UserInputEvent | 0x16,
        PlatformPanel = UserInputEvent | 0x17,
        ContextMenu = UserInputEvent | 0x18,
        EnterWhatsThisMode = UserInputEvent | 0x19,
#ifndef QT_NO_GESTURES
        Gesture = UserInputEvent | 0x1a,
#endif
        ApplicationStateChanged = 0x19,
        FlushEvents = 0x20,
        WindowScreenChanged = 0x21
    };

    class WindowSystemEvent {
    public:
        enum {
            Synthetic = 0x1,
            NullWindow = 0x2
        };

        explicit WindowSystemEvent(EventType t)
            : type(t), flags(0), eventAccepted(true) { }
        virtual ~WindowSystemEvent() { }

        bool synthetic() const  { return flags & Synthetic; }
        bool nullWindow() const { return flags & NullWindow; }

        EventType type;
        int flags;
        bool eventAccepted;
    };

    class CloseEvent : public WindowSystemEvent {
    public:
        explicit CloseEvent(QWindow *w, bool *a = 0)
            : WindowSystemEvent(Close), window(w), accepted(a)
            { }
        QPointer<QWindow> window;
        bool *accepted;
    };

    class GeometryChangeEvent : public WindowSystemEvent {
    public:
        GeometryChangeEvent(QWindow *tlw, const QRect &newGeometry, const QRect &oldGeometry)
            : WindowSystemEvent(GeometryChange), tlw(tlw), newGeometry(newGeometry), oldGeometry(oldGeometry)
        { }
        QPointer<QWindow> tlw;
        QRect newGeometry;
        QRect oldGeometry;
    };

    class EnterEvent : public WindowSystemEvent {
    public:
        explicit EnterEvent(QWindow *enter, const QPointF &local, const QPointF &global)
            : WindowSystemEvent(Enter), enter(enter), localPos(local), globalPos(global)
        { }
        QPointer<QWindow> enter;
        const QPointF localPos;
        const QPointF globalPos;
    };

    class LeaveEvent : public WindowSystemEvent {
    public:
        explicit LeaveEvent(QWindow *leave)
            : WindowSystemEvent(Leave), leave(leave)
        { }
        QPointer<QWindow> leave;
    };

    class ActivatedWindowEvent : public WindowSystemEvent {
    public:
        explicit ActivatedWindowEvent(QWindow *activatedWindow, Qt::FocusReason r)
            : WindowSystemEvent(ActivatedWindow), activated(activatedWindow), reason(r)
        { }
        QPointer<QWindow> activated;
        Qt::FocusReason reason;
    };

    class WindowStateChangedEvent : public WindowSystemEvent {
    public:
        WindowStateChangedEvent(QWindow *_window, Qt::WindowState _newState)
            : WindowSystemEvent(WindowStateChanged), window(_window), newState(_newState)
        { }

        QPointer<QWindow> window;
        Qt::WindowState newState;
    };

    class WindowScreenChangedEvent : public WindowSystemEvent {
    public:
        WindowScreenChangedEvent(QWindow *w, QScreen *s)
            : WindowSystemEvent(WindowScreenChanged), window(w), screen(s)
        { }

        QPointer<QWindow> window;
        QPointer<QScreen> screen;
    };

    class ApplicationStateChangedEvent : public WindowSystemEvent {
    public:
        ApplicationStateChangedEvent(Qt::ApplicationState newState, bool forcePropagate = false)
            : WindowSystemEvent(ApplicationStateChanged), newState(newState), forcePropagate(forcePropagate)
        { }

        Qt::ApplicationState newState;
        bool forcePropagate;
    };

    class FlushEventsEvent : public WindowSystemEvent {
    public:
        FlushEventsEvent(QEventLoop::ProcessEventsFlags f = QEventLoop::AllEvents)
            : WindowSystemEvent(FlushEvents)
            , flags(f)
        { }
        QEventLoop::ProcessEventsFlags flags;
    };

    class UserEvent : public WindowSystemEvent {
    public:
        UserEvent(QWindow * w, ulong time, EventType t)
            : WindowSystemEvent(t), window(w), timestamp(time)
        {
            if (!w)
                flags |= NullWindow;
        }
        QPointer<QWindow> window;
        unsigned long timestamp;
    };

    class InputEvent: public UserEvent {
    public:
        InputEvent(QWindow * w, ulong time, EventType t, Qt::KeyboardModifiers mods)
            : UserEvent(w, time, t), modifiers(mods) {}
        Qt::KeyboardModifiers modifiers;
    };

    class MouseEvent : public InputEvent {
    public:
        MouseEvent(QWindow * w, ulong time, const QPointF & local, const QPointF & global,
                   Qt::MouseButtons b, Qt::KeyboardModifiers mods,
                   Qt::MouseEventSource src = Qt::MouseEventNotSynthesized)
            : InputEvent(w, time, Mouse, mods), localPos(local), globalPos(global), buttons(b), source(src) { }
        MouseEvent(QWindow * w, ulong time, EventType t, const QPointF & local, const QPointF & global,
                   Qt::MouseButtons b, Qt::KeyboardModifiers mods,
                   Qt::MouseEventSource src = Qt::MouseEventNotSynthesized)
            : InputEvent(w, time, t, mods), localPos(local), globalPos(global), buttons(b), source(src) { }
        QPointF localPos;
        QPointF globalPos;
        Qt::MouseButtons buttons;
        Qt::MouseEventSource source;
    };

    class WheelEvent : public InputEvent {
    public:
        WheelEvent(QWindow *w, ulong time, const QPointF & local, const QPointF & global, QPoint pixelD, QPoint angleD, int qt4D, Qt::Orientation qt4O,
<<<<<<< HEAD
                   Qt::KeyboardModifiers mods, Qt::ScrollPhase phase = Qt::NoScrollPhase, Qt::MouseEventSource src = Qt::MouseEventNotSynthesized, bool inverted = false)
            : InputEvent(w, time, Wheel, mods), pixelDelta(pixelD), angleDelta(angleD), qt4Delta(qt4D), qt4Orientation(qt4O), localPos(local), globalPos(global), phase(phase), source(src), inverted(inverted) { }
=======
                   Qt::KeyboardModifiers mods, Qt::ScrollPhase phase = Qt::NoScrollPhase, Qt::MouseEventSource src = Qt::MouseEventNotSynthesized);
>>>>>>> 45dc347a
        QPoint pixelDelta;
        QPoint angleDelta;
        int qt4Delta;
        Qt::Orientation qt4Orientation;
        QPointF localPos;
        QPointF globalPos;
        Qt::ScrollPhase phase;
        Qt::MouseEventSource source;
        bool inverted;
    };

    class KeyEvent : public InputEvent {
    public:
        KeyEvent(QWindow *w, ulong time, QEvent::Type t, int k, Qt::KeyboardModifiers mods, const QString & text = QString(), bool autorep = false, ushort count = 1)
            :InputEvent(w, time, Key, mods), key(k), unicode(text), repeat(autorep),
             repeatCount(count), keyType(t),
             nativeScanCode(0), nativeVirtualKey(0), nativeModifiers(0) { }
        KeyEvent(QWindow *w, ulong time, QEvent::Type t, int k, Qt::KeyboardModifiers mods,
                 quint32 nativeSC, quint32 nativeVK, quint32 nativeMods,
                 const QString & text = QString(), bool autorep = false, ushort count = 1)
            :InputEvent(w, time, Key, mods), key(k), unicode(text), repeat(autorep),
             repeatCount(count), keyType(t),
             nativeScanCode(nativeSC), nativeVirtualKey(nativeVK), nativeModifiers(nativeMods) { }
        int key;
        QString unicode;
        bool repeat;
        ushort repeatCount;
        QEvent::Type keyType;
        quint32 nativeScanCode;
        quint32 nativeVirtualKey;
        quint32 nativeModifiers;
    };

    class TouchEvent : public InputEvent {
    public:
        TouchEvent(QWindow *w, ulong time, QEvent::Type t, QTouchDevice *dev,
                   const QList<QTouchEvent::TouchPoint> &p, Qt::KeyboardModifiers mods)
            :InputEvent(w, time, Touch, mods), device(dev), points(p), touchType(t) { }
        QTouchDevice *device;
        QList<QTouchEvent::TouchPoint> points;
        QEvent::Type touchType;
    };

    class ScreenOrientationEvent : public WindowSystemEvent {
    public:
        ScreenOrientationEvent(QScreen *s, Qt::ScreenOrientation o)
            : WindowSystemEvent(ScreenOrientation), screen(s), orientation(o) { }
        QPointer<QScreen> screen;
        Qt::ScreenOrientation orientation;
    };

    class ScreenGeometryEvent : public WindowSystemEvent {
    public:
        ScreenGeometryEvent(QScreen *s, const QRect &g, const QRect &ag)
            : WindowSystemEvent(ScreenGeometry), screen(s), geometry(g), availableGeometry(ag) { }
        QPointer<QScreen> screen;
        QRect geometry;
        QRect availableGeometry;
    };

    class ScreenLogicalDotsPerInchEvent : public WindowSystemEvent {
    public:
        ScreenLogicalDotsPerInchEvent(QScreen *s, qreal dx, qreal dy)
            : WindowSystemEvent(ScreenLogicalDotsPerInch), screen(s), dpiX(dx), dpiY(dy) { }
        QPointer<QScreen> screen;
        qreal dpiX;
        qreal dpiY;
    };

    class ScreenRefreshRateEvent : public WindowSystemEvent {
    public:
        ScreenRefreshRateEvent(QScreen *s, qreal r)
            : WindowSystemEvent(ScreenRefreshRate), screen(s), rate(r) { }
        QPointer<QScreen> screen;
        qreal rate;
    };

    class ThemeChangeEvent : public WindowSystemEvent {
    public:
        explicit ThemeChangeEvent(QWindow * w)
            : WindowSystemEvent(ThemeChange), window(w) { }
        QPointer<QWindow> window;
    };

    class ExposeEvent : public WindowSystemEvent {
    public:
        ExposeEvent(QWindow *exposed, const QRegion &region);
        QPointer<QWindow> exposed;
        bool isExposed;
        QRegion region;
    };

    class FileOpenEvent : public WindowSystemEvent {
    public:
        FileOpenEvent(const QString& fileName)
            : WindowSystemEvent(FileOpen), url(QUrl::fromLocalFile(fileName))
        { }
        FileOpenEvent(const QUrl &url)
            : WindowSystemEvent(FileOpen), url(url)
        { }
        QUrl url;
    };

    class TabletEvent : public InputEvent {
    public:
        static void handleTabletEvent(QWindow *w, const QPointF &local, const QPointF &global,
                                      int device, int pointerType, Qt::MouseButtons buttons, qreal pressure, int xTilt, int yTilt,
                                      qreal tangentialPressure, qreal rotation, int z, qint64 uid,
                                      Qt::KeyboardModifiers modifiers = Qt::NoModifier);

        TabletEvent(QWindow *w, ulong time, const QPointF &local, const QPointF &global,
                    int device, int pointerType, Qt::MouseButtons b, qreal pressure, int xTilt, int yTilt, qreal tpressure,
                    qreal rotation, int z, qint64 uid, Qt::KeyboardModifiers mods)
            : InputEvent(w, time, Tablet, mods),
              buttons(b), local(local), global(global), device(device), pointerType(pointerType),
              pressure(pressure), xTilt(xTilt), yTilt(yTilt), tangentialPressure(tpressure),
              rotation(rotation), z(z), uid(uid) { }
        Qt::MouseButtons buttons;
        QPointF local;
        QPointF global;
        int device;
        int pointerType;
        qreal pressure;
        int xTilt;
        int yTilt;
        qreal tangentialPressure;
        qreal rotation;
        int z;
        qint64 uid;
    };

    class TabletEnterProximityEvent : public InputEvent {
    public:
        TabletEnterProximityEvent(ulong time, int device, int pointerType, qint64 uid)
            : InputEvent(0, time, TabletEnterProximity, Qt::NoModifier),
              device(device), pointerType(pointerType), uid(uid) { }
        int device;
        int pointerType;
        qint64 uid;
    };

    class TabletLeaveProximityEvent : public InputEvent {
    public:
        TabletLeaveProximityEvent(ulong time, int device, int pointerType, qint64 uid)
            : InputEvent(0, time, TabletLeaveProximity, Qt::NoModifier),
              device(device), pointerType(pointerType), uid(uid) { }
        int device;
        int pointerType;
        qint64 uid;
    };

    class PlatformPanelEvent : public WindowSystemEvent {
    public:
        explicit PlatformPanelEvent(QWindow *w)
            : WindowSystemEvent(PlatformPanel), window(w) { }
        QPointer<QWindow> window;
    };

#ifndef QT_NO_CONTEXTMENU
    class ContextMenuEvent : public WindowSystemEvent {
    public:
        explicit ContextMenuEvent(QWindow *w, bool mouseTriggered, const QPoint &pos,
                                  const QPoint &globalPos, Qt::KeyboardModifiers modifiers)
            : WindowSystemEvent(ContextMenu), window(w), mouseTriggered(mouseTriggered), pos(pos),
              globalPos(globalPos), modifiers(modifiers) { }
        QPointer<QWindow> window;
        bool mouseTriggered;
        QPoint pos;       // Only valid if triggered by mouse
        QPoint globalPos; // Only valid if triggered by mouse
        Qt::KeyboardModifiers modifiers;
    };
#endif

#ifndef QT_NO_GESTURES
    class GestureEvent : public InputEvent {
    public:
        GestureEvent(QWindow *window, ulong time, Qt::NativeGestureType type, QPointF pos, QPointF globalPos)
            : InputEvent(window, time, Gesture, Qt::NoModifier), type(type), pos(pos), globalPos(globalPos),
              realValue(0), sequenceId(0), intValue(0) { }
        Qt::NativeGestureType type;
        QPointF pos;
        QPointF globalPos;
        // Mac
        qreal realValue;
        // Windows
        ulong sequenceId;
        quint64 intValue;
    };
#endif

    class WindowSystemEventList {
        QList<WindowSystemEvent *> impl;
        mutable QMutex mutex;
    public:
        WindowSystemEventList() : impl(), mutex() {}
        ~WindowSystemEventList() { clear(); }

        void clear()
        { const QMutexLocker locker(&mutex); qDeleteAll(impl); impl.clear(); }
        void prepend(WindowSystemEvent *e)
        { const QMutexLocker locker(&mutex); impl.prepend(e); }
        WindowSystemEvent *takeFirstOrReturnNull()
        { const QMutexLocker locker(&mutex); return impl.empty() ? 0 : impl.takeFirst(); }
        WindowSystemEvent *takeFirstNonUserInputOrReturnNull()
        {
            const QMutexLocker locker(&mutex);
            for (int i = 0; i < impl.size(); ++i)
                if (!(impl.at(i)->type & QWindowSystemInterfacePrivate::UserInputEvent))
                    return impl.takeAt(i);
            return 0;
        }
        void append(WindowSystemEvent *e)
        { const QMutexLocker locker(&mutex); impl.append(e); }
        int count() const
        { const QMutexLocker locker(&mutex); return impl.count(); }
        WindowSystemEvent *peekAtFirstOfType(EventType t) const
        {
            const QMutexLocker locker(&mutex);
            for (int i = 0; i < impl.size(); ++i) {
                if (impl.at(i)->type == t)
                    return impl.at(i);
            }
            return 0;
        }
        void remove(const WindowSystemEvent *e)
        {
            const QMutexLocker locker(&mutex);
            for (int i = 0; i < impl.size(); ++i) {
                if (impl.at(i) == e) {
                    delete impl.takeAt(i);
                    break;
                }
            }
        }
    private:
        Q_DISABLE_COPY(WindowSystemEventList)
    };

    static WindowSystemEventList windowSystemEventQueue;

    static int windowSystemEventsQueued();
    static WindowSystemEvent *getWindowSystemEvent();
    static WindowSystemEvent *getNonUserInputWindowSystemEvent();
    static WindowSystemEvent *peekWindowSystemEvent(EventType t);
    static void removeWindowSystemEvent(WindowSystemEvent *event);
    static void postWindowSystemEvent(WindowSystemEvent *ev);
    static bool handleWindowSystemEvent(WindowSystemEvent *ev);

    static QElapsedTimer eventTime;
    static bool synchronousWindowSystemEvents;

    static QWaitCondition eventsFlushed;
    static QMutex flushEventMutex;
    static QAtomicInt eventAccepted;

    static QList<QTouchEvent::TouchPoint>
        fromNativeTouchPoints(const QList<QWindowSystemInterface::TouchPoint> &points,
                              const QWindow *window, QEvent::Type *type = Q_NULLPTR);
    static QList<QWindowSystemInterface::TouchPoint>
        toNativeTouchPoints(const QList<QTouchEvent::TouchPoint>& pointList,
                            const QWindow *window);

    static void installWindowSystemEventHandler(QWindowSystemEventHandler *handler);
    static void removeWindowSystemEventhandler(QWindowSystemEventHandler *handler);
    static QWindowSystemEventHandler *eventHandler;
};

class Q_GUI_EXPORT QWindowSystemEventHandler
{
public:
    virtual ~QWindowSystemEventHandler();
    virtual bool sendEvent(QWindowSystemInterfacePrivate::WindowSystemEvent *event);
};

QT_END_NAMESPACE

#endif // QWINDOWSYSTEMINTERFACE_P_H<|MERGE_RESOLUTION|>--- conflicted
+++ resolved
@@ -242,12 +242,7 @@
     class WheelEvent : public InputEvent {
     public:
         WheelEvent(QWindow *w, ulong time, const QPointF & local, const QPointF & global, QPoint pixelD, QPoint angleD, int qt4D, Qt::Orientation qt4O,
-<<<<<<< HEAD
-                   Qt::KeyboardModifiers mods, Qt::ScrollPhase phase = Qt::NoScrollPhase, Qt::MouseEventSource src = Qt::MouseEventNotSynthesized, bool inverted = false)
-            : InputEvent(w, time, Wheel, mods), pixelDelta(pixelD), angleDelta(angleD), qt4Delta(qt4D), qt4Orientation(qt4O), localPos(local), globalPos(global), phase(phase), source(src), inverted(inverted) { }
-=======
-                   Qt::KeyboardModifiers mods, Qt::ScrollPhase phase = Qt::NoScrollPhase, Qt::MouseEventSource src = Qt::MouseEventNotSynthesized);
->>>>>>> 45dc347a
+                   Qt::KeyboardModifiers mods, Qt::ScrollPhase phase = Qt::NoScrollPhase, Qt::MouseEventSource src = Qt::MouseEventNotSynthesized, bool inverted = false);
         QPoint pixelDelta;
         QPoint angleDelta;
         int qt4Delta;
