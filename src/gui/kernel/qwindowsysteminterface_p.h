/****************************************************************************
**
** Copyright (C) 2015 The Qt Company Ltd.
** Contact: http://www.qt.io/licensing/
**
** This file is part of the QtGui module of the Qt Toolkit.
**
** $QT_BEGIN_LICENSE:LGPL21$
** Commercial License Usage
** Licensees holding valid commercial Qt licenses may use this file in
** accordance with the commercial license agreement provided with the
** Software or, alternatively, in accordance with the terms contained in
** a written agreement between you and The Qt Company. For licensing terms
** and conditions see http://www.qt.io/terms-conditions. For further
** information use the contact form at http://www.qt.io/contact-us.
**
** GNU Lesser General Public License Usage
** Alternatively, this file may be used under the terms of the GNU Lesser
** General Public License version 2.1 or version 3 as published by the Free
** Software Foundation and appearing in the file LICENSE.LGPLv21 and
** LICENSE.LGPLv3 included in the packaging of this file. Please review the
** following information to ensure the GNU Lesser General Public License
** requirements will be met: https://www.gnu.org/licenses/lgpl.html and
** http://www.gnu.org/licenses/old-licenses/lgpl-2.1.html.
**
** As a special exception, The Qt Company gives you certain additional
** rights. These rights are described in The Qt Company LGPL Exception
** version 1.1, included in the file LGPL_EXCEPTION.txt in this package.
**
** $QT_END_LICENSE$
**
****************************************************************************/
#ifndef QWINDOWSYSTEMINTERFACE_P_H
#define QWINDOWSYSTEMINTERFACE_P_H

//
//  W A R N I N G
//  -------------
//
// This file is not part of the Qt API.  It exists purely as an
// implementation detail.  This header file may change from version to
// version without notice, or even be removed.
//
// We mean it.
//

#include "qwindowsysteminterface.h"

#include <QElapsedTimer>
#include <QPointer>
#include <QMutex>
#include <QList>
#include <QWaitCondition>
#include <QAtomicInt>

QT_BEGIN_NAMESPACE

class QWindowSystemEventHandler;

class Q_GUI_EXPORT QWindowSystemInterfacePrivate {
public:
    enum EventType {
        UserInputEvent = 0x100,
        Close = UserInputEvent | 0x01,
        GeometryChange = 0x02,
        Enter = UserInputEvent | 0x03,
        Leave = UserInputEvent | 0x04,
        ActivatedWindow = 0x05,
        WindowStateChanged = 0x06,
        Mouse = UserInputEvent | 0x07,
        FrameStrutMouse = UserInputEvent | 0x08,
        Wheel = UserInputEvent | 0x09,
        Key = UserInputEvent | 0x0a,
        Touch = UserInputEvent | 0x0b,
        ScreenOrientation = 0x0c,
        ScreenGeometry = 0x0d,
        ScreenAvailableGeometry = 0x0e,
        ScreenLogicalDotsPerInch = 0x0f,
        ScreenRefreshRate = 0x10,
        ThemeChange = 0x11,
        Expose = 0x12,
        FileOpen = UserInputEvent | 0x13,
        Tablet = UserInputEvent | 0x14,
        TabletEnterProximity = UserInputEvent | 0x15,
        TabletLeaveProximity = UserInputEvent | 0x16,
        PlatformPanel = UserInputEvent | 0x17,
        ContextMenu = UserInputEvent | 0x18,
        EnterWhatsThisMode = UserInputEvent | 0x19,
#ifndef QT_NO_GESTURES
        Gesture = UserInputEvent | 0x1a,
#endif
        ApplicationStateChanged = 0x19,
        FlushEvents = 0x20,
        WindowScreenChanged = 0x21
    };

    class WindowSystemEvent {
    public:
        enum {
            Synthetic = 0x1,
            NullWindow = 0x2
        };

        explicit WindowSystemEvent(EventType t)
<<<<<<< HEAD
            : type(t), flags(0),  eventAccepted(true) { }
=======
            : type(t), flags(0), eventAccepted(true) { }
>>>>>>> 209a26c6
        virtual ~WindowSystemEvent() { }

        bool synthetic() const  { return flags & Synthetic; }
        bool nullWindow() const { return flags & NullWindow; }

        EventType type;
        int flags;
        bool eventAccepted;
    };

    class CloseEvent : public WindowSystemEvent {
    public:
        explicit CloseEvent(QWindow *w, bool *a = 0)
            : WindowSystemEvent(Close), window(w), accepted(a)
            { }
        QPointer<QWindow> window;
        bool *accepted;
    };

    class GeometryChangeEvent : public WindowSystemEvent {
    public:
        GeometryChangeEvent(QWindow *tlw, const QRect &newGeometry, const QRect &oldGeometry)
            : WindowSystemEvent(GeometryChange), tlw(tlw), newGeometry(newGeometry), oldGeometry(oldGeometry)
        { }
        QPointer<QWindow> tlw;
        QRect newGeometry;
        QRect oldGeometry;
    };

    class EnterEvent : public WindowSystemEvent {
    public:
        explicit EnterEvent(QWindow *enter, const QPointF &local, const QPointF &global)
            : WindowSystemEvent(Enter), enter(enter), localPos(local), globalPos(global)
        { }
        QPointer<QWindow> enter;
        const QPointF localPos;
        const QPointF globalPos;
    };

    class LeaveEvent : public WindowSystemEvent {
    public:
        explicit LeaveEvent(QWindow *leave)
            : WindowSystemEvent(Leave), leave(leave)
        { }
        QPointer<QWindow> leave;
    };

    class ActivatedWindowEvent : public WindowSystemEvent {
    public:
        explicit ActivatedWindowEvent(QWindow *activatedWindow, Qt::FocusReason r)
            : WindowSystemEvent(ActivatedWindow), activated(activatedWindow), reason(r)
        { }
        QPointer<QWindow> activated;
        Qt::FocusReason reason;
    };

    class WindowStateChangedEvent : public WindowSystemEvent {
    public:
        WindowStateChangedEvent(QWindow *_window, Qt::WindowState _newState)
            : WindowSystemEvent(WindowStateChanged), window(_window), newState(_newState)
        { }

        QPointer<QWindow> window;
        Qt::WindowState newState;
    };

    class WindowScreenChangedEvent : public WindowSystemEvent {
    public:
        WindowScreenChangedEvent(QWindow *w, QScreen *s)
            : WindowSystemEvent(WindowScreenChanged), window(w), screen(s)
        { }

        QPointer<QWindow> window;
        QPointer<QScreen> screen;
    };

    class ApplicationStateChangedEvent : public WindowSystemEvent {
    public:
        ApplicationStateChangedEvent(Qt::ApplicationState newState, bool forcePropagate = false)
            : WindowSystemEvent(ApplicationStateChanged), newState(newState), forcePropagate(forcePropagate)
        { }

        Qt::ApplicationState newState;
        bool forcePropagate;
    };

    class FlushEventsEvent : public WindowSystemEvent {
    public:
        FlushEventsEvent(QEventLoop::ProcessEventsFlags f = QEventLoop::AllEvents)
            : WindowSystemEvent(FlushEvents)
            , flags(f)
        { }
        QEventLoop::ProcessEventsFlags flags;
    };

    class UserEvent : public WindowSystemEvent {
    public:
        UserEvent(QWindow * w, ulong time, EventType t)
            : WindowSystemEvent(t), window(w), timestamp(time)
        {
            if (!w)
                flags |= NullWindow;
        }
        QPointer<QWindow> window;
        unsigned long timestamp;
    };

    class InputEvent: public UserEvent {
    public:
        InputEvent(QWindow * w, ulong time, EventType t, Qt::KeyboardModifiers mods)
            : UserEvent(w, time, t), modifiers(mods) {}
        Qt::KeyboardModifiers modifiers;
    };

    class MouseEvent : public InputEvent {
    public:
        MouseEvent(QWindow * w, ulong time, const QPointF & local, const QPointF & global,
                   Qt::MouseButtons b, Qt::KeyboardModifiers mods,
                   Qt::MouseEventSource src = Qt::MouseEventNotSynthesized)
            : InputEvent(w, time, Mouse, mods), localPos(local), globalPos(global), buttons(b), source(src) { }
        MouseEvent(QWindow * w, ulong time, EventType t, const QPointF & local, const QPointF & global,
                   Qt::MouseButtons b, Qt::KeyboardModifiers mods,
                   Qt::MouseEventSource src = Qt::MouseEventNotSynthesized)
            : InputEvent(w, time, t, mods), localPos(local), globalPos(global), buttons(b), source(src) { }
        QPointF localPos;
        QPointF globalPos;
        Qt::MouseButtons buttons;
        Qt::MouseEventSource source;
    };

    class WheelEvent : public InputEvent {
    public:
        WheelEvent(QWindow *w, ulong time, const QPointF & local, const QPointF & global, QPoint pixelD, QPoint angleD, int qt4D, Qt::Orientation qt4O,
                   Qt::KeyboardModifiers mods, Qt::ScrollPhase phase = Qt::ScrollUpdate, Qt::MouseEventSource src = Qt::MouseEventNotSynthesized)
            : InputEvent(w, time, Wheel, mods), pixelDelta(pixelD), angleDelta(angleD), qt4Delta(qt4D), qt4Orientation(qt4O), localPos(local), globalPos(global), phase(phase), source(src) { }
        QPoint pixelDelta;
        QPoint angleDelta;
        int qt4Delta;
        Qt::Orientation qt4Orientation;
        QPointF localPos;
        QPointF globalPos;
        Qt::ScrollPhase phase;
        Qt::MouseEventSource source;
    };

    class KeyEvent : public InputEvent {
    public:
        KeyEvent(QWindow *w, ulong time, QEvent::Type t, int k, Qt::KeyboardModifiers mods, const QString & text = QString(), bool autorep = false, ushort count = 1)
            :InputEvent(w, time, Key, mods), key(k), unicode(text), repeat(autorep),
             repeatCount(count), keyType(t),
             nativeScanCode(0), nativeVirtualKey(0), nativeModifiers(0) { }
        KeyEvent(QWindow *w, ulong time, QEvent::Type t, int k, Qt::KeyboardModifiers mods,
                 quint32 nativeSC, quint32 nativeVK, quint32 nativeMods,
                 const QString & text = QString(), bool autorep = false, ushort count = 1)
            :InputEvent(w, time, Key, mods), key(k), unicode(text), repeat(autorep),
             repeatCount(count), keyType(t),
             nativeScanCode(nativeSC), nativeVirtualKey(nativeVK), nativeModifiers(nativeMods) { }
        int key;
        QString unicode;
        bool repeat;
        ushort repeatCount;
        QEvent::Type keyType;
        quint32 nativeScanCode;
        quint32 nativeVirtualKey;
        quint32 nativeModifiers;
    };

    class TouchEvent : public InputEvent {
    public:
        TouchEvent(QWindow *w, ulong time, QEvent::Type t, QTouchDevice *dev,
                   const QList<QTouchEvent::TouchPoint> &p, Qt::KeyboardModifiers mods)
            :InputEvent(w, time, Touch, mods), device(dev), points(p), touchType(t) { }
        QTouchDevice *device;
        QList<QTouchEvent::TouchPoint> points;
        QEvent::Type touchType;
    };

    class ScreenOrientationEvent : public WindowSystemEvent {
    public:
        ScreenOrientationEvent(QScreen *s, Qt::ScreenOrientation o)
            : WindowSystemEvent(ScreenOrientation), screen(s), orientation(o) { }
        QPointer<QScreen> screen;
        Qt::ScreenOrientation orientation;
    };

    class ScreenGeometryEvent : public WindowSystemEvent {
    public:
        ScreenGeometryEvent(QScreen *s, const QRect &g, const QRect &ag)
            : WindowSystemEvent(ScreenGeometry), screen(s), geometry(g), availableGeometry(ag) { }
        QPointer<QScreen> screen;
        QRect geometry;
        QRect availableGeometry;
    };

    class ScreenLogicalDotsPerInchEvent : public WindowSystemEvent {
    public:
        ScreenLogicalDotsPerInchEvent(QScreen *s, qreal dx, qreal dy)
            : WindowSystemEvent(ScreenLogicalDotsPerInch), screen(s), dpiX(dx), dpiY(dy) { }
        QPointer<QScreen> screen;
        qreal dpiX;
        qreal dpiY;
    };

    class ScreenRefreshRateEvent : public WindowSystemEvent {
    public:
        ScreenRefreshRateEvent(QScreen *s, qreal r)
            : WindowSystemEvent(ScreenRefreshRate), screen(s), rate(r) { }
        QPointer<QScreen> screen;
        qreal rate;
    };

    class ThemeChangeEvent : public WindowSystemEvent {
    public:
        explicit ThemeChangeEvent(QWindow * w)
            : WindowSystemEvent(ThemeChange), window(w) { }
        QPointer<QWindow> window;
    };

    class ExposeEvent : public WindowSystemEvent {
    public:
        ExposeEvent(QWindow *exposed, const QRegion &region);
        QPointer<QWindow> exposed;
        bool isExposed;
        QRegion region;
    };

    class FileOpenEvent : public WindowSystemEvent {
    public:
        FileOpenEvent(const QString& fileName)
            : WindowSystemEvent(FileOpen), url(QUrl::fromLocalFile(fileName))
        { }
        FileOpenEvent(const QUrl &url)
            : WindowSystemEvent(FileOpen), url(url)
        { }
        QUrl url;
    };

    class TabletEvent : public InputEvent {
    public:
        static void handleTabletEvent(QWindow *w, const QPointF &local, const QPointF &global,
                                      int device, int pointerType, Qt::MouseButtons buttons, qreal pressure, int xTilt, int yTilt,
                                      qreal tangentialPressure, qreal rotation, int z, qint64 uid,
                                      Qt::KeyboardModifiers modifiers = Qt::NoModifier);

        TabletEvent(QWindow *w, ulong time, const QPointF &local, const QPointF &global,
                    int device, int pointerType, Qt::MouseButtons b, qreal pressure, int xTilt, int yTilt, qreal tpressure,
                    qreal rotation, int z, qint64 uid, Qt::KeyboardModifiers mods)
            : InputEvent(w, time, Tablet, mods),
              buttons(b), local(local), global(global), device(device), pointerType(pointerType),
              pressure(pressure), xTilt(xTilt), yTilt(yTilt), tangentialPressure(tpressure),
              rotation(rotation), z(z), uid(uid) { }
        Qt::MouseButtons buttons;
        QPointF local;
        QPointF global;
        int device;
        int pointerType;
        qreal pressure;
        int xTilt;
        int yTilt;
        qreal tangentialPressure;
        qreal rotation;
        int z;
        qint64 uid;
    };

    class TabletEnterProximityEvent : public InputEvent {
    public:
        TabletEnterProximityEvent(ulong time, int device, int pointerType, qint64 uid)
            : InputEvent(0, time, TabletEnterProximity, Qt::NoModifier),
              device(device), pointerType(pointerType), uid(uid) { }
        int device;
        int pointerType;
        qint64 uid;
    };

    class TabletLeaveProximityEvent : public InputEvent {
    public:
        TabletLeaveProximityEvent(ulong time, int device, int pointerType, qint64 uid)
            : InputEvent(0, time, TabletLeaveProximity, Qt::NoModifier),
              device(device), pointerType(pointerType), uid(uid) { }
        int device;
        int pointerType;
        qint64 uid;
    };

    class PlatformPanelEvent : public WindowSystemEvent {
    public:
        explicit PlatformPanelEvent(QWindow *w)
            : WindowSystemEvent(PlatformPanel), window(w) { }
        QPointer<QWindow> window;
    };

#ifndef QT_NO_CONTEXTMENU
    class ContextMenuEvent : public WindowSystemEvent {
    public:
        explicit ContextMenuEvent(QWindow *w, bool mouseTriggered, const QPoint &pos,
                                  const QPoint &globalPos, Qt::KeyboardModifiers modifiers)
            : WindowSystemEvent(ContextMenu), window(w), mouseTriggered(mouseTriggered), pos(pos),
              globalPos(globalPos), modifiers(modifiers) { }
        QPointer<QWindow> window;
        bool mouseTriggered;
        QPoint pos;       // Only valid if triggered by mouse
        QPoint globalPos; // Only valid if triggered by mouse
        Qt::KeyboardModifiers modifiers;
    };
#endif

#ifndef QT_NO_GESTURES
    class GestureEvent : public InputEvent {
    public:
        GestureEvent(QWindow *window, ulong time, Qt::NativeGestureType type, QPointF pos, QPointF globalPos)
            : InputEvent(window, time, Gesture, Qt::NoModifier), type(type), pos(pos), globalPos(globalPos),
              realValue(0), sequenceId(0), intValue(0) { }
        Qt::NativeGestureType type;
        QPointF pos;
        QPointF globalPos;
        // Mac
        qreal realValue;
        // Windows
        ulong sequenceId;
        quint64 intValue;
    };
#endif

    class WindowSystemEventList {
        QList<WindowSystemEvent *> impl;
        mutable QMutex mutex;
    public:
        WindowSystemEventList() : impl(), mutex() {}
        ~WindowSystemEventList() { clear(); }

        void clear()
        { const QMutexLocker locker(&mutex); qDeleteAll(impl); impl.clear(); }
        void prepend(WindowSystemEvent *e)
        { const QMutexLocker locker(&mutex); impl.prepend(e); }
        WindowSystemEvent *takeFirstOrReturnNull()
        { const QMutexLocker locker(&mutex); return impl.empty() ? 0 : impl.takeFirst(); }
        WindowSystemEvent *takeFirstNonUserInputOrReturnNull()
        {
            const QMutexLocker locker(&mutex);
            for (int i = 0; i < impl.size(); ++i)
                if (!(impl.at(i)->type & QWindowSystemInterfacePrivate::UserInputEvent))
                    return impl.takeAt(i);
            return 0;
        }
        void append(WindowSystemEvent *e)
        { const QMutexLocker locker(&mutex); impl.append(e); }
        int count() const
        { const QMutexLocker locker(&mutex); return impl.count(); }
        WindowSystemEvent *peekAtFirstOfType(EventType t) const
        {
            const QMutexLocker locker(&mutex);
            for (int i = 0; i < impl.size(); ++i) {
                if (impl.at(i)->type == t)
                    return impl.at(i);
            }
            return 0;
        }
        void remove(const WindowSystemEvent *e)
        {
            const QMutexLocker locker(&mutex);
            for (int i = 0; i < impl.size(); ++i) {
                if (impl.at(i) == e) {
                    delete impl.takeAt(i);
                    break;
                }
            }
        }
    private:
        Q_DISABLE_COPY(WindowSystemEventList)
    };

    static WindowSystemEventList windowSystemEventQueue;

    static int windowSystemEventsQueued();
    static WindowSystemEvent *getWindowSystemEvent();
    static WindowSystemEvent *getNonUserInputWindowSystemEvent();
    static WindowSystemEvent *peekWindowSystemEvent(EventType t);
    static void removeWindowSystemEvent(WindowSystemEvent *event);
    static void postWindowSystemEvent(WindowSystemEvent *ev);
    static bool handleWindowSystemEvent(WindowSystemEvent *ev);

    static QElapsedTimer eventTime;
    static bool synchronousWindowSystemEvents;

    static QWaitCondition eventsFlushed;
    static QMutex flushEventMutex;
<<<<<<< HEAD
    static bool eventAccepted;
=======
    static QAtomicInt eventAccepted;
>>>>>>> 209a26c6

    static QList<QTouchEvent::TouchPoint>
        fromNativeTouchPoints(const QList<QWindowSystemInterface::TouchPoint> &points,
                              const QWindow *window, QEvent::Type *type = Q_NULLPTR);
    static QList<QWindowSystemInterface::TouchPoint>
        toNativeTouchPoints(const QList<QTouchEvent::TouchPoint>& pointList,
                            const QWindow *window);

    static void installWindowSystemEventHandler(QWindowSystemEventHandler *handler);
    static void removeWindowSystemEventhandler(QWindowSystemEventHandler *handler);
    static QWindowSystemEventHandler *eventHandler;
};

class Q_GUI_EXPORT QWindowSystemEventHandler
{
public:
    virtual ~QWindowSystemEventHandler();
    virtual bool sendEvent(QWindowSystemInterfacePrivate::WindowSystemEvent *event);
};

QT_END_NAMESPACE

#endif // QWINDOWSYSTEMINTERFACE_P_H<|MERGE_RESOLUTION|>--- conflicted
+++ resolved
@@ -102,11 +102,7 @@
         };
 
         explicit WindowSystemEvent(EventType t)
-<<<<<<< HEAD
-            : type(t), flags(0),  eventAccepted(true) { }
-=======
             : type(t), flags(0), eventAccepted(true) { }
->>>>>>> 209a26c6
         virtual ~WindowSystemEvent() { }
 
         bool synthetic() const  { return flags & Synthetic; }
@@ -494,11 +490,7 @@
 
     static QWaitCondition eventsFlushed;
     static QMutex flushEventMutex;
-<<<<<<< HEAD
-    static bool eventAccepted;
-=======
     static QAtomicInt eventAccepted;
->>>>>>> 209a26c6
 
     static QList<QTouchEvent::TouchPoint>
         fromNativeTouchPoints(const QList<QWindowSystemInterface::TouchPoint> &points,
