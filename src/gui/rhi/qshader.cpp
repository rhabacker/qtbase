/****************************************************************************
**
** Copyright (C) 2019 The Qt Company Ltd.
** Contact: http://www.qt.io/licensing/
**
** This file is part of the Qt Gui module
**
** $QT_BEGIN_LICENSE:LGPL3$
** Commercial License Usage
** Licensees holding valid commercial Qt licenses may use this file in
** accordance with the commercial license agreement provided with the
** Software or, alternatively, in accordance with the terms contained in
** a written agreement between you and The Qt Company. For licensing terms
** and conditions see http://www.qt.io/terms-conditions. For further
** information use the contact form at http://www.qt.io/contact-us.
**
** GNU Lesser General Public License Usage
** Alternatively, this file may be used under the terms of the GNU Lesser
** General Public License version 3 as published by the Free Software
** Foundation and appearing in the file LICENSE.LGPLv3 included in the
** packaging of this file. Please review the following information to
** ensure the GNU Lesser General Public License version 3 requirements
** will be met: https://www.gnu.org/licenses/lgpl.html.
**
** GNU General Public License Usage
** Alternatively, this file may be used under the terms of the GNU
** General Public License version 2.0 or later as published by the Free
** Software Foundation and appearing in the file LICENSE.GPL included in
** the packaging of this file. Please review the following information to
** ensure the GNU General Public License version 2.0 requirements will be
** met: http://www.gnu.org/licenses/gpl-2.0.html.
**
** $QT_END_LICENSE$
**
****************************************************************************/

#include "qshader_p_p.h"
#include <QDataStream>
#include <QBuffer>

QT_BEGIN_NAMESPACE

/*!
    \class QShader
    \internal
    \inmodule QtGui

    \brief Contains multiple versions of a shader translated to multiple shading languages,
    together with reflection metadata.

    QShader is the entry point to shader code in the graphics API agnostic
    Qt world. Instead of using GLSL shader sources, as was the custom with Qt
    5.x, new graphics systems with backends for multiple graphics APIs, such
    as, Vulkan, Metal, Direct3D, and OpenGL, take QShader as their input
    whenever a shader needs to be specified.

    A QShader instance is empty and thus invalid by default. To get a useful
    instance, the two typical methods are:

    \list

    \li Generate the contents offline, during build time or earlier, using the
    \c qsb command line tool. The result is a binary file that is shipped with
    the application, read via QIODevice::readAll(), and then deserialized via
    fromSerialized(). For more information, see QShaderBaker.

    \li Generate at run time via QShaderBaker. This is an expensive operation,
    but allows applications to use user-provided or dynamically generated
    shader source strings.

    \endlist

    When used together with the Qt Rendering Hardware Interface and its
    classes, like QRhiGraphicsPipeline, no further action is needed from the
    application's side as these classes are prepared to consume a QShader
    whenever a shader needs to be specified for a given stage of the graphics
    pipeline.

    Alternatively, applications can access

    \list

    \li the source or byte code for any of the shading language versions that
    are included in the QShader,

    \li the name of the entry point for the shader,

    \li the reflection metadata containing a description of the shader's
    inputs, outputs and resources like uniform blocks. This is essential when
    an application or framework needs to discover the inputs of a shader at
    runtime due to not having advance knowledge of the vertex attributes or the
    layout of the uniform buffers used by the shader.

    \endlist

    QShader makes no assumption about the shading language that was used
    as the source for generating the various versions and variants that are
    included in it.

    QShader uses implicit sharing similarly to many core Qt types, and so
    can be returned or passed by value. Detach happens implicitly when calling
    a setter.

    For reference, QRhi expects that a QShader suitable for all its
    backends contains at least the following:

    \list

    \li SPIR-V 1.0 bytecode suitable for Vulkan 1.0 or newer

    \li GLSL/ES 100 source code suitable for OpenGL ES 2.0 or newer

    \li GLSL 120 source code suitable for OpenGL 2.1

    \li HLSL Shader Model 5.0 source code or the corresponding DXBC bytecode suitable for Direct3D 11

    \li Metal Shading Language 1.2 source code or the corresponding bytecode suitable for Metal

    \endlist

    \sa QShaderBaker
 */

/*!
    \enum QShader::Stage
    Describes the stage of the graphics pipeline the shader is suitable for.

    \value VertexStage Vertex shader
    \value TessellationControlStage Tessellation control (hull) shader
    \value TessellationEvaluationStage Tessellation evaluation (domain) shader
    \value GeometryStage Geometry shader
    \value FragmentStage Fragment (pixel) shader
    \value ComputeStage Compute shader
 */

/*!
    \class QShaderVersion
    \internal
    \inmodule QtGui

    \brief Specifies the shading language version.

    While languages like SPIR-V or the Metal Shading Language use traditional
    version numbers, shaders for other APIs can use slightly different
    versioning schemes. All those are mapped to a single version number in
    here, however. For HLSL, the version refers to the Shader Model version,
    like 5.0, 5.1, or 6.0. For GLSL an additional flag is needed to choose
    between GLSL and GLSL/ES.

    Below is a list with the most common examples of shader versions for
    different graphics APIs:

    \list

    \li Vulkan (SPIR-V): 100
    \li OpenGL: 120, 330, 440, etc.
    \li OpenGL ES: 100 with GlslEs, 300 with GlslEs, etc.
    \li Direct3D: 50, 51, 60
    \li Metal: 12, 20
    \endlist

    A default constructed QShaderVersion contains a version of 100 and no
    flags set.
 */

/*!
    \enum QShaderVersion::Flag

    Describes the flags that can be set.

    \value GlslEs Indicates that GLSL/ES is meant in combination with GlslShader
 */

/*!
    \class QShaderKey
    \internal
    \inmodule QtGui

    \brief Specifies the shading language, the version with flags, and the variant.

    A default constructed QShaderKey has source set to SpirvShader and
    sourceVersion set to 100. sourceVariant defaults to StandardShader.
 */

/*!
    \enum QShader::Source
    Describes what kind of shader code an entry contains.

    \value SpirvShader SPIR-V
    \value GlslShader GLSL
    \value HlslShader HLSL
    \value DxbcShader Direct3D bytecode (HLSL compiled by \c fxc)
    \value MslShader Metal Shading Language
    \value DxilShader Direct3D bytecode (HLSL compiled by \c dxc)
    \value MetalLibShader Pre-compiled Metal bytecode
 */

/*!
    \enum QShader::Variant
    Describes what kind of shader code an entry contains.

    \value StandardShader The normal, unmodified version of the shader code.
    \value BatchableVertexShader Vertex shader rewritten to be suitable for Qt Quick scenegraph batching.
 */

/*!
    \class QShaderCode
    \internal
    \inmodule QtGui

    \brief Contains source or binary code for a shader and additional metadata.

    When shader() is empty after retrieving a QShaderCode instance from
    QShader, it indicates no shader code was found for the requested key.
 */

/*!
    Constructs a new, empty (and thus invalid) QShader instance.
 */
QShader::QShader()
    : d(new QShaderPrivate)
{
}

/*!
    \internal
 */
void QShader::detach()
{
    qAtomicDetach(d);
}

/*!
    \internal
 */
QShader::QShader(const QShader &other)
    : d(other.d)
{
    d->ref.ref();
}

/*!
    \internal
 */
QShader &QShader::operator=(const QShader &other)
{
    qAtomicAssign(d, other.d);
    return *this;
}

/*!
    Destructor.
 */
QShader::~QShader()
{
    if (!d->ref.deref())
        delete d;
}

/*!
    \return true if the QShader contains at least one shader version.
 */
bool QShader::isValid() const
{
    return !d->shaders.isEmpty();
}

/*!
    \return the pipeline stage the shader is meant for.
 */
QShader::Stage QShader::stage() const
{
    return d->stage;
}

/*!
    Sets the pipeline \a stage.
 */
void QShader::setStage(Stage stage)
{
    if (stage != d->stage) {
        detach();
        d->stage = stage;
    }
}

/*!
    \return the reflection metadata for the shader.
 */
QShaderDescription QShader::description() const
{
    return d->desc;
}

/*!
    Sets the reflection metadata to \a desc.
 */
void QShader::setDescription(const QShaderDescription &desc)
{
    detach();
    d->desc = desc;
}

/*!
    \return the list of available shader versions
 */
QVector<QShaderKey> QShader::availableShaders() const
{
    return d->shaders.keys().toVector();
}

/*!
    \return the source or binary code for a given shader version specified by \a key.
 */
QShaderCode QShader::shader(const QShaderKey &key) const
{
    return d->shaders.value(key);
}

/*!
    Stores the source or binary \a shader code for a given shader version specified by \a key.
 */
void QShader::setShader(const QShaderKey &key, const QShaderCode &shader)
{
    if (d->shaders.value(key) == shader)
        return;

    detach();
    d->shaders[key] = shader;
}

/*!
    Removes the source or binary shader code for a given \a key.
    Does nothing when not found.
 */
void QShader::removeShader(const QShaderKey &key)
{
    auto it = d->shaders.find(key);
    if (it == d->shaders.end())
        return;

    detach();
    d->shaders.erase(it);
}

static void writeShaderKey(QDataStream *ds, const QShaderKey &k)
{
    *ds << int(k.source());
    *ds << k.sourceVersion().version();
    *ds << k.sourceVersion().flags();
    *ds << int(k.sourceVariant());
}

/*!
    \return a serialized binary version of all the data held by the
    QShader, suitable for writing to files or other I/O devices.

    \sa fromSerialized()
 */
QByteArray QShader::serialized() const
{
    QBuffer buf;
    QDataStream ds(&buf);
    ds.setVersion(QDataStream::Qt_5_10);
    if (!buf.open(QIODevice::WriteOnly))
        return QByteArray();

<<<<<<< HEAD
    ds << QShaderPrivate::QSB_VERSION;
    ds << d->stage;
    ds << d->desc.toCbor();
=======
    ds << QSB_VERSION;
    ds << int(d->stage);
    ds << d->desc.toBinaryJson();
>>>>>>> c15a0698
    ds << d->shaders.count();
    for (auto it = d->shaders.cbegin(), itEnd = d->shaders.cend(); it != itEnd; ++it) {
        const QShaderKey &k(it.key());
        writeShaderKey(&ds, k);
        const QShaderCode &shader(d->shaders.value(k));
        ds << shader.shader();
        ds << shader.entryPoint();
    }
    ds << d->bindings.count();
    for (auto it = d->bindings.cbegin(), itEnd = d->bindings.cend(); it != itEnd; ++it) {
        const QShaderKey &k(it.key());
        writeShaderKey(&ds, k);
        const NativeResourceBindingMap &map(it.value());
        ds << map.count();
        for (auto mapIt = map.cbegin(), mapItEnd = map.cend(); mapIt != mapItEnd; ++mapIt) {
            ds << mapIt.key();
            ds << mapIt.value().first;
            ds << mapIt.value().second;
        }
    }

    return qCompress(buf.buffer());
}

static void readShaderKey(QDataStream *ds, QShaderKey *k)
{
    int intVal;
    *ds >> intVal;
    k->setSource(QShader::Source(intVal));
    QShaderVersion ver;
    *ds >> intVal;
    ver.setVersion(intVal);
    *ds >> intVal;
    ver.setFlags(QShaderVersion::Flags(intVal));
    k->setSourceVersion(ver);
    *ds >> intVal;
    k->setSourceVariant(QShader::Variant(intVal));
}

/*!
    Creates a new QShader instance from the given \a data.

    \sa serialized()
  */
QShader QShader::fromSerialized(const QByteArray &data)
{
    QByteArray udata = qUncompress(data);
    QBuffer buf(&udata);
    QDataStream ds(&buf);
    ds.setVersion(QDataStream::Qt_5_10);
    if (!buf.open(QIODevice::ReadOnly))
        return QShader();

    QShader bs;
    QShaderPrivate *d = QShaderPrivate::get(&bs);
    Q_ASSERT(d->ref.loadRelaxed() == 1); // must be detached
    int intVal;
    ds >> intVal;
    d->qsbVersion = intVal;
    if (d->qsbVersion != QShaderPrivate::QSB_VERSION
            && d->qsbVersion != QShaderPrivate::QSB_VERSION_WITH_BINARY_JSON
            && d->qsbVersion != QShaderPrivate::QSB_VERSION_WITHOUT_BINDINGS)
    {
        qWarning("Attempted to deserialize QShader with unknown version %d.", d->qsbVersion);
        return QShader();
    }

    ds >> intVal;
    d->stage = Stage(intVal);
    QByteArray descBin;
    ds >> descBin;
    if (d->qsbVersion > QShaderPrivate::QSB_VERSION_WITH_BINARY_JSON)
        d->desc = QShaderDescription::fromCbor(descBin);
    else
        d->desc = QShaderDescription::fromBinaryJson(descBin);
    int count;
    ds >> count;
    for (int i = 0; i < count; ++i) {
        QShaderKey k;
        readShaderKey(&ds, &k);
        QShaderCode shader;
        QByteArray s;
        ds >> s;
        shader.setShader(s);
        ds >> s;
        shader.setEntryPoint(s);
        d->shaders[k] = shader;
    }

    if (d->qsbVersion > QShaderPrivate::QSB_VERSION_WITHOUT_BINDINGS) {
        ds >> count;
        for (int i = 0; i < count; ++i) {
            QShaderKey k;
            readShaderKey(&ds, &k);
            NativeResourceBindingMap map;
            int mapSize;
            ds >> mapSize;
            for (int b = 0; b < mapSize; ++b) {
                int binding;
                ds >> binding;
                int firstNativeBinding;
                ds >> firstNativeBinding;
                int secondNativeBinding;
                ds >> secondNativeBinding;
                map.insert(binding, { firstNativeBinding, secondNativeBinding });
            }
            d->bindings.insert(k, map);
        }
    }

    return bs;
}

QShaderVersion::QShaderVersion(int v, Flags f)
    : m_version(v), m_flags(f)
{
}

QShaderCode::QShaderCode(const QByteArray &code, const QByteArray &entry)
    : m_shader(code), m_entryPoint(entry)
{
}

QShaderKey::QShaderKey(QShader::Source s,
                       const QShaderVersion &sver,
                       QShader::Variant svar)
    : m_source(s),
      m_sourceVersion(sver),
      m_sourceVariant(svar)
{
}

/*!
    Returns \c true if the two QShader objects \a lhs and \a rhs are equal,
    meaning they are for the same stage with matching sets of shader source or
    binary code.

    \relates QShader
 */
bool operator==(const QShader &lhs, const QShader &rhs) Q_DECL_NOTHROW
{
    return lhs.d->stage == rhs.d->stage
            && lhs.d->shaders == rhs.d->shaders;
    // do not bother with desc and bindings, if the shader code is the same, the description must match too
}

/*!
    \fn bool operator!=(const QShader &lhs, const QShader &rhs)

    Returns \c false if the values in the two QShader objects \a a and \a b
    are equal; otherwise returns \c true.

    \relates QShader
 */

/*!
    Returns the hash value for \a s, using \a seed to seed the calculation.

    \relates QShader
 */
uint qHash(const QShader &s, uint seed) Q_DECL_NOTHROW
{
    uint h = s.stage();
    for (auto it = s.d->shaders.constBegin(), itEnd = s.d->shaders.constEnd(); it != itEnd; ++it)
        h += qHash(it.key(), seed) + qHash(it.value().shader(), seed);
    return h;
}

/*!
    Returns \c true if the two QShaderVersion objects \a lhs and \a rhs are
    equal.

    \relates QShaderVersion
 */
bool operator==(const QShaderVersion &lhs, const QShaderVersion &rhs) Q_DECL_NOTHROW
{
    return lhs.version() == rhs.version() && lhs.flags() == rhs.flags();
}

/*!
    \fn bool operator!=(const QShaderVersion &lhs, const QShaderVersion &rhs)

    Returns \c false if the values in the two QShaderVersion objects \a a
    and \a b are equal; otherwise returns \c true.

    \relates QShaderVersion
 */

/*!
    Returns \c true if the two QShaderKey objects \a lhs and \a rhs are equal.

    \relates QShaderKey
 */
bool operator==(const QShaderKey &lhs, const QShaderKey &rhs) Q_DECL_NOTHROW
{
    return lhs.source() == rhs.source() && lhs.sourceVersion() == rhs.sourceVersion()
            && lhs.sourceVariant() == rhs.sourceVariant();
}

/*!
    \fn bool operator!=(const QShaderKey &lhs, const QShaderKey &rhs)

    Returns \c false if the values in the two QShaderKey objects \a a
    and \a b are equal; otherwise returns \c true.

    \relates QShaderKey
 */

/*!
    Returns the hash value for \a k, using \a seed to seed the calculation.

    \relates QShaderKey
 */
uint qHash(const QShaderKey &k, uint seed) Q_DECL_NOTHROW
{
    return seed + 10 * k.source() + k.sourceVersion().version() + k.sourceVersion().flags() + k.sourceVariant();
}

/*!
    Returns \c true if the two QShaderCode objects \a lhs and \a rhs are equal.

    \relates QShaderCode
 */
bool operator==(const QShaderCode &lhs, const QShaderCode &rhs) Q_DECL_NOTHROW
{
    return lhs.shader() == rhs.shader() && lhs.entryPoint() == rhs.entryPoint();
}

/*!
    \fn bool operator!=(const QShaderCode &lhs, const QShaderCode &rhs)

    Returns \c false if the values in the two QShaderCode objects \a a
    and \a b are equal; otherwise returns \c true.

    \relates QShaderCode
 */

#ifndef QT_NO_DEBUG_STREAM
QDebug operator<<(QDebug dbg, const QShader &bs)
{
    const QShaderPrivate *d = bs.d;
    QDebugStateSaver saver(dbg);

    dbg.nospace() << "QShader("
                  << "stage=" << d->stage
                  << " shaders=" << d->shaders.keys()
                  << " desc.isValid=" << d->desc.isValid()
                  << ')';

    return dbg;
}

QDebug operator<<(QDebug dbg, const QShaderKey &k)
{
    QDebugStateSaver saver(dbg);
    dbg.nospace() << "ShaderKey(" << k.source()
                  << " " << k.sourceVersion()
                  << " " << k.sourceVariant() << ")";
    return dbg;
}

QDebug operator<<(QDebug dbg, const QShaderVersion &v)
{
    QDebugStateSaver saver(dbg);
    dbg.nospace() << "Version(" << v.version() << " " << v.flags() << ")";
    return dbg;
}
#endif // QT_NO_DEBUG_STREAM

/*!
    \typedef QShader::NativeResourceBindingMap

    Synonym for QHash<int, QPair<int, int>>.

    The resource binding model QRhi assumes is based on SPIR-V. This means that
    uniform buffers, storage buffers, combined image samplers, and storage
    images share a common binding point space. The binding numbers in
    QShaderDescription and QRhiShaderResourceBinding are expected to match the
    \c binding layout qualifier in the Vulkan-compatible GLSL shader.

    Graphics APIs other than Vulkan may use a resource binding model that is
    not fully compatible with this. In addition, the generator of the shader
    code translated from SPIR-V may choose not to take the SPIR-V binding
    qualifiers into account, for various reasons. (this is the case with the
    Metal backend of SPIRV-Cross, for example).

    Therefore, a QShader may expose an additional map that describes what the
    native binding point for a given SPIR-V binding is. The QRhi backends are
    expected to use this map automatically, as appropriate. The value is a
    pair, because combined image samplers may map to two native resources (a
    texture and a sampler) in some shading languages. In that case the second
    value refers to the sampler.
*/

/*!
    \return the native binding map for \a key or null if no extra mapping is
    available, or is not applicable.
 */
const QShader::NativeResourceBindingMap *QShader::nativeResourceBindingMap(const QShaderKey &key) const
{
    auto it = d->bindings.constFind(key);
    if (it == d->bindings.cend())
        return nullptr;

    return &it.value();
}

/*!
    Stores the given native resource binding \a map associated with \a key.

    \sa nativeResourceBindingMap()
 */
void QShader::setResourceBindingMap(const QShaderKey &key, const NativeResourceBindingMap &map)
{
    detach();
    d->bindings[key] = map;
}

/*!
    Removes the native resource binding map for \a key.
 */
void QShader::removeResourceBindingMap(const QShaderKey &key)
{
    auto it = d->bindings.find(key);
    if (it == d->bindings.end())
        return;

    detach();
    d->bindings.erase(it);
}

QT_END_NAMESPACE<|MERGE_RESOLUTION|>--- conflicted
+++ resolved
@@ -365,15 +365,9 @@
     if (!buf.open(QIODevice::WriteOnly))
         return QByteArray();
 
-<<<<<<< HEAD
     ds << QShaderPrivate::QSB_VERSION;
-    ds << d->stage;
+    ds << int(d->stage);
     ds << d->desc.toCbor();
-=======
-    ds << QSB_VERSION;
-    ds << int(d->stage);
-    ds << d->desc.toBinaryJson();
->>>>>>> c15a0698
     ds << d->shaders.count();
     for (auto it = d->shaders.cbegin(), itEnd = d->shaders.cend(); it != itEnd; ++it) {
         const QShaderKey &k(it.key());
