/****************************************************************************
**
** Copyright (C) 2016 The Qt Company Ltd.
** Copyright (C) 2015 Olivier Goffart <ogoffart@woboq.com>
** Contact: https://www.qt.io/licensing/
**
** This file is part of the QtGui module of the Qt Toolkit.
**
** $QT_BEGIN_LICENSE:LGPL$
** Commercial License Usage
** Licensees holding valid commercial Qt licenses may use this file in
** accordance with the commercial license agreement provided with the
** Software or, alternatively, in accordance with the terms contained in
** a written agreement between you and The Qt Company. For licensing terms
** and conditions see https://www.qt.io/terms-conditions. For further
** information use the contact form at https://www.qt.io/contact-us.
**
** GNU Lesser General Public License Usage
** Alternatively, this file may be used under the terms of the GNU Lesser
** General Public License version 3 as published by the Free Software
** Foundation and appearing in the file LICENSE.LGPL3 included in the
** packaging of this file. Please review the following information to
** ensure the GNU Lesser General Public License version 3 requirements
** will be met: https://www.gnu.org/licenses/lgpl-3.0.html.
**
** GNU General Public License Usage
** Alternatively, this file may be used under the terms of the GNU
** General Public License version 2.0 or (at your option) the GNU General
** Public license version 3 or any later version approved by the KDE Free
** Qt Foundation. The licenses are as published by the Free Software
** Foundation and appearing in the file LICENSE.GPL2 and LICENSE.GPL3
** included in the packaging of this file. Please review the following
** information to ensure the GNU General Public License requirements will
** be met: https://www.gnu.org/licenses/gpl-2.0.html and
** https://www.gnu.org/licenses/gpl-3.0.html.
**
** $QT_END_LICENSE$
**
****************************************************************************/

#include "qicon.h"
#include "qicon_p.h"
#include "qiconengine.h"
#include "qiconengineplugin.h"
#include "qimagereader.h"
#include "private/qfactoryloader_p.h"
#include "private/qiconloader_p.h"
#include "qpainter.h"
#include "qfileinfo.h"
#if QT_CONFIG(mimetype)
#include <qmimedatabase.h>
#include <qmimetype.h>
#endif
#include "qpixmapcache.h"
#include "qvariant.h"
#include "qcache.h"
#include "qdebug.h"
#include "qdir.h"
#include "qpalette.h"
#include "qmath.h"

#include "private/qhexstring_p.h"
#include "private/qguiapplication_p.h"
#include "qpa/qplatformtheme.h"

#ifndef QT_NO_ICON
QT_BEGIN_NAMESPACE

/*!
    \enum QIcon::Mode

    This enum type describes the mode for which a pixmap is intended
    to be used. The currently defined modes are:

    \value Normal
         Display the pixmap when the user is
        not interacting with the icon, but the
        functionality represented by the icon is available.
    \value Disabled
         Display the pixmap when the
        functionality represented by the icon is not available.
    \value Active
         Display the pixmap when the
        functionality represented by the icon is available and
        the user is interacting with the icon, for example, moving the
        mouse over it or clicking it.
   \value Selected
        Display the pixmap when the item represented by the icon is
        selected.
*/

/*!
  \enum QIcon::State

  This enum describes the state for which a pixmap is intended to be
  used. The \e state can be:

  \value Off  Display the pixmap when the widget is in an "off" state
  \value On  Display the pixmap when the widget is in an "on" state
*/

static int nextSerialNumCounter()
{
    static QBasicAtomicInt serial = Q_BASIC_ATOMIC_INITIALIZER(0);
    return 1 + serial.fetchAndAddRelaxed(1);
}

static void qt_cleanup_icon_cache();
namespace {
    struct IconCache : public QCache<QString, QIcon>
    {
        IconCache()
        {
            // ### note: won't readd if QApplication is re-created!
            qAddPostRoutine(qt_cleanup_icon_cache);
        }
    };
}

Q_GLOBAL_STATIC(IconCache, qtIconCache)

static void qt_cleanup_icon_cache()
{
    qtIconCache()->clear();
}

/*! \internal

    Returns the effective device pixel ratio, using
    the provided window pointer if possible.

    if Qt::AA_UseHighDpiPixmaps is not set this function
    returns 1.0 to keep non-hihdpi aware code working.
*/
static qreal qt_effective_device_pixel_ratio(QWindow *window = 0)
{
    if (!qApp->testAttribute(Qt::AA_UseHighDpiPixmaps))
        return qreal(1.0);

    if (window)
        return window->devicePixelRatio();

    return qApp->devicePixelRatio(); // Don't know which window to target.
}

QIconPrivate::QIconPrivate(QIconEngine *e)
    : engine(e), ref(1),
      serialNum(nextSerialNumCounter()),
    detach_no(0),
    is_mask(false)
{
}

/*! \internal
    Computes the displayDevicePixelRatio for a pixmap.

    If displayDevicePixelRatio is 1.0 the reurned value is 1.0, always.

    For a displayDevicePixelRatio of 2.0 the returned value will be between
    1.0 and 2.0, depending on requestedSize and actualsize:
    * If actualsize < requestedSize        : 1.0 (not enough pixels for a normal-dpi pixmap)
    * If actualsize == requestedSize * 2.0 : 2.0 (enough pixels for a high-dpi pixmap)
    * else : a scaled value between 1.0 and 2.0. (pixel count is between normal-dpi and high-dpi)
*/
qreal QIconPrivate::pixmapDevicePixelRatio(qreal displayDevicePixelRatio, const QSize &requestedSize, const QSize &actualSize)
{
    QSize targetSize = requestedSize * displayDevicePixelRatio;
    qreal scale = 0.5 * (qreal(actualSize.width()) / qreal(targetSize.width()) +
                         qreal(actualSize.height() / qreal(targetSize.height())));
    return qMax(qreal(1.0), displayDevicePixelRatio *scale);
}

QPixmapIconEngine::QPixmapIconEngine()
{
}

QPixmapIconEngine::QPixmapIconEngine(const QPixmapIconEngine &other)
    : QIconEngine(other), pixmaps(other.pixmaps)
{
}

QPixmapIconEngine::~QPixmapIconEngine()
{
}

void QPixmapIconEngine::paint(QPainter *painter, const QRect &rect, QIcon::Mode mode, QIcon::State state)
{
    QSize pixmapSize = rect.size() * qt_effective_device_pixel_ratio(0);
    QPixmap px = pixmap(pixmapSize, mode, state);
    painter->drawPixmap(rect, px);
}

static inline int area(const QSize &s) { return s.width() * s.height(); }

// returns the smallest of the two that is still larger than or equal to size.
static QPixmapIconEngineEntry *bestSizeMatch( const QSize &size, QPixmapIconEngineEntry *pa, QPixmapIconEngineEntry *pb)
{
    int s = area(size);
    if (pa->size == QSize() && pa->pixmap.isNull()) {
        pa->pixmap = QPixmap(pa->fileName);
        pa->size = pa->pixmap.size();
    }
    int a = area(pa->size);
    if (pb->size == QSize() && pb->pixmap.isNull()) {
        pb->pixmap = QPixmap(pb->fileName);
        pb->size = pb->pixmap.size();
    }
    int b = area(pb->size);
    int res = a;
    if (qMin(a,b) >= s)
        res = qMin(a,b);
    else
        res = qMax(a,b);
    if (res == a)
        return pa;
    return pb;
}

QPixmapIconEngineEntry *QPixmapIconEngine::tryMatch(const QSize &size, QIcon::Mode mode, QIcon::State state)
{
    QPixmapIconEngineEntry *pe = 0;
    for (int i = 0; i < pixmaps.count(); ++i)
        if (pixmaps.at(i).mode == mode && pixmaps.at(i).state == state) {
            if (pe)
                pe = bestSizeMatch(size, &pixmaps[i], pe);
            else
                pe = &pixmaps[i];
        }
    return pe;
}


QPixmapIconEngineEntry *QPixmapIconEngine::bestMatch(const QSize &size, QIcon::Mode mode, QIcon::State state, bool sizeOnly)
{
    QPixmapIconEngineEntry *pe = tryMatch(size, mode, state);
    while (!pe){
        QIcon::State oppositeState = (state == QIcon::On) ? QIcon::Off : QIcon::On;
        if (mode == QIcon::Disabled || mode == QIcon::Selected) {
            QIcon::Mode oppositeMode = (mode == QIcon::Disabled) ? QIcon::Selected : QIcon::Disabled;
            if ((pe = tryMatch(size, QIcon::Normal, state)))
                break;
            if ((pe = tryMatch(size, QIcon::Active, state)))
                break;
            if ((pe = tryMatch(size, mode, oppositeState)))
                break;
            if ((pe = tryMatch(size, QIcon::Normal, oppositeState)))
                break;
            if ((pe = tryMatch(size, QIcon::Active, oppositeState)))
                break;
            if ((pe = tryMatch(size, oppositeMode, state)))
                break;
            if ((pe = tryMatch(size, oppositeMode, oppositeState)))
                break;
        } else {
            QIcon::Mode oppositeMode = (mode == QIcon::Normal) ? QIcon::Active : QIcon::Normal;
            if ((pe = tryMatch(size, oppositeMode, state)))
                break;
            if ((pe = tryMatch(size, mode, oppositeState)))
                break;
            if ((pe = tryMatch(size, oppositeMode, oppositeState)))
                break;
            if ((pe = tryMatch(size, QIcon::Disabled, state)))
                break;
            if ((pe = tryMatch(size, QIcon::Selected, state)))
                break;
            if ((pe = tryMatch(size, QIcon::Disabled, oppositeState)))
                break;
            if ((pe = tryMatch(size, QIcon::Selected, oppositeState)))
                break;
        }

        if (!pe)
            return pe;
    }

    if (sizeOnly ? (pe->size.isNull() || !pe->size.isValid()) : pe->pixmap.isNull()) {
        pe->pixmap = QPixmap(pe->fileName);
        if (!pe->pixmap.isNull())
            pe->size = pe->pixmap.size();
    }

    return pe;
}

QPixmap QPixmapIconEngine::pixmap(const QSize &size, QIcon::Mode mode, QIcon::State state)
{
    QPixmap pm;
    QPixmapIconEngineEntry *pe = bestMatch(size, mode, state, false);
    if (pe)
        pm = pe->pixmap;

    if (pm.isNull()) {
        int idx = pixmaps.count();
        while (--idx >= 0) {
            if (pe == &pixmaps.at(idx)) {
                pixmaps.remove(idx);
                break;
            }
        }
        if (pixmaps.isEmpty())
            return pm;
        else
            return pixmap(size, mode, state);
    }

    QSize actualSize = pm.size();
    if (!actualSize.isNull() && (actualSize.width() > size.width() || actualSize.height() > size.height()))
        actualSize.scale(size, Qt::KeepAspectRatio);

    QString key = QLatin1String("qt_")
                  % HexString<quint64>(pm.cacheKey())
                  % HexString<uint>(pe ? pe->mode : QIcon::Normal)
                  % HexString<quint64>(QGuiApplication::palette().cacheKey())
                  % HexString<uint>(actualSize.width())
                  % HexString<uint>(actualSize.height());

    if (mode == QIcon::Active) {
        if (QPixmapCache::find(key % HexString<uint>(mode), pm))
            return pm; // horray
        if (QPixmapCache::find(key % HexString<uint>(QIcon::Normal), pm)) {
            QPixmap active = pm;
            if (QGuiApplication *guiApp = qobject_cast<QGuiApplication *>(qApp))
                active = static_cast<QGuiApplicationPrivate*>(QObjectPrivate::get(guiApp))->applyQIconStyleHelper(QIcon::Active, pm);
            if (pm.cacheKey() == active.cacheKey())
                return pm;
        }
    }

    if (!QPixmapCache::find(key % HexString<uint>(mode), pm)) {
        if (pm.size() != actualSize)
            pm = pm.scaled(actualSize, Qt::IgnoreAspectRatio, Qt::SmoothTransformation);
        if (pe->mode != mode && mode != QIcon::Normal) {
            QPixmap generated = pm;
            if (QGuiApplication *guiApp = qobject_cast<QGuiApplication *>(qApp))
                generated = static_cast<QGuiApplicationPrivate*>(QObjectPrivate::get(guiApp))->applyQIconStyleHelper(mode, pm);
            if (!generated.isNull())
                pm = generated;
        }
        QPixmapCache::insert(key % HexString<uint>(mode), pm);
    }
    return pm;
}

QSize QPixmapIconEngine::actualSize(const QSize &size, QIcon::Mode mode, QIcon::State state)
{
    QSize actualSize;
    if (QPixmapIconEngineEntry *pe = bestMatch(size, mode, state, true))
        actualSize = pe->size;

    if (actualSize.isNull())
        return actualSize;

    if (!actualSize.isNull() && (actualSize.width() > size.width() || actualSize.height() > size.height()))
        actualSize.scale(size, Qt::KeepAspectRatio);
    return actualSize;
}

void QPixmapIconEngine::addPixmap(const QPixmap &pixmap, QIcon::Mode mode, QIcon::State state)
{
    if (!pixmap.isNull()) {
        QPixmapIconEngineEntry *pe = tryMatch(pixmap.size(), mode, state);
        if(pe && pe->size == pixmap.size()) {
            pe->pixmap = pixmap;
            pe->fileName.clear();
        } else {
            pixmaps += QPixmapIconEngineEntry(pixmap, mode, state);
        }
    }
}

// Read out original image depth as set by ICOReader
static inline int origIcoDepth(const QImage &image)
{
    const QString s = image.text(QStringLiteral("_q_icoOrigDepth"));
    return s.isEmpty() ? 32 : s.toInt();
}

static inline int findBySize(const QVector<QImage> &images, const QSize &size)
{
    for (int i = 0; i < images.size(); ++i) {
        if (images.at(i).size() == size)
            return i;
    }
    return -1;
}

// Convenience class providing a bool read() function.
namespace {
class ImageReader
{
public:
    ImageReader(const QString &fileName) : m_reader(fileName), m_atEnd(false) {}

    QByteArray format() const { return m_reader.format(); }

    bool read(QImage *image)
    {
        if (m_atEnd)
            return false;
        *image = m_reader.read();
        if (!image->size().isValid()) {
            m_atEnd = true;
            return false;
        }
        m_atEnd = !m_reader.jumpToNextImage();
        return true;
    }

private:
    QImageReader m_reader;
    bool m_atEnd;
};
} // namespace

void QPixmapIconEngine::addFile(const QString &fileName, const QSize &size, QIcon::Mode mode, QIcon::State state)
{
    if (fileName.isEmpty())
        return;
    const QString abs = fileName.startsWith(QLatin1Char(':')) ? fileName : QFileInfo(fileName).absoluteFilePath();
    const bool ignoreSize = !size.isValid();
    ImageReader imageReader(abs);
    const QByteArray format = imageReader.format();
    if (format.isEmpty()) // Device failed to open or unsupported format.
        return;
    QImage image;
    if (format != "ico") {
        if (ignoreSize) { // No size specified: Add all images.
            while (imageReader.read(&image))
                pixmaps += QPixmapIconEngineEntry(abs, image, mode, state);
        } else {
            // Try to match size. If that fails, add a placeholder with the filename and empty pixmap for the size.
            while (imageReader.read(&image) && image.size() != size) {}
            pixmaps += image.size() == size ?
                QPixmapIconEngineEntry(abs, image, mode, state) : QPixmapIconEngineEntry(abs, size, mode, state);
        }
        return;
    }
    // Special case for reading Windows ".ico" files. Historically (QTBUG-39287),
    // these files may contain low-resolution images. As this information is lost,
    // ICOReader sets the original format as an image text key value. Read all matching
    // images into a list trying to find the highest quality per size.
    QVector<QImage> icoImages;
    while (imageReader.read(&image)) {
        if (ignoreSize || image.size() == size) {
            const int position = findBySize(icoImages, image.size());
            if (position >= 0) { // Higher quality available? -> replace.
                if (origIcoDepth(image) > origIcoDepth(icoImages.at(position)))
                    icoImages[position] = image;
            } else {
                icoImages.append(image);
            }
        }
    }
    for (const QImage &i : qAsConst(icoImages))
        pixmaps += QPixmapIconEngineEntry(abs, i, mode, state);
    if (icoImages.isEmpty() && !ignoreSize) // Add placeholder with the filename and empty pixmap for the size.
        pixmaps += QPixmapIconEngineEntry(abs, size, mode, state);
}

QString QPixmapIconEngine::key() const
{
    return QLatin1String("QPixmapIconEngine");
}

QIconEngine *QPixmapIconEngine::clone() const
{
    return new QPixmapIconEngine(*this);
}

bool QPixmapIconEngine::read(QDataStream &in)
{
    int num_entries;
    QPixmap pm;
    QString fileName;
    QSize sz;
    uint mode;
    uint state;

    in >> num_entries;
    for (int i=0; i < num_entries; ++i) {
        if (in.atEnd()) {
            pixmaps.clear();
            return false;
        }
        in >> pm;
        in >> fileName;
        in >> sz;
        in >> mode;
        in >> state;
        if (pm.isNull()) {
            addFile(fileName, sz, QIcon::Mode(mode), QIcon::State(state));
        } else {
            QPixmapIconEngineEntry pe(fileName, sz, QIcon::Mode(mode), QIcon::State(state));
            pe.pixmap = pm;
            pixmaps += pe;
        }
    }
    return true;
}

bool QPixmapIconEngine::write(QDataStream &out) const
{
    int num_entries = pixmaps.size();
    out << num_entries;
    for (int i=0; i < num_entries; ++i) {
        if (pixmaps.at(i).pixmap.isNull())
            out << QPixmap(pixmaps.at(i).fileName);
        else
            out << pixmaps.at(i).pixmap;
        out << pixmaps.at(i).fileName;
        out << pixmaps.at(i).size;
        out << (uint) pixmaps.at(i).mode;
        out << (uint) pixmaps.at(i).state;
    }
    return true;
}

void QPixmapIconEngine::virtual_hook(int id, void *data)
{
    switch (id) {
    case QIconEngine::AvailableSizesHook: {
        QIconEngine::AvailableSizesArgument &arg =
            *reinterpret_cast<QIconEngine::AvailableSizesArgument*>(data);
        arg.sizes.clear();
        for (int i = 0; i < pixmaps.size(); ++i) {
            QPixmapIconEngineEntry &pe = pixmaps[i];
            if (pe.size == QSize() && pe.pixmap.isNull()) {
                pe.pixmap = QPixmap(pe.fileName);
                pe.size = pe.pixmap.size();
            }
            if (pe.mode == arg.mode && pe.state == arg.state && !pe.size.isEmpty())
                arg.sizes.push_back(pe.size);
        }
        break;
    }
    default:
        QIconEngine::virtual_hook(id, data);
    }
}

Q_GLOBAL_STATIC_WITH_ARGS(QFactoryLoader, loader,
    (QIconEngineFactoryInterface_iid, QLatin1String("/iconengines"), Qt::CaseInsensitive))

QFactoryLoader *qt_iconEngineFactoryLoader()
{
    return loader();
}


/*!
  \class QIcon

  \brief The QIcon class provides scalable icons in different modes
  and states.

  \ingroup painting
  \ingroup shared
  \inmodule QtGui

  A QIcon can generate smaller, larger, active, and disabled pixmaps
  from the set of pixmaps it is given. Such pixmaps are used by Qt
  widgets to show an icon representing a particular action.

  The simplest use of QIcon is to create one from a QPixmap file or
  resource, and then use it, allowing Qt to work out all the required
  icon styles and sizes. For example:

  \snippet code/src_gui_image_qicon.cpp 0

  To undo a QIcon, simply set a null icon in its place:

  \snippet code/src_gui_image_qicon.cpp 1

  Use the QImageReader::supportedImageFormats() and
  QImageWriter::supportedImageFormats() functions to retrieve a
  complete list of the supported file formats.

  When you retrieve a pixmap using pixmap(QSize, Mode, State), and no
  pixmap for this given size, mode and state has been added with
  addFile() or addPixmap(), then QIcon will generate one on the
  fly. This pixmap generation happens in a QIconEngine. The default
  engine scales pixmaps down if required, but never up, and it uses
  the current style to calculate a disabled appearance. By using
  custom icon engines, you can customize every aspect of generated
  icons. With QIconEnginePlugin it is possible to register different
  icon engines for different file suffixes, making it possible for
  third parties to provide additional icon engines to those included
  with Qt.

  \note Since Qt 4.2, an icon engine that supports SVG is included.

  \section1 Making Classes that Use QIcon

  If you write your own widgets that have an option to set a small
  pixmap, consider allowing a QIcon to be set for that pixmap.  The
  Qt class QToolButton is an example of such a widget.

  Provide a method to set a QIcon, and when you draw the icon, choose
  whichever pixmap is appropriate for the current state of your widget.
  For example:
  \snippet code/src_gui_image_qicon.cpp 2

  You might also make use of the \c Active mode, perhaps making your
  widget \c Active when the mouse is over the widget (see \l
  QWidget::enterEvent()), while the mouse is pressed pending the
  release that will activate the function, or when it is the currently
  selected item. If the widget can be toggled, the "On" mode might be
  used to draw a different icon.

  \image icon.png QIcon

  \note QIcon needs a QGuiApplication instance before the icon is created.

  \section1 High DPI Icons

  There are two ways that QIcon supports \l {High DPI Displays}{high DPI}
  icons: via \l addFile() and \l fromTheme().

  \l addFile() is useful if you have your own custom directory structure and do
  not need to use the \l {Icon Theme Specification}{freedesktop.org Icon Theme
  Specification}. Icons created via this approach use Qt's \l {High Resolution
  Versions of Images}{"@nx" high DPI syntax}.

  Using \l fromTheme() is necessary if you plan on following the Icon Theme
  Specification. To make QIcon use the high DPI version of an image, add an
  additional entry to the appropriate \c index.theme file:

  \badcode
  [Icon Theme]
  Name=Test
  Comment=Test Theme

  Directories=32x32/actions,32x32@2/actions

  [32x32/actions]
  Size=32
  Context=Actions
  Type=Fixed

  # High DPI version of the entry above.
  [32x32@2/actions]
  Size=32
  Scale=2
  Type=Fixed
  \endcode

  Your icon theme directory would then look something like this:

  \badcode
    ├── 32x32
    │   └── actions
    │       └── appointment-new.png
    ├── 32x32@2
    │   └── actions
    │       └── appointment-new.png
    └── index.theme
  \endcode

  \sa {fowler}{GUI Design Handbook: Iconic Label}, {Icons Example}
*/


/*!
  Constructs a null icon.
*/
QIcon::QIcon() Q_DECL_NOEXCEPT
    : d(0)
{
}

/*!
  Constructs an icon from a \a pixmap.
 */
QIcon::QIcon(const QPixmap &pixmap)
    :d(0)
{
    addPixmap(pixmap);
}

/*!
  Constructs a copy of \a other. This is very fast.
*/
QIcon::QIcon(const QIcon &other)
    :d(other.d)
{
    if (d)
        d->ref.ref();
}

/*!
  \fn QIcon::QIcon(QIcon &&other)

  Move-constructs a QIcon instance, making it point to the same object
  that \a other was pointing to.
*/

/*!
    Constructs an icon from the file with the given \a fileName. The
    file will be loaded on demand.

    If \a fileName contains a relative path (e.g. the filename only)
    the relevant file must be found relative to the runtime working
    directory.

    The file name can refer to an actual file on disk or to
    one of the application's embedded resources.  See the
    \l{resources.html}{Resource System} overview for details on how to
    embed images and other resource files in the application's
    executable.

    Use the QImageReader::supportedImageFormats() and
    QImageWriter::supportedImageFormats() functions to retrieve a
    complete list of the supported file formats.
*/
QIcon::QIcon(const QString &fileName)
    : d(0)
{
    addFile(fileName);
}


/*!
    Creates an icon with a specific icon \a engine. The icon takes
    ownership of the engine.
*/
QIcon::QIcon(QIconEngine *engine)
    :d(new QIconPrivate(engine))
{
}

/*!
    Destroys the icon.
*/
QIcon::~QIcon()
{
    if (d && !d->ref.deref())
        delete d;
}

/*!
    Assigns the \a other icon to this icon and returns a reference to
    this icon.
*/
QIcon &QIcon::operator=(const QIcon &other)
{
    if (other.d)
        other.d->ref.ref();
    if (d && !d->ref.deref())
        delete d;
    d = other.d;
    return *this;
}

/*!
    \fn QIcon &QIcon::operator=(QIcon &&other)

    Move-assigns \a other to this QIcon instance.

    \since 5.2
*/

/*!
    \fn void QIcon::swap(QIcon &other)
    \since 4.8

    Swaps icon \a other with this icon. This operation is very
    fast and never fails.
*/

/*!
   Returns the icon as a QVariant.
*/
QIcon::operator QVariant() const
{
    return QVariant(QVariant::Icon, this);
}

/*! \fn int QIcon::serialNumber() const
    \obsolete

    Returns a number that identifies the contents of this
    QIcon object. Distinct QIcon objects can have
    the same serial number if they refer to the same contents
    (but they don't have to). Also, the serial number of
    a QIcon object may change during its lifetime.

    Use cacheKey() instead.

    A null icon always has a serial number of 0.

    Serial numbers are mostly useful in conjunction with caching.

    \sa QPixmap::serialNumber()
*/

/*!
    Returns a number that identifies the contents of this QIcon
    object. Distinct QIcon objects can have the same key if
    they refer to the same contents.
    \since 4.3

    The cacheKey() will change when the icon is altered via
    addPixmap() or addFile().

    Cache keys are mostly useful in conjunction with caching.

    \sa QPixmap::cacheKey()
*/
qint64 QIcon::cacheKey() const
{
    if (!d)
        return 0;
    return (((qint64) d->serialNum) << 32) | ((qint64) (d->detach_no));
}

/*!
  Returns a pixmap with the requested \a size, \a mode, and \a
  state, generating one if necessary. The pixmap might be smaller than
  requested, but never larger.

  Setting the Qt::AA_UseHighDpiPixmaps application attribute enables this
  function to return pixmaps that are larger than the requested size. Such
  images will have a devicePixelRatio larger than 1.

  \sa actualSize(), paint()
*/
QPixmap QIcon::pixmap(const QSize &size, Mode mode, State state) const
{
    if (!d)
        return QPixmap();
    return pixmap(0, size, mode, state);
}

/*!
    \fn QPixmap QIcon::pixmap(int w, int h, Mode mode = Normal, State state = Off) const

    \overload

    Returns a pixmap of size QSize(\a w, \a h). The pixmap might be smaller than
    requested, but never larger.

    Setting the Qt::AA_UseHighDpiPixmaps application attribute enables this
    function to return pixmaps that are larger than the requested size. Such
    images will have a devicePixelRatio larger than 1.
*/

/*!
    \fn QPixmap QIcon::pixmap(int extent, Mode mode = Normal, State state = Off) const

    \overload

    Returns a pixmap of size QSize(\a extent, \a extent). The pixmap might be smaller
    than requested, but never larger.

    Setting the Qt::AA_UseHighDpiPixmaps application attribute enables this
    function to return pixmaps that are larger than the requested size. Such
    images will have a devicePixelRatio larger than 1.
*/

/*!  Returns the actual size of the icon for the requested \a size, \a
  mode, and \a state. The result might be smaller than requested, but
  never larger. The returned size is in device-independent pixels (This
  is relevant for high-dpi pixmaps.)

  \sa pixmap(), paint()
*/
QSize QIcon::actualSize(const QSize &size, Mode mode, State state) const
{
    if (!d)
        return QSize();
    return actualSize(0, size, mode, state);
}

/*!
  \since 5.1

  Returns a pixmap with the requested \a window \a size, \a mode, and \a
  state, generating one if necessary.

  The pixmap can be smaller than the requested size. If \a window is on
  a high-dpi display the pixmap can be larger. In that case it will have
  a devicePixelRatio larger than 1.

  \sa  actualSize(), paint()
*/
QPixmap QIcon::pixmap(QWindow *window, const QSize &size, Mode mode, State state) const
{
    if (!d)
        return QPixmap();

    qreal devicePixelRatio = qt_effective_device_pixel_ratio(window);

    // Handle the simple normal-dpi case:
    if (!(devicePixelRatio > 1.0)) {
        QPixmap pixmap = d->engine->pixmap(size, mode, state);
        pixmap.setDevicePixelRatio(1.0);
        return pixmap;
    }

    // Try get a pixmap that is big enough to be displayed at device pixel resolution.
    QIconEngine::ScaledPixmapArgument scalePixmapArg = { size * devicePixelRatio, mode, state, devicePixelRatio, QPixmap() };
    d->engine->virtual_hook(QIconEngine::ScaledPixmapHook, reinterpret_cast<void*>(&scalePixmapArg));
    scalePixmapArg.pixmap.setDevicePixelRatio(d->pixmapDevicePixelRatio(devicePixelRatio, size, scalePixmapArg.pixmap.size()));
    return scalePixmapArg.pixmap;
}

/*!
  \since 5.1

  Returns the actual size of the icon for the requested \a window  \a size, \a
  mode, and \a state.

  The pixmap can be smaller than the requested size. The returned size
  is in device-independent pixels (This is relevant for high-dpi pixmaps.)

  \sa actualSize(), pixmap(), paint()
*/
QSize QIcon::actualSize(QWindow *window, const QSize &size, Mode mode, State state) const
{
    if (!d)
        return QSize();

    qreal devicePixelRatio = qt_effective_device_pixel_ratio(window);

    // Handle the simple normal-dpi case:
    if (!(devicePixelRatio > 1.0))
        return d->engine->actualSize(size, mode, state);

    QSize actualSize = d->engine->actualSize(size * devicePixelRatio, mode, state);
    return actualSize / d->pixmapDevicePixelRatio(devicePixelRatio, size, actualSize);
}

/*!
    Uses the \a painter to paint the icon with specified \a alignment,
    required \a mode, and \a state into the rectangle \a rect.

    \sa actualSize(), pixmap()
*/
void QIcon::paint(QPainter *painter, const QRect &rect, Qt::Alignment alignment, Mode mode, State state) const
{
    if (!d || !painter)
        return;

    // Copy of QStyle::alignedRect
    const QSize size = d->engine->actualSize(rect.size(), mode, state);
    alignment = QGuiApplicationPrivate::visualAlignment(painter->layoutDirection(), alignment);
    int x = rect.x();
    int y = rect.y();
    int w = size.width();
    int h = size.height();
    if ((alignment & Qt::AlignVCenter) == Qt::AlignVCenter)
        y += rect.size().height()/2 - h/2;
    else if ((alignment & Qt::AlignBottom) == Qt::AlignBottom)
        y += rect.size().height() - h;
    if ((alignment & Qt::AlignRight) == Qt::AlignRight)
        x += rect.size().width() - w;
    else if ((alignment & Qt::AlignHCenter) == Qt::AlignHCenter)
        x += rect.size().width()/2 - w/2;
    QRect alignedRect(x, y, w, h);

    d->engine->paint(painter, alignedRect, mode, state);
}

/*!
    \fn void QIcon::paint(QPainter *painter, int x, int y, int w, int h, Qt::Alignment alignment,
                          Mode mode, State state) const

    \overload

    Paints the icon into the rectangle QRect(\a x, \a y, \a w, \a h).
*/

/*!
    Returns \c true if the icon is empty; otherwise returns \c false.

    An icon is empty if it has neither a pixmap nor a filename.

    Note: Even a non-null icon might not be able to create valid
    pixmaps, eg. if the file does not exist or cannot be read.
*/
bool QIcon::isNull() const
{
    return !d || d->engine->isNull();
}

/*!\internal
 */
bool QIcon::isDetached() const
{
    return !d || d->ref.load() == 1;
}

/*! \internal
 */
void QIcon::detach()
{
    if (d) {
        if (d->engine->isNull()) {
            if (!d->ref.deref())
                delete d;
            d = 0;
            return;
        } else if (d->ref.load() != 1) {
            QIconPrivate *x = new QIconPrivate(d->engine->clone());
            if (!d->ref.deref())
                delete d;
            d = x;
        }
        ++d->detach_no;
    }
}

/*!
    Adds \a pixmap to the icon, as a specialization for \a mode and
    \a state.

    Custom icon engines are free to ignore additionally added
    pixmaps.

    \sa addFile()
*/
void QIcon::addPixmap(const QPixmap &pixmap, Mode mode, State state)
{
    if (pixmap.isNull())
        return;
    detach();
    if (!d)
        d = new QIconPrivate(new QPixmapIconEngine);
    d->engine->addPixmap(pixmap, mode, state);
}

static QIconEngine *iconEngineFromSuffix(const QString &fileName, const QString &suffix)
{
    if (!suffix.isEmpty()) {
        const int index = loader()->indexOf(suffix);
        if (index != -1) {
            if (QIconEnginePlugin *factory = qobject_cast<QIconEnginePlugin*>(loader()->instance(index))) {
                return factory->create(fileName);
            }
        }
    }
    return nullptr;
}

/*!  Adds an image from the file with the given \a fileName to the
     icon, as a specialization for \a size, \a mode and \a state. The
     file will be loaded on demand. Note: custom icon engines are free
     to ignore additionally added pixmaps.

     If \a fileName contains a relative path (e.g. the filename only)
     the relevant file must be found relative to the runtime working
     directory.

    The file name can refer to an actual file on disk or to
    one of the application's embedded resources. See the
    \l{resources.html}{Resource System} overview for details on how to
    embed images and other resource files in the application's
    executable.

    Use the QImageReader::supportedImageFormats() and
    QImageWriter::supportedImageFormats() functions to retrieve a
    complete list of the supported file formats.

    If a high resolution version of the image exists (identified by
    the suffix \c @2x on the base name), it is automatically loaded
    and added with the \e{device pixel ratio} set to a value of 2.
    This can be disabled by setting the environment variable
    \c QT_HIGHDPI_DISABLE_2X_IMAGE_LOADING (see QImageReader).

    \note When you add a non-empty filename to a QIcon, the icon becomes
    non-null, even if the file doesn't exist or points to a corrupt file.

    \sa addPixmap(), QPixmap::devicePixelRatio()
 */
void QIcon::addFile(const QString &fileName, const QSize &size, Mode mode, State state)
{
    if (fileName.isEmpty())
        return;
    detach();
    if (!d) {

        QFileInfo info(fileName);
<<<<<<< HEAD
        QString suffix = info.suffix();
#ifndef QT_NO_MIMETYPE
        if (suffix.isEmpty())
            suffix = QMimeDatabase().mimeTypeForFile(info).preferredSuffix(); // determination from contents
#endif // !QT_NO_MIMETYPE
        QIconEngine *engine = iconEngineFromSuffix(fileName, suffix);
=======
        QIconEngine *engine = iconEngineFromSuffix(fileName, info.suffix());
#if QT_CONFIG(mimetype)
        if (!engine)
            engine = iconEngineFromSuffix(fileName, QMimeDatabase().mimeTypeForFile(info).preferredSuffix());
#endif // mimetype
>>>>>>> ebfad73b
        d = new QIconPrivate(engine ? engine : new QPixmapIconEngine);
    }

    d->engine->addFile(fileName, size, mode, state);

    // Check if a "@Nx" file exists and add it.
    QString atNxFileName = qt_findAtNxFile(fileName, qApp->devicePixelRatio());
    if (atNxFileName != fileName)
        d->engine->addFile(atNxFileName, size, mode, state);
}

/*!
    \since 4.5

    Returns a list of available icon sizes for the specified \a mode and
    \a state.
*/
QList<QSize> QIcon::availableSizes(Mode mode, State state) const
{
    if (!d || !d->engine)
        return QList<QSize>();
    return d->engine->availableSizes(mode, state);
}

/*!
    \since 4.7

    Returns the name used to create the icon, if available.

    Depending on the way the icon was created, it may have an associated
    name. This is the case for icons created with fromTheme() or icons
    using a QIconEngine which supports the QIconEngine::IconNameHook.

    \sa fromTheme(), QIconEngine
*/
QString QIcon::name() const
{
    if (!d || !d->engine)
        return QString();
    return d->engine->iconName();
}

/*!
    \since 4.6

    Sets the search paths for icon themes to \a paths.
    \sa themeSearchPaths(), fromTheme(), setThemeName()
*/
void QIcon::setThemeSearchPaths(const QStringList &paths)
{
    QIconLoader::instance()->setThemeSearchPath(paths);
}

/*!
  \since 4.6

  Returns the search paths for icon themes.

  The default value will depend on the platform:

  On X11, the search path will use the XDG_DATA_DIRS environment
  variable if available.

  By default all platforms will have the resource directory
  \c{:\icons} as a fallback. You can use "rcc -project" to generate a
  resource file from your icon theme.

  \sa setThemeSearchPaths(), fromTheme(), setThemeName()
*/
QStringList QIcon::themeSearchPaths()
{
    return QIconLoader::instance()->themeSearchPaths();
}

/*!
    \since 5.11

    Returns the fallback search paths for icons.

    The default value will depend on the platform.

    \sa setFallbackSearchPaths(), themeSearchPaths()
*/
QStringList QIcon::fallbackSearchPaths()
{
    return QIconLoader::instance()->fallbackSearchPaths();
}

/*!
    \since 5.11

    Sets the fallback search paths for icons to \a paths.

    \note To add some path without replacing existing ones:

    \snippet code/src_gui_image_qicon.cpp 5

    \sa fallbackSearchPaths(), setThemeSearchPaths()
*/
void QIcon::setFallbackSearchPaths(const QStringList &paths)
{
    QIconLoader::instance()->setFallbackSearchPaths(paths);
}

/*!
    \since 4.6

    Sets the current icon theme to \a name.

    The \a name should correspond to a directory name in the
    themeSearchPath() containing an index.theme
    file describing its contents.

    \sa themeSearchPaths(), themeName()
*/
void QIcon::setThemeName(const QString &name)
{
    QIconLoader::instance()->setThemeName(name);
}

/*!
    \since 4.6

    Returns the name of the current icon theme.

    On X11, the current icon theme depends on your desktop
    settings. On other platforms it is not set by default.

    \sa setThemeName(), themeSearchPaths(), fromTheme(),
    hasThemeIcon()
*/
QString QIcon::themeName()
{
    return QIconLoader::instance()->themeName();
}

/*!
    \since 5.12

    Returns the name of the fallback icon theme.

    On X11, if not set, the fallback icon theme depends on your desktop
    settings. On other platforms it is not set by default.

    \sa setFallbackThemeName(), themeName()
*/
QString QIcon::fallbackThemeName()
{
    return QIconLoader::instance()->fallbackThemeName();
}

/*!
    \since 5.12

    Sets the fallback icon theme to \a name.

    The \a name should correspond to a directory name in the
    themeSearchPath() containing an index.theme
    file describing its contents.

    \sa fallbackThemeName(), themeSearchPaths(), themeName()
*/
void QIcon::setFallbackThemeName(const QString &name)
{
    QIconLoader::instance()->setFallbackThemeName(name);
}

/*!
    \since 4.6

    Returns the QIcon corresponding to \a name in the current
    icon theme.

    The latest version of the freedesktop icon specification and naming
    specification can be obtained here:

    \list
    \li \l{http://standards.freedesktop.org/icon-theme-spec/icon-theme-spec-latest.html}
    \li \l{http://standards.freedesktop.org/icon-naming-spec/icon-naming-spec-latest.html}
    \endlist

    To fetch an icon from the current icon theme:

    \snippet code/src_gui_image_qicon.cpp 3

    \note By default, only X11 will support themed icons. In order to
    use themed icons on Mac and Windows, you will have to bundle a
    compliant theme in one of your themeSearchPaths() and set the
    appropriate themeName().

    \note Qt will make use of GTK's icon-theme.cache if present to speed up
    the lookup. These caches can be generated using gtk-update-icon-cache:
    \l{https://developer.gnome.org/gtk3/stable/gtk-update-icon-cache.html}.

    \note If an icon can't be found in the current theme, then it will be
    searched in fallbackSearchPaths() as an unthemed icon.

    \sa themeName(), setThemeName(), themeSearchPaths(), fallbackSearchPaths()
*/
QIcon QIcon::fromTheme(const QString &name)
{
    QIcon icon;

    if (qtIconCache()->contains(name)) {
        icon = *qtIconCache()->object(name);
    } else if (QDir::isAbsolutePath(name)) {
        return QIcon(name);
    } else {
        QPlatformTheme * const platformTheme = QGuiApplicationPrivate::platformTheme();
        bool hasUserTheme = QIconLoader::instance()->hasUserTheme();
        QIconEngine * const engine = (platformTheme && !hasUserTheme) ? platformTheme->createIconEngine(name)
                                                   : new QIconLoaderEngine(name);
        QIcon *cachedIcon  = new QIcon(engine);
        icon = *cachedIcon;
        qtIconCache()->insert(name, cachedIcon);
    }

    return icon;
}

/*!
    \overload

    Returns the QIcon corresponding to \a name in the current
    icon theme. If no such icon is found in the current theme
    \a fallback is returned instead.

    If you want to provide a guaranteed fallback for platforms that
    do not support theme icons, you can use the second argument:

    \snippet code/src_gui_image_qicon.cpp 4
*/
QIcon QIcon::fromTheme(const QString &name, const QIcon &fallback)
{
    QIcon icon = fromTheme(name);

    if (icon.isNull() || icon.availableSizes().isEmpty())
        return fallback;

    return icon;
}

/*!
    \since 4.6

    Returns \c true if there is an icon available for \a name in the
    current icon theme, otherwise returns \c false.

    \sa themeSearchPaths(), fromTheme(), setThemeName()
*/
bool QIcon::hasThemeIcon(const QString &name)
{
    QIcon icon = fromTheme(name);

    return icon.name() == name;
}

/*!
    \since 5.6

    Indicate that this icon is a mask image(boolean \a isMask), and hence can
    potentially be modified based on where it's displayed.
    \sa isMask()
*/
void QIcon::setIsMask(bool isMask)
{
    if (!d)
        d = new QIconPrivate(new QPixmapIconEngine);
    else
        detach();
    d->is_mask = isMask;
}

/*!
    \since 5.6

    Returns \c true if this icon has been marked as a mask image.
    Certain platforms render mask icons differently (for example,
    menu icons on \macos).

    \sa setIsMask()
*/
bool QIcon::isMask() const
{
    if (!d)
        return false;
    return d->is_mask;
}

/*****************************************************************************
  QIcon stream functions
 *****************************************************************************/
#if !defined(QT_NO_DATASTREAM)
/*!
    \fn QDataStream &operator<<(QDataStream &stream, const QIcon &icon)
    \relates QIcon
    \since 4.2

    Writes the given \a icon to the given \a stream as a PNG
    image. If the icon contains more than one image, all images will
    be written to the stream. Note that writing the stream to a file
    will not produce a valid image file.
*/

QDataStream &operator<<(QDataStream &s, const QIcon &icon)
{
    if (s.version() >= QDataStream::Qt_4_3) {
        if (icon.isNull()) {
            s << QString();
        } else {
            s << icon.d->engine->key();
            icon.d->engine->write(s);
        }
    } else if (s.version() == QDataStream::Qt_4_2) {
        if (icon.isNull()) {
            s << 0;
        } else {
            QPixmapIconEngine *engine = static_cast<QPixmapIconEngine *>(icon.d->engine);
            int num_entries = engine->pixmaps.size();
            s << num_entries;
            for (int i=0; i < num_entries; ++i) {
                s << engine->pixmaps.at(i).pixmap;
                s << engine->pixmaps.at(i).fileName;
                s << engine->pixmaps.at(i).size;
                s << (uint) engine->pixmaps.at(i).mode;
                s << (uint) engine->pixmaps.at(i).state;
            }
        }
    } else {
        s << QPixmap(icon.pixmap(22,22));
    }
    return s;
}

/*!
    \fn QDataStream &operator>>(QDataStream &stream, QIcon &icon)
    \relates QIcon
    \since 4.2

    Reads an image, or a set of images, from the given \a stream into
    the given \a icon.
*/

QDataStream &operator>>(QDataStream &s, QIcon &icon)
{
    if (s.version() >= QDataStream::Qt_4_3) {
        icon = QIcon();
        QString key;
        s >> key;
        if (key == QLatin1String("QPixmapIconEngine")) {
            icon.d = new QIconPrivate(new QPixmapIconEngine);
            icon.d->engine->read(s);
        } else if (key == QLatin1String("QIconLoaderEngine")) {
            icon.d = new QIconPrivate(new QIconLoaderEngine());
            icon.d->engine->read(s);
        } else {
            const int index = loader()->indexOf(key);
            if (index != -1) {
                if (QIconEnginePlugin *factory = qobject_cast<QIconEnginePlugin*>(loader()->instance(index))) {
                    if (QIconEngine *engine= factory->create()) {
                        icon.d = new QIconPrivate(engine);
                        engine->read(s);
                    } // factory
                } // instance
            } // index
        }
    } else if (s.version() == QDataStream::Qt_4_2) {
        icon = QIcon();
        int num_entries;
        QPixmap pm;
        QString fileName;
        QSize sz;
        uint mode;
        uint state;

        s >> num_entries;
        for (int i=0; i < num_entries; ++i) {
            s >> pm;
            s >> fileName;
            s >> sz;
            s >> mode;
            s >> state;
            if (pm.isNull())
                icon.addFile(fileName, sz, QIcon::Mode(mode), QIcon::State(state));
            else
                icon.addPixmap(pm, QIcon::Mode(mode), QIcon::State(state));
        }
    } else {
        QPixmap pm;
        s >> pm;
        icon.addPixmap(pm);
    }
    return s;
}

#endif //QT_NO_DATASTREAM

#ifndef QT_NO_DEBUG_STREAM
QDebug operator<<(QDebug dbg, const QIcon &i)
{
    QDebugStateSaver saver(dbg);
    dbg.resetFormat();
    dbg.nospace();
    dbg << "QIcon(";
    if (i.isNull()) {
        dbg << "null";
    } else {
        if (!i.name().isEmpty())
            dbg << i.name() << ',';
        dbg << "availableSizes[normal,Off]=" << i.availableSizes()
            << ",cacheKey=" << showbase << hex << i.cacheKey() << dec << noshowbase;
    }
    dbg << ')';
    return dbg;
}
#endif

/*!
    \fn DataPtr &QIcon::data_ptr()
    \internal
*/

/*!
    \typedef QIcon::DataPtr
    \internal
*/

/*!
    \internal
    \since 5.6
    Attempts to find a suitable @Nx file for the given \a targetDevicePixelRatio
    Returns the the \a baseFileName if no such file was found.

    Given base foo.png and a target dpr of 2.5, this function will look for
    foo@3x.png, then foo@2x, then fall back to foo.png if not found.

    \a sourceDevicePixelRatio will be set to the value of N if the argument is
    a non-null pointer
*/
QString qt_findAtNxFile(const QString &baseFileName, qreal targetDevicePixelRatio,
                        qreal *sourceDevicePixelRatio)
{
    if (targetDevicePixelRatio <= 1.0)
        return baseFileName;

    static bool disableNxImageLoading = !qEnvironmentVariableIsEmpty("QT_HIGHDPI_DISABLE_2X_IMAGE_LOADING");
    if (disableNxImageLoading)
        return baseFileName;

    int dotIndex = baseFileName.lastIndexOf(QLatin1Char('.'));
    if (dotIndex == -1) { /* no dot */
        dotIndex = baseFileName.size(); /* append */
    } else if (dotIndex >= 2 && baseFileName[dotIndex - 1] == QLatin1Char('9')
        && baseFileName[dotIndex - 2] == QLatin1Char('.')) {
        // If the file has a .9.* (9-patch image) extension, we must ensure that the @nx goes before it.
        dotIndex -= 2;
    }

    QString atNxfileName = baseFileName;
    atNxfileName.insert(dotIndex, QLatin1String("@2x"));
    // Check for @Nx, ..., @3x, @2x file versions,
    for (int n = qMin(qCeil(targetDevicePixelRatio), 9); n > 1; --n) {
        atNxfileName[dotIndex + 1] = QLatin1Char('0' + n);
        if (QFile::exists(atNxfileName)) {
            if (sourceDevicePixelRatio)
                *sourceDevicePixelRatio = n;
            return atNxfileName;
        }
    }

    return baseFileName;
}

QT_END_NAMESPACE
#endif //QT_NO_ICON<|MERGE_RESOLUTION|>--- conflicted
+++ resolved
@@ -1080,20 +1080,12 @@
     if (!d) {
 
         QFileInfo info(fileName);
-<<<<<<< HEAD
         QString suffix = info.suffix();
-#ifndef QT_NO_MIMETYPE
+#if QT_CONFIG(mimetype)
         if (suffix.isEmpty())
             suffix = QMimeDatabase().mimeTypeForFile(info).preferredSuffix(); // determination from contents
-#endif // !QT_NO_MIMETYPE
+#endif // mimetype
         QIconEngine *engine = iconEngineFromSuffix(fileName, suffix);
-=======
-        QIconEngine *engine = iconEngineFromSuffix(fileName, info.suffix());
-#if QT_CONFIG(mimetype)
-        if (!engine)
-            engine = iconEngineFromSuffix(fileName, QMimeDatabase().mimeTypeForFile(info).preferredSuffix());
-#endif // mimetype
->>>>>>> ebfad73b
         d = new QIconPrivate(engine ? engine : new QPixmapIconEngine);
     }
 
