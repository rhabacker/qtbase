--- conflicted
+++ resolved
@@ -843,164 +843,9 @@
 static bool convert_RGB_to_RGB16_inplace(QImageData *data, Qt::ImageConversionFlags)
 {
     Q_ASSERT(data->format == QImage::Format_RGB32);
-<<<<<<< HEAD
-    const int depth = 16;
-=======
     if (!data->own_data)
         return false;
     const int depth = 16;
-
-    const int dst_bytes_per_line = ((data->width * depth + 31) >> 5) << 2;
-    const int src_bytes_per_line = data->bytes_per_line;
-    quint32 *src_data = (quint32 *) data->data;
-    quint16 *dst_data = (quint16 *) data->data;
-
-    for (int i = 0; i < data->height; ++i) {
-        for (int j = 0; j < data->width; ++j)
-            dst_data[j] = qConvertRgb32To16(src_data[j]);
-        src_data = (quint32 *) (((char*)src_data) + src_bytes_per_line);
-        dst_data = (quint16 *) (((char*)dst_data) + dst_bytes_per_line);
-    }
-    data->format = QImage::Format_RGB16;
-    data->bytes_per_line = dst_bytes_per_line;
-    data->depth = depth;
-    data->nbytes = dst_bytes_per_line * data->height;
-    uchar *const newData = (uchar *)realloc(data->data, data->nbytes);
-    if (newData) {
-        data->data = newData;
-        return true;
-    } else {
-        return false;
-    }
-}
-
-static void convert_ARGB_PM_to_ARGB(QImageData *dest, const QImageData *src, Qt::ImageConversionFlags)
-{
-    Q_ASSERT(src->format == QImage::Format_ARGB32_Premultiplied || src->format == QImage::Format_RGBA8888_Premultiplied);
-    Q_ASSERT(dest->format == QImage::Format_ARGB32 || dest->format == QImage::Format_RGBA8888);
-    Q_ASSERT(src->width == dest->width);
-    Q_ASSERT(src->height == dest->height);
-
-    const int src_pad = (src->bytes_per_line >> 2) - src->width;
-    const int dest_pad = (dest->bytes_per_line >> 2) - dest->width;
-    const QRgb *src_data = (QRgb *) src->data;
-    QRgb *dest_data = (QRgb *) dest->data;
-
-    for (int i = 0; i < src->height; ++i) {
-        const QRgb *end = src_data + src->width;
-        while (src_data < end) {
-            *dest_data = qUnpremultiply(*src_data);
-            ++src_data;
-            ++dest_data;
-        }
-        src_data += src_pad;
-        dest_data += dest_pad;
-    }
-}
-
-static void convert_ARGB_PM_to_RGB(QImageData *dest, const QImageData *src, Qt::ImageConversionFlags)
-{
-    Q_ASSERT(src->format == QImage::Format_ARGB32_Premultiplied || src->format == QImage::Format_RGBA8888_Premultiplied);
-    Q_ASSERT(dest->format == QImage::Format_RGB32 || dest->format == QImage::Format_RGBX8888);
-    Q_ASSERT(src->width == dest->width);
-    Q_ASSERT(src->height == dest->height);
-
-    const int src_pad = (src->bytes_per_line >> 2) - src->width;
-    const int dest_pad = (dest->bytes_per_line >> 2) - dest->width;
-    const QRgb *src_data = (QRgb *) src->data;
-    QRgb *dest_data = (QRgb *) dest->data;
-
-    for (int i = 0; i < src->height; ++i) {
-        const QRgb *end = src_data + src->width;
-        while (src_data < end) {
-            *dest_data = 0xff000000 | qUnpremultiply(*src_data);
-            ++src_data;
-            ++dest_data;
-        }
-        src_data += src_pad;
-        dest_data += dest_pad;
-    }
-}
-
-static void convert_ARGB_PM_to_RGBx(QImageData *dest, const QImageData *src, Qt::ImageConversionFlags)
-{
-    Q_ASSERT(src->format == QImage::Format_ARGB32_Premultiplied);
-    Q_ASSERT(dest->format == QImage::Format_RGBX8888);
-    Q_ASSERT(src->width == dest->width);
-    Q_ASSERT(src->height == dest->height);
-
-    const int src_pad = (src->bytes_per_line >> 2) - src->width;
-    const int dest_pad = (dest->bytes_per_line >> 2) - dest->width;
-    const QRgb *src_data = (QRgb *) src->data;
-    QRgb *dest_data = (QRgb *) dest->data;
-
-    for (int i = 0; i < src->height; ++i) {
-        const QRgb *end = src_data + src->width;
-        while (src_data < end) {
-            *dest_data = ARGB2RGBA(0xff000000 | qUnpremultiply(*src_data));
-            ++src_data;
-            ++dest_data;
-        }
-        src_data += src_pad;
-        dest_data += dest_pad;
-    }
-}
-
-static void convert_ARGB_PM_to_RGBA(QImageData *dest, const QImageData *src, Qt::ImageConversionFlags)
-{
-    Q_ASSERT(src->format == QImage::Format_ARGB32_Premultiplied);
-    Q_ASSERT(dest->format == QImage::Format_RGBA8888);
-    Q_ASSERT(src->width == dest->width);
-    Q_ASSERT(src->height == dest->height);
-
-    const int src_pad = (src->bytes_per_line >> 2) - src->width;
-    const int dest_pad = (dest->bytes_per_line >> 2) - dest->width;
-    const QRgb *src_data = (QRgb *) src->data;
-    QRgb *dest_data = (QRgb *) dest->data;
-
-    for (int i = 0; i < src->height; ++i) {
-        const QRgb *end = src_data + src->width;
-        while (src_data < end) {
-            *dest_data = ARGB2RGBA(qUnpremultiply(*src_data));
-            ++src_data;
-            ++dest_data;
-        }
-        src_data += src_pad;
-        dest_data += dest_pad;
-    }
-}
-
-static void convert_RGBA_to_RGB(QImageData *dest, const QImageData *src, Qt::ImageConversionFlags)
-{
-    Q_ASSERT(src->format == QImage::Format_RGBA8888 || src->format == QImage::Format_RGBX8888);
-    Q_ASSERT(dest->format == QImage::Format_RGB32);
-    Q_ASSERT(src->width == dest->width);
-    Q_ASSERT(src->height == dest->height);
-
-    const int src_pad = (src->bytes_per_line >> 2) - src->width;
-    const int dest_pad = (dest->bytes_per_line >> 2) - dest->width;
-    const uint *src_data = (const uint *)src->data;
-    uint *dest_data = (uint *)dest->data;
-
-    for (int i = 0; i < src->height; ++i) {
-        const uint *end = src_data + src->width;
-        while (src_data < end) {
-            *dest_data = RGBA2ARGB(*src_data) | 0xff000000;
-            ++src_data;
-            ++dest_data;
-        }
-        src_data += src_pad;
-        dest_data += dest_pad;
-    }
-}
-
-static void convert_RGB_to_RGBA(QImageData *dest, const QImageData *src, Qt::ImageConversionFlags)
-{
-    Q_ASSERT(src->format == QImage::Format_RGB32);
-    Q_ASSERT(dest->format == QImage::Format_RGBX8888 || dest->format == QImage::Format_RGBA8888 || dest->format == QImage::Format_RGBA8888_Premultiplied);
-    Q_ASSERT(src->width == dest->width);
-    Q_ASSERT(src->height == dest->height);
->>>>>>> 7baaec17
 
     const int dst_bytes_per_line = ((data->width * depth + 31) >> 5) << 2;
     const int src_bytes_per_line = data->bytes_per_line;
