/****************************************************************************
**
** Copyright (C) 2016 The Qt Company Ltd.
** Contact: https://www.qt.io/licensing/
**
** This file is part of the QtCore module of the Qt Toolkit.
**
** $QT_BEGIN_LICENSE:LGPL$
** Commercial License Usage
** Licensees holding valid commercial Qt licenses may use this file in
** accordance with the commercial license agreement provided with the
** Software or, alternatively, in accordance with the terms contained in
** a written agreement between you and The Qt Company. For licensing terms
** and conditions see https://www.qt.io/terms-conditions. For further
** information use the contact form at https://www.qt.io/contact-us.
**
** GNU Lesser General Public License Usage
** Alternatively, this file may be used under the terms of the GNU Lesser
** General Public License version 3 as published by the Free Software
** Foundation and appearing in the file LICENSE.LGPL3 included in the
** packaging of this file. Please review the following information to
** ensure the GNU Lesser General Public License version 3 requirements
** will be met: https://www.gnu.org/licenses/lgpl-3.0.html.
**
** GNU General Public License Usage
** Alternatively, this file may be used under the terms of the GNU
** General Public License version 2.0 or (at your option) the GNU General
** Public license version 3 or any later version approved by the KDE Free
** Qt Foundation. The licenses are as published by the Free Software
** Foundation and appearing in the file LICENSE.GPL2 and LICENSE.GPL3
** included in the packaging of this file. Please review the following
** information to ensure the GNU General Public License requirements will
** be met: https://www.gnu.org/licenses/gpl-2.0.html and
** https://www.gnu.org/licenses/gpl-3.0.html.
**
** $QT_END_LICENSE$
**
****************************************************************************/

#include "qplatformdefs.h"
#include "private/qabstractfileengine_p.h"
#include "private/qfsfileengine_p.h"
#include "qfilesystemengine_p.h"
#include <qdebug.h>

#include "qfile.h"
#include "qdir.h"
#include "private/qmutexpool_p.h"
#include "qvarlengtharray.h"
#include "qdatetime.h"
#include "qt_windows.h"

#include <sys/types.h>
#include <direct.h>
#include <winioctl.h>
#include <objbase.h>
#ifndef Q_OS_WINRT
#  include <shlobj.h>
#  include <accctrl.h>
#endif
#include <initguid.h>
#include <ctype.h>
#include <limits.h>
#include <stdio.h>
#ifndef Q_OS_WINRT
#  define SECURITY_WIN32
#  include <security.h>
#endif

#ifndef PATH_MAX
#define PATH_MAX FILENAME_MAX
#endif

QT_BEGIN_NAMESPACE

static inline bool isUncPath(const QString &path)
{
    // Starts with \\, but not \\.
    return (path.startsWith(QLatin1String("\\\\"))
            && path.size() > 2 && path.at(2) != QLatin1Char('.'));
}

/*!
    \internal
*/
QString QFSFileEnginePrivate::longFileName(const QString &path)
{
    if (path.startsWith(QLatin1String("\\\\.\\")))
        return path;

    QString absPath = QFileSystemEngine::nativeAbsoluteFilePath(path);
#if !defined(Q_OS_WINRT)
    QString prefix = QLatin1String("\\\\?\\");
    if (isUncPath(absPath)) {
        prefix.append(QLatin1String("UNC\\")); // "\\\\?\\UNC\\"
        absPath.remove(0, 2);
    }
    return prefix + absPath;
#else
    return absPath;
#endif
}

/*
    \internal
*/
bool QFSFileEnginePrivate::nativeOpen(QIODevice::OpenMode openMode)
{
    Q_Q(QFSFileEngine);

    // All files are opened in share mode (both read and write).
    DWORD shareMode = FILE_SHARE_READ | FILE_SHARE_WRITE;

    int accessRights = 0;
    if (openMode & QIODevice::ReadOnly)
        accessRights |= GENERIC_READ;
    if (openMode & QIODevice::WriteOnly)
        accessRights |= GENERIC_WRITE;


    // WriteOnly can create files, ReadOnly cannot.
    DWORD creationDisp = (openMode & QIODevice::WriteOnly) ? OPEN_ALWAYS : OPEN_EXISTING;
    // Create the file handle.
#ifndef Q_OS_WINRT
    SECURITY_ATTRIBUTES securityAtts = { sizeof(SECURITY_ATTRIBUTES), NULL, FALSE };
    fileHandle = CreateFile((const wchar_t*)fileEntry.nativeFilePath().utf16(),
                            accessRights,
                            shareMode,
                            &securityAtts,
                            creationDisp,
                            FILE_ATTRIBUTE_NORMAL,
                            NULL);
#else // !Q_OS_WINRT
    fileHandle = CreateFile2((const wchar_t*)fileEntry.nativeFilePath().utf16(),
                             accessRights,
                             shareMode,
                             creationDisp,
                             NULL);
#endif // Q_OS_WINRT

    // Bail out on error.
    if (fileHandle == INVALID_HANDLE_VALUE) {
        q->setError(QFile::OpenError, qt_error_string());
        return false;
    }

    // Truncate the file after successfully opening it if Truncate is passed.
    if (openMode & QIODevice::Truncate)
        q->setSize(0);

    return true;
}

/*
    \internal
*/
bool QFSFileEnginePrivate::nativeClose()
{
    Q_Q(QFSFileEngine);
    if (fh || fd != -1) {
        // stdlib / stdio mode.
        return closeFdFh();
    }

    // Windows native mode.
    bool ok = true;

    if (cachedFd != -1) {
        if (::_close(cachedFd) && !::CloseHandle(fileHandle)) {
            q->setError(QFile::UnspecifiedError, qt_error_string());
            ok = false;
        }

        // System handle is closed with associated file descriptor.
        fileHandle = INVALID_HANDLE_VALUE;
        cachedFd = -1;

        return ok;
    }

    if ((fileHandle == INVALID_HANDLE_VALUE || !::CloseHandle(fileHandle))) {
        q->setError(QFile::UnspecifiedError, qt_error_string());
        ok = false;
    }
    fileHandle = INVALID_HANDLE_VALUE;
    return ok;
}

/*
    \internal
*/
bool QFSFileEnginePrivate::nativeFlush()
{
    if (fh) {
        // Buffered stdlib mode.
        return flushFh();
    }
    if (fd != -1) {
        // Unbuffered stdio mode; always succeeds (no buffer).
        return true;
    }

    // Windows native mode; flushing is unnecessary.
    return true;
}

/*
    \internal
    \since 5.1
*/
bool QFSFileEnginePrivate::nativeSyncToDisk()
{
    if (fh || fd != -1) {
        // stdlib / stdio mode. No API available.
        return false;
    }
    return FlushFileBuffers(fileHandle);
}

/*
    \internal
*/
qint64 QFSFileEnginePrivate::nativeSize() const
{
    Q_Q(const QFSFileEngine);
    QFSFileEngine *thatQ = const_cast<QFSFileEngine *>(q);

    // ### Don't flush; for buffered files, we should get away with ftell.
    thatQ->flush();

    // Always retrive the current information
    metaData.clearFlags(QFileSystemMetaData::SizeAttribute);
    bool filled = false;
    if (fileHandle != INVALID_HANDLE_VALUE && openMode != QIODevice::NotOpen )
        filled = QFileSystemEngine::fillMetaData(fileHandle, metaData,
                                                 QFileSystemMetaData::SizeAttribute);
    else
        filled = doStat(QFileSystemMetaData::SizeAttribute);

    if (!filled) {
        thatQ->setError(QFile::UnspecifiedError, qt_error_string(errno));
        return 0;
    }
    return metaData.size();
}

/*
    \internal
*/
qint64 QFSFileEnginePrivate::nativePos() const
{
    Q_Q(const QFSFileEngine);
    QFSFileEngine *thatQ = const_cast<QFSFileEngine *>(q);

    if (fh || fd != -1) {
        // stdlib / stido mode.
        return posFdFh();
    }

    // Windows native mode.
    if (fileHandle == INVALID_HANDLE_VALUE)
        return 0;

    LARGE_INTEGER currentFilePos;
    LARGE_INTEGER offset;
    offset.QuadPart = 0;
    if (!::SetFilePointerEx(fileHandle, offset, &currentFilePos, FILE_CURRENT)) {
        thatQ->setError(QFile::UnspecifiedError, qt_error_string());
        return 0;
    }

    return qint64(currentFilePos.QuadPart);
}

/*
    \internal
*/
bool QFSFileEnginePrivate::nativeSeek(qint64 pos)
{
    Q_Q(QFSFileEngine);

    if (fh || fd != -1) {
        // stdlib / stdio mode.
        return seekFdFh(pos);
    }

    LARGE_INTEGER currentFilePos;
    LARGE_INTEGER offset;
    offset.QuadPart = pos;
    if (!::SetFilePointerEx(fileHandle, offset, &currentFilePos, FILE_BEGIN)) {
        q->setError(QFile::UnspecifiedError, qt_error_string());
        return false;
    }

    return true;
}

/*
    \internal
*/
qint64 QFSFileEnginePrivate::nativeRead(char *data, qint64 maxlen)
{
    Q_Q(QFSFileEngine);

    if (fh || fd != -1) {
        // stdio / stdlib mode.
        if (fh && nativeIsSequential() && feof(fh)) {
            q->setError(QFile::ReadError, qt_error_string(int(errno)));
            return -1;
        }

        return readFdFh(data, maxlen);
    }

    // Windows native mode.
    if (fileHandle == INVALID_HANDLE_VALUE)
        return -1;

    qint64 bytesToRead = maxlen;

    // Reading on Windows fails with ERROR_NO_SYSTEM_RESOURCES when
    // the chunks are too large, so we limit the block size to 32MB.
    static const qint64 maxBlockSize = 32 * 1024 * 1024;

    qint64 totalRead = 0;
    do {
        DWORD blockSize = DWORD(qMin(bytesToRead, maxBlockSize));
        DWORD bytesRead;
        if (!ReadFile(fileHandle, data + totalRead, blockSize, &bytesRead, NULL)) {
            if (totalRead == 0) {
                // Note: only return failure if the first ReadFile fails.
                q->setError(QFile::ReadError, qt_error_string());
                return -1;
            }
            break;
        }
        if (bytesRead == 0)
            break;
        totalRead += bytesRead;
        bytesToRead -= bytesRead;
    } while (totalRead < maxlen);
    return totalRead;
}

/*
    \internal
*/
qint64 QFSFileEnginePrivate::nativeReadLine(char *data, qint64 maxlen)
{
    Q_Q(QFSFileEngine);

    if (fh || fd != -1) {
        // stdio / stdlib mode.
        return readLineFdFh(data, maxlen);
    }

    // Windows native mode.
    if (fileHandle == INVALID_HANDLE_VALUE)
        return -1;

    // ### No equivalent in Win32?
    return q->QAbstractFileEngine::readLine(data, maxlen);
}

/*
    \internal
*/
qint64 QFSFileEnginePrivate::nativeWrite(const char *data, qint64 len)
{
    Q_Q(QFSFileEngine);

    if (fh || fd != -1) {
        // stdio / stdlib mode.
        return writeFdFh(data, len);
    }

    // Windows native mode.
    if (fileHandle == INVALID_HANDLE_VALUE)
        return -1;

    qint64 bytesToWrite = DWORD(len); // <- lossy

    // Writing on Windows fails with ERROR_NO_SYSTEM_RESOURCES when
    // the chunks are too large, so we limit the block size to 32MB.
    static const DWORD maxBlockSize = 32 * 1024 * 1024;

    qint64 totalWritten = 0;
    do {
        DWORD blockSize = qMin<DWORD>(bytesToWrite, maxBlockSize);
        DWORD bytesWritten;
        if (!WriteFile(fileHandle, data + totalWritten, blockSize, &bytesWritten, NULL)) {
            if (totalWritten == 0) {
                // Note: Only return error if the first WriteFile failed.
                q->setError(QFile::WriteError, qt_error_string());
                return -1;
            }
            break;
        }
        if (bytesWritten == 0)
            break;
        totalWritten += bytesWritten;
        bytesToWrite -= bytesWritten;
    } while (totalWritten < len);
    return qint64(totalWritten);
}

/*
    \internal
*/
int QFSFileEnginePrivate::nativeHandle() const
{
    if (fh || fd != -1)
        return fh ? QT_FILENO(fh) : fd;
    if (cachedFd != -1)
        return cachedFd;

    int flags = 0;
    if (openMode & QIODevice::Append)
        flags |= _O_APPEND;
    if (!(openMode & QIODevice::WriteOnly))
        flags |= _O_RDONLY;
    cachedFd = _open_osfhandle((intptr_t) fileHandle, flags);
    return cachedFd;
}

/*
    \internal
*/
bool QFSFileEnginePrivate::nativeIsSequential() const
{
#if !defined(Q_OS_WINRT)
    HANDLE handle = fileHandle;
    if (fh || fd != -1)
        handle = (HANDLE)_get_osfhandle(fh ? QT_FILENO(fh) : fd);
    if (handle == INVALID_HANDLE_VALUE)
        return false;

    DWORD fileType = GetFileType(handle);
    return (fileType == FILE_TYPE_CHAR)
            || (fileType == FILE_TYPE_PIPE);
#else
    return false;
#endif
}

bool QFSFileEngine::remove()
{
    Q_D(QFSFileEngine);
    QSystemError error;
    bool ret = QFileSystemEngine::removeFile(d->fileEntry, error);
    if (!ret)
        setError(QFile::RemoveError, error.toString());
    return ret;
}

bool QFSFileEngine::copy(const QString &copyName)
{
    Q_D(QFSFileEngine);
    QSystemError error;
    bool ret = QFileSystemEngine::copyFile(d->fileEntry, QFileSystemEntry(copyName), error);
    if (!ret)
        setError(QFile::CopyError, error.toString());
    return ret;
}

bool QFSFileEngine::rename(const QString &newName)
{
    Q_D(QFSFileEngine);
    QSystemError error;
    bool ret = QFileSystemEngine::renameFile(d->fileEntry, QFileSystemEntry(newName), error);
    if (!ret)
        setError(QFile::RenameError, error.toString());
    return ret;
}

bool QFSFileEngine::renameOverwrite(const QString &newName)
{
    Q_D(QFSFileEngine);
    bool ret = ::MoveFileEx((wchar_t*)d->fileEntry.nativeFilePath().utf16(),
                            (wchar_t*)QFileSystemEntry(newName).nativeFilePath().utf16(),
                            MOVEFILE_REPLACE_EXISTING) != 0;
    if (!ret)
        setError(QFile::RenameError, QSystemError(::GetLastError(), QSystemError::NativeError).toString());
    return ret;
}

bool QFSFileEngine::mkdir(const QString &name, bool createParentDirectories) const
{
    return QFileSystemEngine::createDirectory(QFileSystemEntry(name), createParentDirectories);
}

bool QFSFileEngine::rmdir(const QString &name, bool recurseParentDirectories) const
{
    return QFileSystemEngine::removeDirectory(QFileSystemEntry(name), recurseParentDirectories);
}

bool QFSFileEngine::caseSensitive() const
{
    return false;
}

bool QFSFileEngine::setCurrentPath(const QString &path)
{
    return QFileSystemEngine::setCurrentPath(QFileSystemEntry(path));
}

QString QFSFileEngine::currentPath(const QString &fileName)
{
#if !defined(Q_OS_WINRT)
    QString ret;
    //if filename is a drive: then get the pwd of that drive
    if (fileName.length() >= 2 &&
        fileName.at(0).isLetter() && fileName.at(1) == QLatin1Char(':')) {
        int drv = fileName.toUpper().at(0).toLatin1() - 'A' + 1;
        if (_getdrive() != drv) {
            wchar_t buf[PATH_MAX];
            ::_wgetdcwd(drv, buf, PATH_MAX);
            ret = QString::fromWCharArray(buf);
        }
    }
    if (ret.isEmpty()) {
        //just the pwd
        ret = QFileSystemEngine::currentPath().filePath();
    }
    if (ret.length() >= 2 && ret[1] == QLatin1Char(':'))
        ret[0] = ret.at(0).toUpper(); // Force uppercase drive letters.
    return ret;
#else // !Q_OS_WINRT
    Q_UNUSED(fileName);
    return QFileSystemEngine::currentPath().filePath();
#endif // Q_OS_WINRT
}

QString QFSFileEngine::homePath()
{
    return QFileSystemEngine::homePath();
}

QString QFSFileEngine::rootPath()
{
    return QFileSystemEngine::rootPath();
}

QString QFSFileEngine::tempPath()
{
    return QFileSystemEngine::tempPath();
}

QFileInfoList QFSFileEngine::drives()
{
    QFileInfoList ret;
<<<<<<< HEAD
#if !defined(Q_OS_WINRT)
#  if defined(Q_OS_WIN32)
    quint32 driveBits = (quint32) GetLogicalDrives() & 0x3ffffff;
#  endif
=======
#if !defined(Q_OS_WINCE) && !defined(Q_OS_WINRT)
#if defined(Q_OS_WIN32)
    const UINT oldErrorMode = ::SetErrorMode(SEM_FAILCRITICALERRORS | SEM_NOOPENFILEERRORBOX);
    quint32 driveBits = (quint32) GetLogicalDrives() & 0x3ffffff;
    ::SetErrorMode(oldErrorMode);
#endif
>>>>>>> c276aa51
    char driveName[] = "A:/";

    while (driveBits) {
        if (driveBits & 1)
            ret.append(QFileInfo(QLatin1String(driveName)));
        driveName[0]++;
        driveBits = driveBits >> 1;
    }
    return ret;
#else // !Q_OS_WINRT
    ret.append(QFileInfo(QLatin1String("/")));
    return ret;
#endif // Q_OS_WINRT
}

bool QFSFileEnginePrivate::doStat(QFileSystemMetaData::MetaDataFlags flags) const
{
    if (!tried_stat || !metaData.hasFlags(flags)) {
        tried_stat = true;

        int localFd = fd;
        if (fh && fileEntry.isEmpty())
            localFd = QT_FILENO(fh);
        if (localFd != -1)
            QFileSystemEngine::fillMetaData(localFd, metaData, flags);
        if (metaData.missingFlags(flags) && !fileEntry.isEmpty())
            QFileSystemEngine::fillMetaData(fileEntry, metaData, metaData.missingFlags(flags));
    }

    return metaData.exists();
}


bool QFSFileEngine::link(const QString &newName)
{
#if !defined(Q_OS_WINRT)
#  if !defined(QT_NO_LIBRARY)
    bool ret = false;

    QString linkName = newName;
    //### assume that they add .lnk

    IShellLink *psl;
    bool neededCoInit = false;

    HRESULT hres = CoCreateInstance(CLSID_ShellLink, NULL, CLSCTX_INPROC_SERVER, IID_IShellLink, (void **)&psl);

    if (hres == CO_E_NOTINITIALIZED) { // COM was not initialized
        neededCoInit = true;
        CoInitialize(NULL);
        hres = CoCreateInstance(CLSID_ShellLink, NULL, CLSCTX_INPROC_SERVER, IID_IShellLink, (void **)&psl);
    }

    if (SUCCEEDED(hres)) {
        hres = psl->SetPath((wchar_t *)fileName(AbsoluteName).replace(QLatin1Char('/'), QLatin1Char('\\')).utf16());
        if (SUCCEEDED(hres)) {
            hres = psl->SetWorkingDirectory((wchar_t *)fileName(AbsolutePathName).replace(QLatin1Char('/'), QLatin1Char('\\')).utf16());
            if (SUCCEEDED(hres)) {
                IPersistFile *ppf;
                hres = psl->QueryInterface(IID_IPersistFile, (void **)&ppf);
                if (SUCCEEDED(hres)) {
                    hres = ppf->Save((wchar_t*)linkName.utf16(), TRUE);
                    if (SUCCEEDED(hres))
                         ret = true;
                    ppf->Release();
                }
            }
        }
        psl->Release();
    }
    if (!ret)
        setError(QFile::RenameError, qt_error_string());

    if (neededCoInit)
        CoUninitialize();

    return ret;
#  else // QT_NO_LIBRARY
    Q_UNUSED(newName);
    return false;
#  endif // QT_NO_LIBRARY
#else // !Q_OS_WINRT
    Q_UNUSED(newName);
    Q_UNIMPLEMENTED();
    return false;
#endif // Q_OS_WINRT
}

/*!
    \reimp
*/
QAbstractFileEngine::FileFlags QFSFileEngine::fileFlags(QAbstractFileEngine::FileFlags type) const
{
    Q_D(const QFSFileEngine);

    if (type & Refresh)
        d->metaData.clear();

    QAbstractFileEngine::FileFlags ret = 0;

    if (type & FlagsMask)
        ret |= LocalDiskFlag;

    bool exists;
    {
        QFileSystemMetaData::MetaDataFlags queryFlags = 0;

        queryFlags |= QFileSystemMetaData::MetaDataFlags(uint(type))
                & QFileSystemMetaData::Permissions;

        // AliasType and BundleType are 0x0
        if (type & TypesMask)
            queryFlags |= QFileSystemMetaData::AliasType
                    | QFileSystemMetaData::LinkType
                    | QFileSystemMetaData::FileType
                    | QFileSystemMetaData::DirectoryType
                    | QFileSystemMetaData::BundleType;

        if (type & FlagsMask)
            queryFlags |= QFileSystemMetaData::HiddenAttribute
                    | QFileSystemMetaData::ExistsAttribute;

        queryFlags |= QFileSystemMetaData::LinkType;

        exists = d->doStat(queryFlags);
    }

    if (exists && (type & PermsMask))
        ret |= FileFlags(uint(d->metaData.permissions()));

    if (type & TypesMask) {
        if ((type & LinkType) && d->metaData.isLegacyLink())
            ret |= LinkType;
        if (d->metaData.isDirectory()) {
            ret |= DirectoryType;
        } else {
            ret |= FileType;
        }
    }
    if (type & FlagsMask) {
        if (d->metaData.exists()) {
            ret |= ExistsFlag;
            if (d->fileEntry.isRoot())
                ret |= RootFlag;
            else if (d->metaData.isHidden())
                ret |= HiddenFlag;
        }
    }
    return ret;
}

QString QFSFileEngine::fileName(FileName file) const
{
    Q_D(const QFSFileEngine);
    if (file == BaseName) {
        return d->fileEntry.fileName();
    } else if (file == PathName) {
        return d->fileEntry.path();
    } else if (file == AbsoluteName || file == AbsolutePathName) {
        QString ret;

        if (!isRelativePath()) {
            if (d->fileEntry.filePath().startsWith(QLatin1Char('/')) || // It's a absolute path to the current drive, so \a.txt -> Z:\a.txt
                d->fileEntry.filePath().size() == 2 ||                  // It's a drive letter that needs to get a working dir appended
                (d->fileEntry.filePath().size() > 2 && d->fileEntry.filePath().at(2) != QLatin1Char('/')) || // It's a drive-relative path, so Z:a.txt -> Z:\currentpath\a.txt
                d->fileEntry.filePath().contains(QLatin1String("/../")) || d->fileEntry.filePath().contains(QLatin1String("/./")) ||
                d->fileEntry.filePath().endsWith(QLatin1String("/..")) || d->fileEntry.filePath().endsWith(QLatin1String("/.")))
            {
                ret = QDir::fromNativeSeparators(QFileSystemEngine::nativeAbsoluteFilePath(d->fileEntry.filePath()));
            } else {
                ret = d->fileEntry.filePath();
            }
        } else {
            ret = QDir::cleanPath(QDir::currentPath() + QLatin1Char('/') + d->fileEntry.filePath());
        }

        // The path should be absolute at this point.
        // From the docs :
        // Absolute paths begin with the directory separator "/"
        // (optionally preceded by a drive specification under Windows).
        if (ret.at(0) != QLatin1Char('/')) {
            Q_ASSERT(ret.length() >= 2);
            Q_ASSERT(ret.at(0).isLetter());
            Q_ASSERT(ret.at(1) == QLatin1Char(':'));

            // Force uppercase drive letters.
            ret[0] = ret.at(0).toUpper();
        }

        if (file == AbsolutePathName) {
            int slash = ret.lastIndexOf(QLatin1Char('/'));
            if (slash < 0)
                return ret;
            else if (ret.at(0) != QLatin1Char('/') && slash == 2)
                return ret.left(3);      // include the slash
            else
                return ret.left(slash > 0 ? slash : 1);
        }
        return ret;
    } else if (file == CanonicalName || file == CanonicalPathName) {
        if (!(fileFlags(ExistsFlag) & ExistsFlag))
            return QString();
        QFileSystemEntry entry(QFileSystemEngine::canonicalName(QFileSystemEntry(fileName(AbsoluteName)), d->metaData));

        if (file == CanonicalPathName)
            return entry.path();
        return entry.filePath();
    } else if (file == LinkName) {
        return QFileSystemEngine::getLinkTarget(d->fileEntry, d->metaData).filePath();
    } else if (file == BundleName) {
        return QString();
    }
    return d->fileEntry.filePath();
}

bool QFSFileEngine::isRelativePath() const
{
    Q_D(const QFSFileEngine);
    // drive, e.g. "a:", or UNC root, e.q. "//"
    return d->fileEntry.isRelative();
}

uint QFSFileEngine::ownerId(FileOwner /*own*/) const
{
    static const uint nobodyID = (uint) -2;
    return nobodyID;
}

QString QFSFileEngine::owner(FileOwner own) const
{
    Q_D(const QFSFileEngine);
    return QFileSystemEngine::owner(d->fileEntry, own);
}

bool QFSFileEngine::setPermissions(uint perms)
{
    Q_D(QFSFileEngine);
    QSystemError error;
    bool ret = QFileSystemEngine::setPermissions(d->fileEntry, QFile::Permissions(perms), error);
    if (!ret)
        setError(QFile::PermissionsError, error.toString());
    return ret;
}

bool QFSFileEngine::setSize(qint64 size)
{
    Q_D(QFSFileEngine);

    if (d->fileHandle != INVALID_HANDLE_VALUE || d->fd != -1 || d->fh) {
        // resize open file
        HANDLE fh = d->fileHandle;
        if (fh == INVALID_HANDLE_VALUE) {
            if (d->fh)
                fh = (HANDLE)_get_osfhandle(QT_FILENO(d->fh));
            else
                fh = (HANDLE)_get_osfhandle(d->fd);
        }
        if (fh == INVALID_HANDLE_VALUE)
            return false;
        qint64 currentPos = pos();

        if (seek(size) && SetEndOfFile(fh)) {
            seek(qMin(currentPos, size));
            return true;
        }

        seek(currentPos);
        return false;
    }

    if (!d->fileEntry.isEmpty()) {
        // resize file on disk
        QFile file(d->fileEntry.filePath());
        if (file.open(QFile::ReadWrite)) {
            bool ret = file.resize(size);
            if (!ret)
                setError(QFile::ResizeError, file.errorString());
            return ret;
        }
    }
    return false;
}


QDateTime QFSFileEngine::fileTime(FileTime time) const
{
    Q_D(const QFSFileEngine);

    if (d->doStat(QFileSystemMetaData::Times))
        return d->metaData.fileTime(time);

    return QDateTime();
}

uchar *QFSFileEnginePrivate::map(qint64 offset, qint64 size,
                                 QFile::MemoryMapFlags flags)
{
#ifndef Q_OS_WINPHONE
    Q_Q(QFSFileEngine);
    Q_UNUSED(flags);
    if (openMode == QFile::NotOpen) {
        q->setError(QFile::PermissionsError, qt_error_string(ERROR_ACCESS_DENIED));
        return 0;
    }
    if (offset == 0 && size == 0) {
        q->setError(QFile::UnspecifiedError, qt_error_string(ERROR_INVALID_PARAMETER));
        return 0;
    }

    // check/setup args to map
    DWORD access = 0;
    if (flags & QFileDevice::MapPrivateOption) {
#ifdef FILE_MAP_COPY
        access = FILE_MAP_COPY;
#else
        q->setError(QFile::UnspecifiedError, "MapPrivateOption unsupported");
        return 0;
#endif
    } else if (openMode & QIODevice::WriteOnly) {
        access = FILE_MAP_WRITE;
    } else if (openMode & QIODevice::ReadOnly) {
        access = FILE_MAP_READ;
    }

    if (mapHandle == NULL) {
        // get handle to the file
        HANDLE handle = fileHandle;

        if (handle == INVALID_HANDLE_VALUE && fh)
            handle = (HANDLE)::_get_osfhandle(QT_FILENO(fh));

#ifdef Q_USE_DEPRECATED_MAP_API
        nativeClose();
        // handle automatically closed by kernel with mapHandle (below).
        handle = ::CreateFileForMapping((const wchar_t*)fileEntry.nativeFilePath().utf16(),
                GENERIC_READ | (openMode & QIODevice::WriteOnly ? GENERIC_WRITE : 0),
                0,
                NULL,
                OPEN_EXISTING,
                FILE_ATTRIBUTE_NORMAL,
                NULL);
        // Since this is a special case, we check if the return value was NULL and if so
        // we change it to INVALID_HANDLE_VALUE to follow the logic inside this function.
        if(0 == handle)
            handle = INVALID_HANDLE_VALUE;
#endif

        if (handle == INVALID_HANDLE_VALUE) {
            q->setError(QFile::PermissionsError, qt_error_string(ERROR_ACCESS_DENIED));
            return 0;
        }

        // first create the file mapping handle
        DWORD protection = (openMode & QIODevice::WriteOnly) ? PAGE_READWRITE : PAGE_READONLY;
#ifndef Q_OS_WINRT
        mapHandle = ::CreateFileMapping(handle, 0, protection, 0, 0, 0);
#else
        mapHandle = ::CreateFileMappingFromApp(handle, 0, protection, 0, 0);
#endif
        if (mapHandle == NULL) {
            q->setError(QFile::PermissionsError, qt_error_string());
#ifdef Q_USE_DEPRECATED_MAP_API
            ::CloseHandle(handle);
#endif
            return 0;
        }
    }

    DWORD offsetHi = offset >> 32;
    DWORD offsetLo = offset & Q_UINT64_C(0xffffffff);
    SYSTEM_INFO sysinfo;
#ifndef Q_OS_WINRT
    ::GetSystemInfo(&sysinfo);
#else
    ::GetNativeSystemInfo(&sysinfo);
#endif
    DWORD mask = sysinfo.dwAllocationGranularity - 1;
    DWORD extra = offset & mask;
    if (extra)
        offsetLo &= ~mask;

    // attempt to create the map
#ifndef Q_OS_WINRT
    LPVOID mapAddress = ::MapViewOfFile(mapHandle, access,
                                      offsetHi, offsetLo, size + extra);
#else
    LPVOID mapAddress = ::MapViewOfFileFromApp(mapHandle, access,
                                               (ULONG64(offsetHi) << 32) + offsetLo, size + extra);
#endif
    if (mapAddress) {
        uchar *address = extra + static_cast<uchar*>(mapAddress);
        maps[address] = extra;
        return address;
    }

    switch(GetLastError()) {
    case ERROR_ACCESS_DENIED:
        q->setError(QFile::PermissionsError, qt_error_string());
        break;
    case ERROR_INVALID_PARAMETER:
        // size are out of bounds
    default:
        q->setError(QFile::UnspecifiedError, qt_error_string());
    }

    ::CloseHandle(mapHandle);
    mapHandle = NULL;
#else // !Q_OS_WINPHONE
    Q_UNUSED(offset);
    Q_UNUSED(size);
    Q_UNUSED(flags);
    Q_UNIMPLEMENTED();
#endif // Q_OS_WINPHONE
    return 0;
}

bool QFSFileEnginePrivate::unmap(uchar *ptr)
{
#ifndef Q_OS_WINPHONE
    Q_Q(QFSFileEngine);
    if (!maps.contains(ptr)) {
        q->setError(QFile::PermissionsError, qt_error_string(ERROR_ACCESS_DENIED));
        return false;
    }
    uchar *start = ptr - maps[ptr];
    if (!UnmapViewOfFile(start)) {
        q->setError(QFile::PermissionsError, qt_error_string());
        return false;
    }

    maps.remove(ptr);
    if (maps.isEmpty()) {
        ::CloseHandle(mapHandle);
        mapHandle = NULL;
    }

    return true;
#else // !Q_OS_WINPHONE
    Q_UNUSED(ptr);
    Q_UNIMPLEMENTED();
    return false;
#endif // Q_OS_WINPHONE
}

QT_END_NAMESPACE<|MERGE_RESOLUTION|>--- conflicted
+++ resolved
@@ -549,19 +549,12 @@
 QFileInfoList QFSFileEngine::drives()
 {
     QFileInfoList ret;
-<<<<<<< HEAD
 #if !defined(Q_OS_WINRT)
 #  if defined(Q_OS_WIN32)
-    quint32 driveBits = (quint32) GetLogicalDrives() & 0x3ffffff;
-#  endif
-=======
-#if !defined(Q_OS_WINCE) && !defined(Q_OS_WINRT)
-#if defined(Q_OS_WIN32)
     const UINT oldErrorMode = ::SetErrorMode(SEM_FAILCRITICALERRORS | SEM_NOOPENFILEERRORBOX);
     quint32 driveBits = (quint32) GetLogicalDrives() & 0x3ffffff;
     ::SetErrorMode(oldErrorMode);
-#endif
->>>>>>> c276aa51
+#  endif
     char driveName[] = "A:/";
 
     while (driveBits) {
