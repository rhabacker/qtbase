--- conflicted
+++ resolved
@@ -1232,11 +1232,7 @@
     \macro Q_OS_DARWIN
     \relates <QtGlobal>
 
-<<<<<<< HEAD
-    Defined on Darwin-based operating systems such as OS X, iOS, watchOS, and tvOS.
-=======
-    Defined on Darwin-based operating systems such as \macos and iOS.
->>>>>>> d9e66f63
+    Defined on Darwin-based operating systems such as \macos, iOS, watchOS, and tvOS.
 */
 
 /*!
@@ -2606,13 +2602,8 @@
 
     Note that this function may return surprising values: it returns "linux"
     for all operating systems running Linux (including Android), "qnx" for all
-<<<<<<< HEAD
     operating systems running QNX, "freebsd" for
-    Debian/kFreeBSD, and "darwin" for OS X and iOS. For information on the type
-=======
-    operating systems running QNX (including BlackBerry 10), "freebsd" for
     Debian/kFreeBSD, and "darwin" for \macos and iOS. For information on the type
->>>>>>> d9e66f63
     of product the application is running on, see productType().
 
     \sa QFileSelector, kernelVersion(), productType(), productVersion(), prettyProductName()
@@ -2636,11 +2627,7 @@
 
     Returns the release version of the operating system kernel. On Windows, it
     returns the version of the NT or CE kernel. On Unix systems, including
-<<<<<<< HEAD
-    Android and OS X, it returns the same as the \c{uname -r}
-=======
-    Android, BlackBerry and \macos, it returns the same as the \c{uname -r}
->>>>>>> d9e66f63
+    Android and \macos, it returns the same as the \c{uname -r}
     command would return.
 
     If the version could not be determined, this function may return an empty
@@ -2681,15 +2668,7 @@
     to determine the distribution name and returns that. If determining the
     distribution name failed, it returns "unknown".
 
-<<<<<<< HEAD
-    \b{Darwin, OS X and iOS note}: this function returns "macos" for macOS
-=======
-    \b{BlackBerry note}: this function returns "blackberry" for QNX systems
-    running the BlackBerry userspace, but "qnx" for all other QNX-based
-    systems.
-
-    \b{Darwin, \macos and iOS note}: this function returns "macos" for \macos
->>>>>>> d9e66f63
+    \b{Darwin, \macos and iOS note}: this function returns "macos" for macOS
     systems, "ios" for iOS systems and "darwin" in case the system could not be
     determined.
 
@@ -2749,13 +2728,8 @@
     Returns the product version of the operating system in string form. If the
     version could not be determined, this function returns "unknown".
 
-<<<<<<< HEAD
-    It will return the Android, iOS, OS X, Windows full-product
+    It will return the Android, iOS, \macos, Windows full-product
     versions on those systems. In particular, on OS X, iOS and Windows, the
-=======
-    It will return the Android, BlackBerry, iOS, \macos, Windows full-product
-    versions on those systems. In particular, on \macos, iOS and Windows, the
->>>>>>> d9e66f63
     returned string is similar to the macVersion() or windowsVersion() enums.
 
     On Linux systems, it will try to determine the distribution version and will
@@ -2765,11 +2739,7 @@
     In all other Unix-type systems, this function always returns "unknown".
 
     \note The version string returned from this function is only guaranteed to
-<<<<<<< HEAD
-    be orderable on Android, OS X and iOS. On Windows, some Windows
-=======
-    be orderable on Android, BlackBerry, \macos and iOS. On Windows, some Windows
->>>>>>> d9e66f63
+    be orderable on Android, \macos and iOS. On Windows, some Windows
     versions are text ("XP" and "Vista", for example). On Linux, the version of
     the distribution may jump unexpectedly, please refer to the distribution's
     documentation for versioning practices.
