/****************************************************************************
**
** Copyright (C) 2016 The Qt Company Ltd.
** Contact: https://www.qt.io/licensing/
**
** This file is part of the documentation of the Qt Toolkit.
**
** $QT_BEGIN_LICENSE:FDL$
** Commercial License Usage
** Licensees holding valid commercial Qt licenses may use this file in
** accordance with the commercial license agreement provided with the
** Software or, alternatively, in accordance with the terms contained in
** a written agreement between you and The Qt Company. For licensing terms
** and conditions see https://www.qt.io/terms-conditions. For further
** information use the contact form at https://www.qt.io/contact-us.
**
** GNU Free Documentation License Usage
** Alternatively, this file may be used under the terms of the GNU Free
** Documentation License version 1.3 as published by the Free Software
** Foundation and appearing in the file included in the packaging of
** this file. Please review the following information to ensure
** the GNU Free Documentation License version 1.3 requirements
** will be met: https://www.gnu.org/licenses/fdl-1.3.html.
** $QT_END_LICENSE$
**
****************************************************************************/

/*!
    \namespace Qt
    \inmodule QtCore
    \keyword Qt Namespace

    \brief The Qt namespace contains miscellaneous identifiers
    used throughout the Qt library.
*/

/*!
    \enum Qt::Orientation

    This type is used to signify an object's orientation.

    \value Horizontal
    \value Vertical

    Orientation is used with QScrollBar for example.
*/

/*!
    \enum Qt::AlignmentFlag

    This enum type is used to describe alignment. It contains
    horizontal and vertical flags that can be combined to produce
    the required effect.

    The \l{TextElideMode} enum can also be used in many situations
    to fine-tune the appearance of aligned text.

    The horizontal flags are:

    \value AlignLeft Aligns with the left edge.
    \value AlignRight Aligns with the right edge.
    \value AlignHCenter Centers horizontally in the available space.
    \value AlignJustify Justifies the text in the available space.

    The vertical flags are:

    \value AlignTop Aligns with the top.
    \value AlignBottom Aligns with the bottom.
    \value AlignVCenter Centers vertically in the available space.
    \value AlignBaseline Aligns with the baseline.

    You can use only one of the horizontal flags at a time. There is
    one two-dimensional flag:

    \value AlignCenter Centers in both dimensions.

    You can use at most one horizontal and one vertical flag at a
    time. Qt::AlignCenter counts as both horizontal and vertical.

    Three enum values are useful in applications that can be run in
    right-to-left mode:

    \value AlignAbsolute  If the widget's layout direction is
        Qt::RightToLeft (instead of Qt::LeftToRight, the default),
        Qt::AlignLeft refers to the \e right edge and Qt::AlignRight
        to the \e left edge. This is normally the desired behavior.
        If you want Qt::AlignLeft to always mean "left" and
        Qt::AlignRight to always mean "right", combine the flag with
        Qt::AlignAbsolute.
    \value AlignLeading  Synonym for Qt::AlignLeft.
    \value AlignTrailing  Synonym for Qt::AlignRight.

    Masks:

    \value AlignHorizontal_Mask
    \value AlignVertical_Mask

    Conflicting combinations of flags have undefined meanings.
*/

/*!
    \enum Qt::ApplicationAttribute

    This enum describes attributes that change the behavior of
    application-wide features. These are enabled and disabled using
    QCoreApplication::setAttribute(), and can be tested for with
    QCoreApplication::testAttribute().


    \value AA_DontShowIconsInMenus Actions with the Icon property won't be
           shown in any menus unless specifically set by the
           QAction::iconVisibleInMenu property.
           Menus that are currently open or menus already created in the native
           \macos menubar \e{may not} pick up a change in this attribute. Changes
           in the QAction::iconVisibleInMenu property will always be picked up.

    \value AA_NativeWindows Ensures that widgets have native windows.

    \value AA_DontCreateNativeWidgetSiblings Ensures that siblings of native
           widgets stay non-native unless specifically set by the
           Qt::WA_NativeWindow attribute.

    \value AA_PluginApplication Indicates that Qt is used to author a plugin. Depending
           on the operating system, it suppresses specific initializations that do not
           necessarily make sense in the plugin case.

           For example on OS X, this includes avoiding loading our nib for the main
           menu and not taking possession of the native menu bar. Setting this
           attribute to true will also set the AA_DontUseNativeMenuBar attribute
           to true. It also disables native event filters.

           This attribute has been added in Qt 5.7. It must be set before
           \l {QGuiApplication}{Q(Gui)Application} is constructed.

     \value AA_MacPluginApplication This attribute has been deprecated.
           Use AA_PluginApplication instead.

    \value AA_DontUseNativeMenuBar All menubars created while this attribute is
           set to true won't be used as a native menubar (e.g, the menubar at
           the top of the main screen on \macos).

    \value AA_MacDontSwapCtrlAndMeta On \macos by default, Qt swaps the
           Control and Meta (Command) keys (i.e., whenever Control is pressed, Qt
           sends Meta, and whenever Meta is pressed Control is sent). When this
           attribute is true, Qt will not do the flip. \l QKeySequence::StandardKey
           will also flip accordingly (i.e., QKeySequence::Copy will be
           Command+C on the keyboard regardless of the value set, though what is output for
           QKeySequence::toString() will be different).

    \value AA_Use96Dpi Assume the screen has a resolution of 96 DPI rather
           than using the OS-provided resolution. This will cause font rendering
           to be consistent in pixels-per-point across devices rather than
           defining 1 point as 1/72 inch.

    \value AA_X11InitThreads This value is obsolete and has no effect.

    \value AA_SynthesizeTouchForUnhandledMouseEvents All mouse events
           that are not accepted by the application will be translated
           to touch events instead.

    \value AA_SynthesizeMouseForUnhandledTouchEvents All touch events
           that are not accepted by the application will be translated
           to left button mouse events instead. This attribute is enabled
           by default.

    \value AA_UseHighDpiPixmaps Make QIcon::pixmap() generate high-dpi pixmaps
           that can be larger than the requested size. Such pixmaps will have
           \l {QPixmap::devicePixelRatio}{devicePixelRatio()} set to a value higher than 1.

           After setting this attribute, application code that uses pixmap
           sizes in layout geometry calculations should typically divide by
           \l {QPixmap::devicePixelRatio}{devicePixelRatio()} to get device-independent layout geometry.

    \value AA_ForceRasterWidgets Make top-level widgets use pure raster surfaces,
           and do not support non-native GL-based child widgets.

    \value AA_UseDesktopOpenGL Forces the usage of desktop OpenGL (for example,
           \e opengl32.dll or \e libGL.so) on platforms that use dynamic loading
           of the OpenGL implementation. This value has been added in Qt 5.3.
           This attribute must be set before Q(Gui)Application is constructed.

    \value AA_UseOpenGLES Forces the usage of OpenGL ES 2.0 or higher on
           platforms that use dynamic loading of the OpenGL implementation.
           This value has been added in Qt 5.3. This attribute must be set
           before Q(Gui)Application is constructed.

    \value AA_UseSoftwareOpenGL Forces the usage of a software based OpenGL
           implementation on platforms that use dynamic loading of the OpenGL
           implementation. This will typically be a patched build of
           \l{http://www.mesa3d.org/llvmpipe.html}{Mesa llvmpipe}, providing
           OpenGL 2.1. The value may have no effect if no such OpenGL
           implementation is available. The default name of this library is
           \c opengl32sw.dll and can be overridden by setting the environment
           variable \e QT_OPENGL_DLL. See the platform-specific pages, for
           instance \l{Qt for Windows}, for more information.  This value has
           been added in Qt 5.4. This attribute must be set before
           Q(Gui)Application is constructed.

    \value AA_ShareOpenGLContexts Enables resource sharing between the OpenGL
           contexts used by classes like QOpenGLWidget and QQuickWidget. This
           allows sharing OpenGL resources, like textures, between QOpenGLWidget
           instances that belong to different top-level windows. This value has
           been added in Qt 5.4. This attribute must be set before
           Q(Gui)Application is constructed.

    \value AA_SetPalette Indicates whether a palette was explicitly set on the
           QApplication/QGuiApplication. This value has been added in Qt 5.5.

    \value AA_EnableHighDpiScaling. Enables high-DPI scaling in Qt on supported
           platforms (see also \l{High DPI Displays}). Supported platforms are
           X11, Windows and Android. Enabling makes Qt scale the main (device
           independent) coordinate system according to display scale factors
           provided by the operating system. This corresponds to setting the
           QT_AUTO_SCREEN_SCALE_FACTOR environment variable to 1. This value
           has been added in Qt 5.6. This attribute must be set before
           Q(Gui)Application is constructed.

    \value AA_DisableHighDpiScaling Disables high-DPI scaling in Qt, exposing window
           system coordinates. Note that the window system may do its own scaling,
           so this does not guarantee that QPaintDevice::devicePixelRatio() will
           be equal to 1. In addition, scale factors set by QT_SCALE_FACTOR will not
           be affected. This corresponds to setting the QT_AUTO_SCREEN_SCALE_FACTOR
           environment variable to 0. This value has been added in Qt 5.6. This
           attribute must be set before Q(Gui)Application is constructed.

    \value AA_UseStyleSheetPropagationInWidgetStyles By default, Qt Style Sheets
           disable regular QWidget palette and font propagation. When this flag
           is enabled, font and palette changes propagate as though the user had
           manually called the corresponding QWidget methods. See
           \l{The Style Sheet Syntax#Inheritance}{The Style Sheet Syntax - Inheritance}
           for more details. This value has been added in Qt 5.7.

    \value AA_DontUseNativeDialogs All dialogs created while this attribute is
           set to true won't use the native dialogs provided by the platform.
           This value has been added in Qt 5.7.

    \value AA_SynthesizeMouseForUnhandledTabletEvents All tablet events
           that are not accepted by the application will be translated
           to mouse events instead. This attribute is enabled
           by default. This value has been added in Qt 5.7.

    \value AA_CompressHighFrequencyEvents Enables compression of certain frequent events.
           On the X11 windowing system, the default value is true, which means that
           QEvent::MouseMove, QEvent::TouchUpdate, and changes in window size and
           position will be combined whenever they occur more frequently than the
           application handles them, so that they don't accumulate and overwhelm the
           application later. On other platforms, the default is false.
           (In the future, the compression feature may be implemented across platforms.)
           You can test the attribute to see whether compression is enabled.
           If your application needs to handle all events with no compression,
           you can unset this attribute. This value has been added in Qt 5.7.

    \value AA_DontCheckOpenGLContextThreadAffinity When making a context
           current using QOpenGLContext, do not check that the
           \l{QObject#Thread Affinity}{QObject thread affinity}
           of the QOpenGLContext object is the same thread calling
           \l{QOpenGLContext::makeCurrent}{makeCurrent()}. This value has been
           added in Qt 5.8.

    The following values are obsolete:

    \value AA_ImmediateWidgetCreation This attribute is no longer fully
           supported in Qt 5. It ensures that widgets are created
           as soon as they are constructed. By default, resources for
           widgets are allocated on demand to improve efficiency and
           minimize resource usage. Setting or clearing this attribute
           affects widgets constructed after the change. Setting it
           tells Qt to create toplevel windows immediately.
           Therefore, if it is important to minimize resource
           consumption, do not set this attribute.

    \value AA_MSWindowsUseDirect3DByDefault This value is obsolete and
           has no effect.

    \omitvalue AA_AttributeCount
*/

/*!
    \enum Qt::MouseButton

    This enum type describes the different mouse buttons.

    \value NoButton        The button state does not refer to any
           button (see QMouseEvent::button()).

    \value AllButtons      This value corresponds to a mask of all
           possible mouse buttons. Use to set the 'acceptedButtons'
           property of a MouseArea to accept ALL mouse buttons.

    \value LeftButton      The left button is pressed, or an event refers
           to the left button. (The left button may be the right button on
           left-handed mice.)
    \value RightButton     The right button.
    \value MidButton       The middle button.
    \value MiddleButton    The middle button.

    \value BackButton      The 'Back' button. (Typically present on
           the 'thumb' side of a mouse with extra buttons. This is NOT
           the tilt wheel.)
    \value XButton1        The 'Back' Button.
    \value ExtraButton1    The 'Back' Button.

    \value ForwardButton   The 'Forward' Button. (Typically present
           beside the 'Back' button, and also pressed by the thumb.)
    \value XButton2        The 'Forward Button.
    \value ExtraButton2    The 'Forward' Button.

    \value TaskButton      The 'Task' Button.
    \value ExtraButton3    The 'Task' Button.

    \value ExtraButton4    The 7th non-wheel Mouse Button.
    \value ExtraButton5    The 8th non-wheel Mouse Button.
    \value ExtraButton6    The 9th non-wheel Mouse Button.
    \value ExtraButton7    The 10th non-wheel Mouse Button.
    \value ExtraButton8    The 11th non-wheel Mouse Button.
    \value ExtraButton9    The 12th non-wheel Mouse Button.
    \value ExtraButton10   The 13th non-wheel Mouse Button.
    \value ExtraButton11   The 14th non-wheel Mouse Button.
    \value ExtraButton12   The 15th non-wheel Mouse Button.
    \value ExtraButton13   The 16th non-wheel Mouse Button.
    \value ExtraButton14   The 17th non-wheel Mouse Button.
    \value ExtraButton15   The 18th non-wheel Mouse Button.
    \value ExtraButton16   The 19th non-wheel Mouse Button.
    \value ExtraButton17   The 20th non-wheel Mouse Button.
    \value ExtraButton18   The 21st non-wheel Mouse Button.
    \value ExtraButton19   The 22nd non-wheel Mouse Button.
    \value ExtraButton20   The 23rd non-wheel Mouse Button.
    \value ExtraButton21   The 24th non-wheel Mouse Button.
    \value ExtraButton22   The 25th non-wheel Mouse Button.
    \value ExtraButton23   The 26th non-wheel Mouse Button.
    \value ExtraButton24   The 27th non-wheel Mouse Button.

    \omitvalue MaxMouseButton
    \omitvalue MouseButtonMask

    \note Some models of multi-button mice are pre-configured with
    high-numbered Buttons emulating keyboard sequences, for use in
    specific games. In order for these Buttons to be seen as
    actual 'Mouse Buttons', the device must be re-configured (using
    the vendor's configuration tool).

    \sa KeyboardModifier, Modifier
*/

/*!
    \enum Qt::KeyboardModifier

    This enum describes the modifier keys.

    \value NoModifier       No modifier key is pressed.
    \value ShiftModifier    A Shift key on the keyboard is pressed.
    \value ControlModifier  A Ctrl key on the keyboard is pressed.
    \value AltModifier      An Alt key on the keyboard is pressed.
    \value MetaModifier     A Meta key on the keyboard is pressed.
    \value KeypadModifier   A keypad button is pressed.
    \value GroupSwitchModifier X11 only. A Mode_switch key on the keyboard is pressed.

    \omitvalue KeyboardModifierMask

    \note On \macos, the \c ControlModifier value corresponds to
    the Command keys on the Macintosh keyboard, and the \c MetaModifier value
    corresponds to the Control keys. The \c KeypadModifier value will also be set
    when an arrow key is pressed as the arrow keys are considered part of the
    keypad.

    \note On Windows Keyboards, Qt::MetaModifier and Qt::Key_Meta are mapped
    to the Windows key.

    \sa MouseButton, Modifier
*/

/*!
    \enum Qt::Modifier

    This enum provides shorter names for the keyboard modifier keys
    supported by Qt.

    \note On \macos, the \c CTRL value corresponds to
    the Command keys on the Macintosh keyboard, and the \c META value
    corresponds to the Control keys.

    \value SHIFT The Shift keys provided on all standard keyboards.
    \value META The Meta keys.
    \value CTRL The Ctrl keys.
    \value ALT The normal Alt keys, but not keys like AltGr.
    \value UNICODE_ACCEL The shortcut is specified as a Unicode code
    point, not as a Qt Key.
    \omitvalue MODIFIER_MASK

    \sa KeyboardModifier, MouseButton
*/

/*!
    \enum Qt::GlobalColor

    Qt's predefined QColor objects:

    \value white       \span {id="color-white"} {White (#ffffff) }
    \value black       \span {id="color-black"} {Black (#000000) }
    \value red         \span {id="color-red"} {Red (#ff0000) }
    \value darkRed     \span {id="color-darkRed"} {Dark red (#800000) }
    \value green       \span {id="color-green"} {Green (#00ff00) }
    \value darkGreen   \span {id="color-darkGreen"} {Dark green (#008000) }
    \value blue        \span {id="color-blue"} {Blue (#0000ff) }
    \value darkBlue    \span {id="color-darkBlue"} {Dark blue (#000080) }
    \value cyan        \span {id="color-cyan"} {Cyan (#00ffff) }
    \value darkCyan    \span {id="color-darkCyan"} {Dark cyan (#008080) }
    \value magenta     \span {id="color-magenta"} {Magenta (#ff00ff) }
    \value darkMagenta \span {id="color-darkMagenta"} {Dark magenta (#800080) }
    \value yellow      \span {id="color-yellow"} {Yellow (#ffff00) }
    \value darkYellow  \span {id="color-darkYellow"} {Dark yellow (#808000) }
    \value gray        \span {id="color-gray"} {Gray (#a0a0a4) }
    \value darkGray    \span {id="color-darkGray"} {Dark gray (#808080) }
    \value lightGray   \span {id="color-lightGray"} {Light gray (#c0c0c0) }
    \value transparent a transparent black value (i.e., QColor(0, 0, 0, 0))
    \value color0 0 pixel value (for bitmaps)
    \value color1 1 pixel value (for bitmaps)

    \sa QColor

*/

/*!
    \enum Qt::PenStyle

    This enum type defines the pen styles that can be drawn using
    QPainter. The styles are:

    \table
    \row
    \li \inlineimage qpen-solid.png
    \li \inlineimage qpen-dash.png
    \li \inlineimage qpen-dot.png
    \row
    \li Qt::SolidLine
    \li Qt::DashLine
    \li Qt::DotLine
    \row
    \li \inlineimage qpen-dashdot.png
    \li \inlineimage qpen-dashdotdot.png
    \li \inlineimage qpen-custom.png
    \row
    \li Qt::DashDotLine
    \li Qt::DashDotDotLine
    \li Qt::CustomDashLine
    \endtable

    \value NoPen  no line at all. For example, QPainter::drawRect()
    fills but does not draw any boundary line.

    \value SolidLine  A plain line.
    \value DashLine  Dashes separated by a few pixels.
    \value DotLine  Dots separated by a few pixels.
    \value DashDotLine  Alternate dots and dashes.
    \value DashDotDotLine  One dash, two dots, one dash, two dots.
    \value CustomDashLine  A custom pattern defined using
                           QPainterPathStroker::setDashPattern().

    \omitvalue MPenStyle

    \sa QPen
*/

/*!
    \enum Qt::PenCapStyle

    This enum type defines the pen cap styles supported by Qt, i.e.
    the line end caps that can be drawn using QPainter.

    \table
    \row
    \li \inlineimage qpen-square.png
    \li \inlineimage qpen-flat.png
    \li \inlineimage qpen-roundcap.png
    \row
    \li Qt::SquareCap
    \li Qt::FlatCap
    \li Qt::RoundCap
    \endtable

    \value FlatCap  a square line end that does not cover the end
        point of the line.
    \value SquareCap  a square line end that covers the end point and
        extends beyond it by half the line width.
    \value RoundCap  a rounded line end.
    \omitvalue MPenCapStyle

    \sa QPen
*/

/*!
    \enum Qt::PenJoinStyle

    This enum type defines the pen join styles supported by Qt, i.e.
    which joins between two connected lines can be drawn using
    QPainter.

    \table
    \row
    \li \inlineimage qpen-bevel.png
    \li \inlineimage qpen-miter.png
    \li \inlineimage qpen-roundjoin.png
    \row
    \li Qt::BevelJoin
    \li Qt::MiterJoin
    \li Qt::RoundJoin
    \endtable

    \value MiterJoin  The outer edges of the lines are extended to
           meet at an angle, and this area is filled.
    \value BevelJoin  The triangular notch between the two lines is filled.
    \value RoundJoin  A circular arc between the two lines is filled.
    \value SvgMiterJoin A miter join corresponding to the definition of
           a miter join in the \l{http://www.w3.org/TR/SVGMobile12/}{SVG 1.2 Tiny} specification.
    \omitvalue MPenJoinStyle

    \sa QPen
*/

/*!
    \enum Qt::BrushStyle

    This enum type defines the brush styles supported by Qt, i.e. the
    fill pattern of shapes drawn using QPainter.

    \image brush-styles.png Brush Styles

    \value NoBrush  No brush pattern.
    \value SolidPattern  Uniform color.
    \value Dense1Pattern  Extremely dense brush pattern.
    \value Dense2Pattern  Very dense brush pattern.
    \value Dense3Pattern  Somewhat dense brush pattern.
    \value Dense4Pattern  Half dense brush pattern.
    \value Dense5Pattern  Somewhat sparse brush pattern.
    \value Dense6Pattern  Very sparse brush pattern.
    \value Dense7Pattern  Extremely sparse brush pattern.
    \value HorPattern  Horizontal lines.
    \value VerPattern  Vertical lines.
    \value CrossPattern  Crossing horizontal and vertical lines.
    \value BDiagPattern  Backward diagonal lines.
    \value FDiagPattern  Forward diagonal lines.
    \value DiagCrossPattern  Crossing diagonal lines.
    \value LinearGradientPattern  Linear gradient (set using a dedicated QBrush constructor).
    \value ConicalGradientPattern  Conical gradient (set using a dedicated QBrush constructor).
    \value RadialGradientPattern  Radial gradient (set using a dedicated QBrush constructor).
    \value TexturePattern  Custom pattern (see QBrush::setTexture()).

    \sa QBrush
*/

/*!
    \enum Qt::TextFlag

    This enum type is used to define some modifier flags. Some of
    these flags only make sense in the context of printing:

    \value TextSingleLine Treats all whitespace as spaces and prints just
           one line.
    \value TextDontClip If it's impossible to stay within the given bounds,
           it prints outside.
    \value TextExpandTabs Makes the U+0009 (ASCII tab) character move to
           the next tab stop.
    \value TextShowMnemonic Displays the string "\&P" as \underline{P}
           For an ampersand, use "\&\&".
    \value TextWordWrap Breaks lines at appropriate points, e.g. at word
           boundaries.
    \value TextWrapAnywhere Breaks lines anywhere, even within words.
    \value TextHideMnemonic Same as Qt::TextShowMnemonic but doesn't draw
           the underlines.
    \value TextDontPrint Treat this text as "hidden" and don't print it.
    \value TextIncludeTrailingSpaces When this option is set,
           QTextLine::naturalTextWidth() and QTextLine::naturalTextRect() will
           return a value that includes the width of trailing spaces in the
           text; otherwise this width is excluded.
    \value TextJustificationForced Ensures that text lines are justified.

    \omitvalue TextLongestVariant
    \omitvalue TextBypassShaping
    \omitvalue TextForceLeftToRight
    \omitvalue TextForceRightToLeft

    You can use as many modifier flags as you want, except that
    Qt::TextSingleLine and Qt::TextWordWrap cannot be combined.

    Flags that are inappropriate for a given use are generally
    ignored.
*/

/*!
    \enum Qt::BGMode

    Background mode:

    \value TransparentMode
    \value OpaqueMode
*/

/*!
    \enum Qt::ConnectionType

    This enum describes the types of connection that can be used
    between signals and slots. In particular, it determines whether a
    particular signal is delivered to a slot immediately or queued for
    delivery at a later time.

    \value AutoConnection
           \b (Default) If the receiver \l{QObject#Thread Affinity}{lives in} the
           thread that emits the signal, Qt::DirectConnection is used. Otherwise,
           Qt::QueuedConnection is used. The connection type is
           determined when the signal is emitted.

    \value DirectConnection
           The slot is invoked immediately when the signal is
           emitted. The slot is executed in the signalling thread.

    \value QueuedConnection
           The slot is invoked when control returns to the event loop
           of the receiver's thread. The slot is executed in the
           receiver's thread.

    \value BlockingQueuedConnection
           Same as Qt::QueuedConnection, except that the signalling thread blocks
           until the slot returns. This connection must \e not be used if the
           receiver lives in the signalling thread, or else the application
           will deadlock.

    \value UniqueConnection
           This is a flag that can be combined with any one of the above
           connection types, using a bitwise OR. When Qt::UniqueConnection is
           set, QObject::connect() will fail if the connection already exists
           (i.e. if the same signal is already connected to the same slot
           for the same pair of objects). This flag was introduced in Qt 4.6.

    With queued connections, the parameters must be of types that are
    known to Qt's meta-object system, because Qt needs to copy the
    arguments to store them in an event behind the scenes. If you try
    to use a queued connection and get the error message:

    \snippet code/doc_src_qnamespace.qdoc 0

    Call qRegisterMetaType() to register the data type before you
    establish the connection.

    When using signals and slots with multiple threads, see \l{Signals and Slots Across Threads}.

    \sa {Thread Support in Qt}, QObject::connect(), qRegisterMetaType(), Q_DECLARE_METATYPE()
*/

/*!
    \enum Qt::DateFormat

    \value TextDate The default Qt format, which includes the day and month name,
    the day number in the month, and the year in full. The day and month names will
    be short, localized names. This is basically equivalent to using the date format
    string, "ddd MMM d yyyy". See QDate::toString() for more information.

    \value ISODate \l{ISO 8601} extended format: either \c{YYYY-MM-DD} for dates or
    \c{YYYY-MM-DDTHH:mm:ss}, \c{YYYY-MM-DDTHH:mm:ssTZD} (e.g., 1997-07-16T19:20:30+01:00)
    for combined dates and times.

    \value SystemLocaleShortDate The \l{QLocale::ShortFormat}{short format} used
    by the \l{QLocale::system()}{operating system}.

    \value SystemLocaleLongDate The \l{QLocale::LongFormat}{long format} used
    by the \l{QLocale::system()}{operating system}.

    \value DefaultLocaleShortDate The \l{QLocale::ShortFormat}{short format} specified
    by the \l{QLocale::setDefault()}{application's locale}.

    \value DefaultLocaleLongDate The \l{QLocale::LongFormat}{long format} used
    by the \l{QLocale::setDefault()}{application's locale}.

    \value SystemLocaleDate \e{This enum value is deprecated.} Use Qt::SystemLocaleShortDate
    instead (or Qt::SystemLocaleLongDate if you want long dates).

    \value LocaleDate \e{This enum value is deprecated.} Use Qt::DefaultLocaleShortDate
    instead (or Qt::DefaultLocaleLongDate if you want long dates).

    \value LocalDate \e{This enum value is deprecated.} Use Qt::SystemLocaleShortDate
    instead (or Qt::SystemLocaleLongDate if you want long dates).

    \value RFC2822Date \l{RFC 2822}, \l{RFC 850} and \l{RFC 1036} format: either
    \c{[ddd,] dd MMM yyyy hh:mm[:ss] +/-TZ} or \c{ddd MMM dd yyyy hh:mm[:ss] +/-TZ}
    for combined dates and times.

    \note For \c ISODate formats, each \c Y, \c M and \c D represents a single digit
    of the year, month and day used to specify the date. Each \c H, \c M and \c S
    represents a single digit of the hour, minute and second used to specify the time.
    The presence of a literal \c T character is used to separate the date and time when
    both are specified.
*/


/*!
    \enum Qt::TimeSpec

    \value LocalTime Locale dependent time (Timezones and Daylight Savings Time).
    \value UTC Coordinated Universal Time, replaces Greenwich Mean Time.
    \value OffsetFromUTC An offset in seconds from Coordinated Universal Time.
    \value TimeZone A named time zone using a specific set of Daylight Savings rules.
*/

/*!
    \enum Qt::DayOfWeek

    \value Monday
    \value Tuesday
    \value Wednesday
    \value Thursday
    \value Friday
    \value Saturday
    \value Sunday
*/

/*!
    \enum Qt::CaseSensitivity

    \value CaseInsensitive
    \value CaseSensitive
*/

/*!
    \enum Qt::ToolBarArea

    \value LeftToolBarArea
    \value RightToolBarArea
    \value TopToolBarArea
    \value BottomToolBarArea
    \value AllToolBarAreas
    \value NoToolBarArea

    \omitvalue ToolBarArea_Mask
*/

/*!
    \enum Qt::DockWidgetArea

    \value LeftDockWidgetArea
    \value RightDockWidgetArea
    \value TopDockWidgetArea
    \value BottomDockWidgetArea
    \value AllDockWidgetAreas
    \value NoDockWidgetArea

    \omitvalue DockWidgetArea_Mask
*/

/*!
    \enum Qt::ImageConversionFlag

    The options marked "(default)" are set if no other values from
    the list are included (since the defaults are zero):

    Color/Mono preference (ignored for QBitmap):

    \value AutoColor (default) - If the image has \l{QImage::depth()}{depth} 1 and contains only
           black and white pixels, the pixmap becomes monochrome.
    \value ColorOnly The pixmap is dithered/converted to the
           \l{QPixmap::defaultDepth()}{native display depth}.
    \value MonoOnly The pixmap becomes monochrome. If necessary,
           it is dithered using the chosen dithering algorithm.

    Dithering mode preference:

    \value DiffuseDither (default) - A high-quality dither using error diffusion.
    \value OrderedDither A faster, ordered dither.
    \value ThresholdDither No dithering; closest color is used.

    Dithering mode preference for 1-bit alpha masks:

    \value ThresholdAlphaDither (default) - No dithering.
    \value OrderedAlphaDither A faster, ordered dither.
    \value DiffuseAlphaDither A high-quality dither using error diffusion.
    \omitvalue NoAlpha

    Color matching versus dithering preference:

    \value PreferDither Always dither images when converting to smaller color-spaces.
    \value AvoidDither Only dither to indexed formats if the source image uses more
           different colors than the size of the color table of the destination format.
    \value AutoDither (default) - Only dither when down-converting to 1 or 8-bit indexed formats.

    \omitvalue ColorMode_Mask
    \omitvalue Dither_Mask
    \omitvalue AlphaDither_Mask
    \omitvalue DitherMode_Mask

    \value NoOpaqueDetection Do not check whether the image contains non-opaque
           pixels. Use this if you know that the image is semi-transparent and
           you want to avoid the overhead of checking the pixels in the image
           until a non-opaque pixel is found, or if you want the pixmap to
           retain an alpha channel for some other reason. If the image has no
           alpha channel this flag has no effect.

    \value NoFormatConversion Don't do any format conversions on the image.
           Can be useful when converting a QImage to a QPixmap for a one-time
           rendering operation for example. Note that a QPixmap not in the
           preferred format will be much slower as a paint device.
*/

/*!
    \enum Qt::UIEffect

    This enum describes the available UI effects.

    By default, Qt will try to use the platform specific desktop
    settings for each effect. Use the
    QApplication::setDesktopSettingsAware() function (passing \c false
    as argument) to prevent this, and the
    QApplication::setEffectEnabled() to enable or disable a particular
    effect.

    Note that all effects are disabled on screens running at less than
    16-bit color depth.

    \omitvalue UI_General

    \value UI_AnimateMenu Show animated menus.
    \value UI_FadeMenu Show faded menus.
    \value UI_AnimateCombo Show animated comboboxes.
    \value UI_AnimateTooltip Show tooltip animations.
    \value UI_FadeTooltip Show tooltip fading effects.
    \value UI_AnimateToolBox Reserved

    \sa QApplication::setEffectEnabled(), QGuiApplication::setDesktopSettingsAware()
*/

/*! \enum Qt::AspectRatioMode

    This enum type defines what happens to the aspect ratio when
    scaling an rectangle.

    \image qimage-scaling.png

    \value IgnoreAspectRatio  The size is scaled freely. The aspect
                              ratio is not preserved.
    \value KeepAspectRatio  The size is scaled to a rectangle as
                            large as possible inside a given
                            rectangle, preserving the aspect ratio.
    \value KeepAspectRatioByExpanding  The size is scaled to a
                                       rectangle as small as possible
                                       outside a given rectangle,
                                       preserving the aspect ratio.

    \sa QSize::scale(), QImage::scaled()
*/

/*! \enum Qt::TransformationMode

    This enum type defines whether image transformations (e.g.,
    scaling) should be smooth or not.

    \value FastTransformation  The transformation is performed
                               quickly, with no smoothing.
    \value SmoothTransformation  The resulting image is transformed
                                 using bilinear filtering.

    \sa QImage::scaled()
*/

/*! \enum Qt::Axis

    This enum type defines three values to represent the three
    axes in the cartesian coordinate system.

    \value XAxis  The X axis.
    \value YAxis  The Y axis.
    \value ZAxis  The Z axis.

    \sa QTransform::rotate(), QTransform::rotateRadians()
 */

/*!
    \enum Qt::WidgetAttribute

    \keyword widget attributes

    This enum type is used to specify various widget attributes.
    Attributes are set and cleared with QWidget::setAttribute(), and
    queried with QWidget::testAttribute(), although some have special
    convenience functions which are mentioned below.

    \value WA_AcceptDrops Allows data from drag and drop operations
    to be dropped onto the widget (see QWidget::setAcceptDrops()).

    \value WA_AlwaysShowToolTips Enables tooltips for inactive windows.

    \value WA_ContentsPropagated This flag is superfluous and
    obsolete; it no longer has any effect. Since Qt 4.1, all widgets
    that do not set WA_PaintOnScreen propagate their contents.

    \value WA_CustomWhatsThis Indicates that the widget wants to
    continue operating normally in "What's This?" mode. This is set by the
    widget's author.

    \value WA_DeleteOnClose Makes Qt delete this widget when the
    widget has accepted the close event (see QWidget::closeEvent()).

    \value WA_Disabled Indicates that the widget is disabled, i.e.
    it does not receive any mouse or keyboard events. There is also a
    getter functions QWidget::isEnabled().  This is set/cleared by the
    Qt kernel.

    \value WA_DontShowOnScreen Indicates that the widget is hidden or is
    not a part of the viewable Desktop.

    \omitvalue WA_DropSiteRegistered
    \omitvalue WA_ForceAcceptDrops

    \value WA_ForceDisabled Indicates that the widget is
    explicitly disabled, i.e. it will remain disabled even when all
    its ancestors are set to the enabled state. This implies
    WA_Disabled. This is set/cleared by QWidget::setEnabled() and
    QWidget::setDisabled().

    \value WA_ForceUpdatesDisabled Indicates that updates are
    explicitly disabled for the widget; i.e. it will remain disabled
    even when all its ancestors are set to the updates-enabled state.
    This implies WA_UpdatesDisabled. This is set/cleared by
    QWidget::setUpdatesEnabled().

    \value WA_GroupLeader
        \e{This attribute has been deprecated.} Use QWidget::windowModality
        instead.

    \value WA_Hover Forces Qt to generate paint events when the mouse
    enters or leaves the widget. This feature is typically used when
    implementing custom styles; see the \l{widgets/styles}{Styles}
    example for details.

    \value WA_InputMethodEnabled Enables input methods for Asian languages.
    Must be set when creating custom text editing widgets.

    \value WA_KeyboardFocusChange Set on a toplevel window when
    the users changes focus with the keyboard (tab, backtab, or shortcut).

    \value WA_KeyCompression Enables key event compression if set,
    and disables it if not set. By default key compression is off, so
    widgets receive one key press event for each key press (or more,
    since autorepeat is usually on). If you turn it on and your
    program doesn't keep up with key input, Qt may try to compress key
    events so that more than one character can be processed in each
    event.
    For example, a word processor widget might receive 2, 3 or more
    characters in each QKeyEvent::text(), if the layout recalculation
    takes too long for the CPU.
    If a widget supports multiple character unicode input, it is
    always safe to turn the compression on.
    Qt performs key event compression only for printable characters.
    Qt::Modifier keys, cursor movement keys, function keys and
    miscellaneous action keys (e.g. Escape, Enter, Backspace,
    PrintScreen) will stop key event compression, even if there are
    more compressible key events available.
    Platforms other than Mac and X11 do not support this compression,
    in which case turning it on will have no effect.
    This is set/cleared by the widget's author.

    \value WA_LayoutOnEntireRect Indicates that the widget
    wants QLayout to operate on the entire QWidget::rect(), not only
    on QWidget::contentsRect(). This is set by the widget's author.

    \value WA_LayoutUsesWidgetRect Ignore the layout item rect from the style
    when laying out this widget with QLayout.

    \value WA_MacNoClickThrough When a widget that has this attribute set
    is clicked, and its window is inactive, the click will make the window
    active but won't be seen by the widget. Typical use of this attribute
    is on widgets with "destructive" actions, such as a "Delete" button.
    WA_MacNoClickThrough also applies to all child widgets of the widget
    that has it set.

    \value WA_MacOpaqueSizeGrip Indicates that the native Carbon size grip
    should be opaque instead of transparent (the default). This attribute
    is only applicable to \macos and is set by the widget's author.

    \value WA_MacShowFocusRect Indicates that this widget should get a
    QFocusFrame around it. Some widgets draw their own focus halo
    regardless of this attribute. Not that the QWidget::focusPolicy
    also plays the main role in whether something is given focus or
    not, this only controls whether or not this gets the focus
    frame. This attribute is only applicable to \macos.

    \value WA_MacNormalSize Indicates the widget should have the
    normal size for widgets in \macos. This attribute is only
    applicable to \macos.

    \value WA_MacSmallSize Indicates the widget should have the small
    size for widgets in \macos. This attribute is only applicable to
    \macos.

    \value WA_MacMiniSize Indicates the widget should have the mini
    size for widgets in \macos. This attribute is only applicable to
    \macos.

    \value WA_MacVariableSize Indicates the widget can choose between
    alternative sizes for widgets to avoid clipping.
    This attribute is only applicable to \macos.

    \value WA_MacBrushedMetal Indicates the widget should be drawn in
    the brushed metal style as supported by the windowing system. This
    attribute is only applicable to \macos.

    \omitvalue WA_MacMetalStyle

    \value WA_Mapped Indicates that the widget is mapped on screen.
    This is set/cleared by the Qt kernel.

    \value WA_MouseNoMask Makes the widget receive mouse events for
    the entire widget regardless of the currently set mask,
    overriding QWidget::setMask(). This is not applicable for
    top-level windows.

    \value WA_MouseTracking Indicates that the widget has mouse
    tracking enabled. See QWidget::mouseTracking.

    \value WA_Moved Indicates that the widget has an explicit
    position. This is set/cleared by QWidget::move() and
    by QWidget::setGeometry().

    \value WA_MSWindowsUseDirect3D This value is obsolete and has no
    effect.

    \value WA_NoBackground This value is obsolete. Use
    WA_OpaquePaintEvent instead.

    \value WA_NoChildEventsForParent Indicates that the widget does
    not want ChildAdded or ChildRemoved events sent to its
    parent. This is rarely necessary but can help to avoid automatic
    insertion widgets like splitters and layouts. This is set by a
    widget's author.

    \value WA_NoChildEventsFromChildren Indicates that the widget does
    not want to receive ChildAdded or ChildRemoved events sent from its
    children. This is set by a widget's author.

    \value WA_NoMouseReplay Used for pop-up widgets. Indicates that the most
    recent mouse press event should not be replayed when the pop-up widget
    closes. The flag is set by the widget's author and cleared by the Qt kernel
    every time the widget receives a new mouse event.

    \value WA_NoMousePropagation Prohibits mouse events from being propagated
    to the widget's parent. This attribute is disabled by default.

    \value WA_TransparentForMouseEvents When enabled, this attribute disables
    the delivery of mouse events to the widget and its children. Mouse events
    are delivered to other widgets as if the widget and its children were not
    present in the widget hierarchy; mouse clicks and other events effectively
    "pass through" them. This attribute is disabled by default.

    \value WA_NoSystemBackground Indicates that the widget has no background,
    i.e. when the widget receives paint events, the background is not
    automatically repainted. \b Note: Unlike WA_OpaquePaintEvent, newly exposed
    areas are \b never filled with the background (e.g., after showing a
    window for the first time the user can see "through" it until the
    application processes the paint events). This flag is set or cleared by the
    widget's author.

    \value WA_OpaquePaintEvent Indicates that the widget paints all its pixels
    when it receives a paint event. Thus, it is not required for operations
    like updating, resizing, scrolling and focus changes to erase the widget
    before generating paint events. The use of WA_OpaquePaintEvent provides a
    small optimization by helping to reduce flicker on systems that do not
    support double buffering and avoiding computational cycles necessary to
    erase the background prior to painting. \b Note: Unlike
    WA_NoSystemBackground, WA_OpaquePaintEvent makes an effort to avoid
    transparent window backgrounds. This flag is set or cleared by the widget's
    author.

    \value WA_OutsideWSRange Indicates that the widget is outside
    the valid range of the window system's coordinate system. A widget
    outside the valid range cannot be mapped on screen. This is
    set/cleared by the Qt kernel.

    \value WA_PaintOnScreen Indicates that the widget wants to draw directly
    onto the screen. Widgets with this attribute set do not participate in
    composition management, i.e. they cannot be semi-transparent or shine
    through semi-transparent overlapping widgets. \b Note: This flag is only
    supported on X11 and it disables double buffering. On Qt for Embedded
    Linux, the flag only works when set on a top-level widget and it relies on
    support from the active screen driver. This flag is set or cleared by the
    widget's author. To render outside of Qt's paint system, e.g., if you
    require native painting primitives, you need to reimplement
    QWidget::paintEngine() to return 0 and set this flag.

    \value WA_PaintUnclipped Makes all painters operating on this widget
    unclipped. Children of this widget or other widgets in front of it do not
    clip the area the painter can paint on. This flag is only supported for
    widgets with the WA_PaintOnScreen flag set. The preferred way to do this in
    a cross platform way is to create a transparent widget that lies in front
    of the other widgets.

    \value WA_PendingMoveEvent Indicates that a move event is pending, e.g.,
    when a hidden widget was moved. This flag is set or cleared by the Qt
    kernel.

    \value WA_PendingResizeEvent Indicates that a resize event is pending,
    e.g., when a hidden widget was resized. This flag is set or cleared by the
    Qt kernel.

    \value WA_QuitOnClose Makes Qt quit the application when the last widget
    with the attribute set has accepted closeEvent(). This behavior can be
    modified with the QApplication::quitOnLastWindowClosed property. By default
    this attribute is set for all widgets of type Qt::Window.

    \value WA_Resized Indicates that the widget has an explicit size. This flag
    is set or cleared by QWidget::resize() and QWidget::setGeometry().

    \value WA_RightToLeft Indicates that the layout direction for the widget
    is right to left.

    \value WA_SetCursor Indicates that the widget has a cursor of its own. This
    flag is set or cleared by QWidget::setCursor() and QWidget::unsetCursor().

    \value WA_SetFont Indicates that the widget has a font of its own. This
    flag is set or cleared by QWidget::setFont().

    \value WA_SetPalette Indicates that the widget has a palette of its own.
    This flag is set or cleared by QWidget::setPalette().

    \value WA_SetStyle Indicates that the widget has a style of its own. This
    flag is set or cleared by QWidget::setStyle().

    \value WA_ShowModal \e{This attribute has been deprecated.} Use
    QWidget::windowModality instead.

    \value WA_StaticContents Indicates that the widget contents are north-west
    aligned and static. On resize, such a widget will receive paint events only
    for parts of itself that are newly visible. This flag is set or cleared by
    the widget's author.

    \value WA_StyleSheet Indicates that the widget is styled using a
    \l{Qt Style Sheets}{style sheet}.

    \value WA_TranslucentBackground Indicates that the widget should have a
    translucent background, i.e., any non-opaque regions of the widgets will be
    translucent because the widget will have an alpha channel. Setting this
    flag causes WA_NoSystemBackground to be set. On Windows the
    widget also needs the Qt::FramelessWindowHint window flag to be set.
    This flag is set or cleared by the widget's author.

    \value WA_UnderMouse Indicates that the widget is under the mouse cursor.
    The value is not updated correctly during drag and drop operations. There
    is also a getter function, QWidget::underMouse(). This flag is set or
    cleared by the Qt kernel.

    \value WA_UpdatesDisabled Indicates that updates are blocked (including the
    system background). This flag is set or cleared by the Qt kernel.
    \b Warning: This flag must \e never be set or cleared by the widget's author.

    \value WA_WindowModified Indicates that the window is marked as modified.
    On some platforms this flag will do nothing, on others (including \macos
    and Windows) the window will take a modified appearance. This flag is set
    or cleared by QWidget::setWindowModified().

    \value WA_WindowPropagation Makes a toplevel window inherit font and
    palette from its parent.

    \value WA_MacAlwaysShowToolWindow On \macos, show the tool window even
    when the application is not active.  By default, all tool windows are
    hidden when the application is inactive.

    \value WA_SetLocale Indicates the locale should be taken into consideration
    in the widget.

    \value WA_StyledBackground Indicates the widget should be drawn using a
    styled background.

    \value WA_ShowWithoutActivating Show the widget without making it active.

    \value WA_NativeWindow Indicates that a native window is created for the
    widget. Enabling this flag will also force a native window for the widget's
    ancestors unless Qt::WA_DontCreateNativeAncestors is set.

    \value WA_DontCreateNativeAncestors Indicates that the widget's ancestors
    are kept non-native even though the widget itself is native.

    \value WA_X11NetWmWindowTypeDesktop Adds _NET_WM_WINDOW_TYPE_DESKTOP to the
    window's _NET_WM_WINDOW_TYPE X11 window property. See
    http://standards.freedesktop.org/wm-spec/ for more details. This attribute
    has no effect on non-X11 platforms.

    \value WA_X11NetWmWindowTypeDock Adds _NET_WM_WINDOW_TYPE_DOCK to the
    window's _NET_WM_WINDOW_TYPE X11 window property. See
    http://standards.freedesktop.org/wm-spec/ for more details. This attribute
    has no effect on non-X11 platforms.

    \value WA_X11NetWmWindowTypeToolBar Adds _NET_WM_WINDOW_TYPE_TOOLBAR to the
    window's _NET_WM_WINDOW_TYPE X11 window property. See
    http://standards.freedesktop.org/wm-spec/ for more details. This attribute
    has no effect on non-X11 platforms. \b Note: Qt automatically sets this
    attribute for QToolBar.

    \value WA_X11NetWmWindowTypeMenu Adds _NET_WM_WINDOW_TYPE_MENU to the
    window's _NET_WM_WINDOW_TYPE X11 window property. See
    http://standards.freedesktop.org/wm-spec/ for more details. This attribute
    has no effect on non-X11 platforms. \b Note: Qt automatically sets this
    attribute for QMenu when torn-off.

    \value WA_X11NetWmWindowTypeUtility Adds _NET_WM_WINDOW_TYPE_UTILITY to the
    window's _NET_WM_WINDOW_TYPE X11 window property. See
    http://standards.freedesktop.org/wm-spec/ for more details. This attribute
    has no effect on non-X11 platforms. \b Note: Qt automatically sets this
    attribute for the Qt::Tool window type.

    \value WA_X11NetWmWindowTypeSplash Adds _NET_WM_WINDOW_TYPE_SPLASH to the
    window's _NET_WM_WINDOW_TYPE X11 window property. See
    http://standards.freedesktop.org/wm-spec/ for more details. This attribute
    has no effect on non-X11 platforms. \b Note: Qt automatically sets this
    attribute for the Qt::SplashScreen window type.

    \value WA_X11NetWmWindowTypeDialog Adds _NET_WM_WINDOW_TYPE_DIALOG
    to the window's _NET_WM_WINDOW_TYPE X11 window property. See
    http://standards.freedesktop.org/wm-spec/ for more details. This
    attribute has no effect on non-X11 platforms. \b Note: Qt automatically sets
    this attribute for the Qt::Dialog and Qt::Sheet window types.

    \value WA_X11NetWmWindowTypeDropDownMenu Adds
    _NET_WM_WINDOW_TYPE_DROPDOWN_MENU to the window's
    _NET_WM_WINDOW_TYPE X11 window property. See
    http://standards.freedesktop.org/wm-spec/ for more details. This
    attribute has no effect on non-X11 platforms. \b Note: Qt
    automatically sets this attribute for QMenu objects added to a QMenuBar.

    \value WA_X11NetWmWindowTypePopupMenu Adds _NET_WM_WINDOW_TYPE_POPUP_MENU
    to the window's _NET_WM_WINDOW_TYPE X11 window property. See
    http://standards.freedesktop.org/wm-spec/ for more details. This attribute
    has no effect on non-X11 platforms. \b Note: Qt automatically sets this
    attribute for QMenu.

    \value WA_X11NetWmWindowTypeToolTip Adds _NET_WM_WINDOW_TYPE_TOOLTIP to the
    window's _NET_WM_WINDOW_TYPE X11 window property. See
    http://standards.freedesktop.org/wm-spec/ for more details. This attribute
    has no effect on non-X11 platforms. \b Note: Qt automatically sets this
    attribute for the Qt::ToolTip window type.

    \value WA_X11NetWmWindowTypeNotification Adds
    _NET_WM_WINDOW_TYPE_NOTIFICATION to the window's _NET_WM_WINDOW_TYPE X11
    window property. See http://standards.freedesktop.org/wm-spec/ for more
    details. This attribute has no effect on non-X11 platforms.

    \value WA_X11NetWmWindowTypeCombo Adds _NET_WM_WINDOW_TYPE_COMBO
    to the window's _NET_WM_WINDOW_TYPE X11 window property. See
    http://standards.freedesktop.org/wm-spec/ for more details. This attribute
    has no effect on non-X11 platforms. \b Note: Qt automatically sets this
    attribute for the QComboBox pop-up.

    \value WA_X11NetWmWindowTypeDND Adds _NET_WM_WINDOW_TYPE_DND to
    the window's _NET_WM_WINDOW_TYPE X11 window property. See
    http://standards.freedesktop.org/wm-spec/ for more details. This attribute
    has no effect on non-X11 platforms. \b Note: Qt automatically sets this
    attribute on the feedback widget used during a drag.

    \value WA_MacFrameworkScaled Enables resolution independence aware mode
    on Mac when using Carbon. This attribute has no effect on Cocoa.
    The attribute is off by default and can be enabled on a per-window basis.

    \value WA_AcceptTouchEvents Allows touch events (see QTouchEvent)
    to be sent to the widget. Must be set on all widgets that can
    handle touch events. Without this attribute set, events from a
    touch device will be sent as mouse events.

    \value WA_TouchPadAcceptSingleTouchEvents Allows touchpad single
    touch events to be sent to the widget.

    \value WA_X11DoNotAcceptFocus Asks the window manager to not give focus
    to this top level window. This attribute has no effect on non-X11
    platforms.

    \value WA_AlwaysStackOnTop Since Qt 5.4, this value forces QOpenGLWidget and
    QQuickWidget to be drawn last, on top of other widgets. Ignored for other
    type of widgets. Setting this attribute breaks the stacking order, but
    allows having a semi-transparent OpenGL widget with other widgets visible
    underneath. It is strongly recommended to call update() on the widget's
    top-level window after enabling or disabling this attribute.

    \omitvalue WA_SetLayoutDirection
    \omitvalue WA_InputMethodTransparent
    \omitvalue WA_WState_CompressKeys
    \omitvalue WA_WState_ConfigPending
    \omitvalue WA_WState_Created
    \omitvalue WA_WState_DND
    \omitvalue WA_WState_ExplicitShowHide
    \omitvalue WA_WState_Hidden
    \omitvalue WA_WState_InPaintEvent
    \omitvalue WA_WState_OwnSizePolicy
    \omitvalue WA_WState_Polished
    \omitvalue WA_WState_Reparented
    \omitvalue WA_WState_Visible
    \omitvalue WA_SetWindowIcon
    \omitvalue WA_PendingUpdate
    \omitvalue WA_LaidOut
    \omitvalue WA_GrabbedShortcut
    \omitvalue WA_DontShowOnScreen
    \omitvalue WA_InvalidSize
    \omitvalue WA_ForceUpdatesDisabled
    \omitvalue WA_NoX11EventCompression
    \omitvalue WA_TintedBackground
    \omitvalue WA_X11OpenGLOverlay
    \omitvalue WA_CanHostQMdiSubWindowTitleBar
    \omitvalue WA_AttributeCount
    \omitvalue WA_StyleSheet
    \omitvalue WA_X11BypassTransientForHint
    \omitvalue WA_SetWindowModality
    \omitvalue WA_WState_WindowOpacitySet
    \omitvalue WA_WState_AcceptedTouchBeginEvent
    \omitvalue WA_MacNoShadow
*/

/*! \typedef Qt::HANDLE

    A handle type for system objects, defined as \c{void *}
    on all platforms.
*/

/*!
    \enum Qt::Key

    The key names used by Qt.

    \value Key_Escape
    \value Key_Tab
    \value Key_Backtab
    \value Key_Backspace
    \value Key_Return
    \value Key_Enter     Typically located on the keypad.
    \value Key_Insert
    \value Key_Delete
    \value Key_Pause    The Pause/Break key (\b Note: Not related to pausing media)
    \value Key_Print
    \value Key_SysReq
    \value Key_Clear
    \value Key_Home
    \value Key_End
    \value Key_Left
    \value Key_Up
    \value Key_Right
    \value Key_Down
    \value Key_PageUp
    \value Key_PageDown
    \value Key_Shift
    \value Key_Control    On \macos, this corresponds to the Command keys.
    \value Key_Meta       On \macos, this corresponds to the Control keys.
                          On Windows keyboards, this key is mapped to the
                          Windows key.
    \value Key_Alt
    \value Key_AltGr      On Windows, when the KeyDown event for this key is
                          sent, the Ctrl+Alt modifiers are also set.
    \value Key_CapsLock
    \value Key_NumLock
    \value Key_ScrollLock
    \value Key_F1
    \value Key_F2
    \value Key_F3
    \value Key_F4
    \value Key_F5
    \value Key_F6
    \value Key_F7
    \value Key_F8
    \value Key_F9
    \value Key_F10
    \value Key_F11
    \value Key_F12
    \value Key_F13
    \value Key_F14
    \value Key_F15
    \value Key_F16
    \value Key_F17
    \value Key_F18
    \value Key_F19
    \value Key_F20
    \value Key_F21
    \value Key_F22
    \value Key_F23
    \value Key_F24
    \value Key_F25
    \value Key_F26
    \value Key_F27
    \value Key_F28
    \value Key_F29
    \value Key_F30
    \value Key_F31
    \value Key_F32
    \value Key_F33
    \value Key_F34
    \value Key_F35
    \value Key_Super_L
    \value Key_Super_R
    \value Key_Menu
    \value Key_Hyper_L
    \value Key_Hyper_R
    \value Key_Help
    \value Key_Direction_L
    \value Key_Direction_R
    \value Key_Space
    \value Key_Any
    \value Key_Exclam
    \value Key_QuoteDbl
    \value Key_NumberSign
    \value Key_Dollar
    \value Key_Percent
    \value Key_Ampersand
    \value Key_Apostrophe
    \value Key_ParenLeft
    \value Key_ParenRight
    \value Key_Asterisk
    \value Key_Plus
    \value Key_Comma
    \value Key_Minus
    \value Key_Period
    \value Key_Slash
    \value Key_0
    \value Key_1
    \value Key_2
    \value Key_3
    \value Key_4
    \value Key_5
    \value Key_6
    \value Key_7
    \value Key_8
    \value Key_9
    \value Key_Colon
    \value Key_Semicolon
    \value Key_Less
    \value Key_Equal
    \value Key_Greater
    \value Key_Question
    \value Key_At
    \value Key_A
    \value Key_B
    \value Key_C
    \value Key_D
    \value Key_E
    \value Key_F
    \value Key_G
    \value Key_H
    \value Key_I
    \value Key_J
    \value Key_K
    \value Key_L
    \value Key_M
    \value Key_N
    \value Key_O
    \value Key_P
    \value Key_Q
    \value Key_R
    \value Key_S
    \value Key_T
    \value Key_U
    \value Key_V
    \value Key_W
    \value Key_X
    \value Key_Y
    \value Key_Z
    \value Key_BracketLeft
    \value Key_Backslash
    \value Key_BracketRight
    \value Key_AsciiCircum
    \value Key_Underscore
    \value Key_QuoteLeft
    \value Key_BraceLeft
    \value Key_Bar
    \value Key_BraceRight
    \value Key_AsciiTilde
    \value Key_nobreakspace
    \value Key_exclamdown
    \value Key_cent
    \value Key_sterling
    \value Key_currency
    \value Key_yen
    \value Key_brokenbar
    \value Key_section
    \value Key_diaeresis
    \value Key_copyright
    \value Key_ordfeminine
    \value Key_guillemotleft
    \value Key_notsign
    \value Key_hyphen
    \value Key_registered
    \value Key_macron
    \value Key_degree
    \value Key_plusminus
    \value Key_twosuperior
    \value Key_threesuperior
    \value Key_acute
    \value Key_mu
    \value Key_paragraph
    \value Key_periodcentered
    \value Key_cedilla
    \value Key_onesuperior
    \value Key_masculine
    \value Key_guillemotright
    \value Key_onequarter
    \value Key_onehalf
    \value Key_threequarters
    \value Key_questiondown
    \value Key_Agrave
    \value Key_Aacute
    \value Key_Acircumflex
    \value Key_Atilde
    \value Key_Adiaeresis
    \value Key_Aring
    \value Key_AE
    \value Key_Ccedilla
    \value Key_Egrave
    \value Key_Eacute
    \value Key_Ecircumflex
    \value Key_Ediaeresis
    \value Key_Igrave
    \value Key_Iacute
    \value Key_Icircumflex
    \value Key_Idiaeresis
    \value Key_ETH
    \value Key_Ntilde
    \value Key_Ograve
    \value Key_Oacute
    \value Key_Ocircumflex
    \value Key_Otilde
    \value Key_Odiaeresis
    \value Key_multiply
    \value Key_Ooblique
    \value Key_Ugrave
    \value Key_Uacute
    \value Key_Ucircumflex
    \value Key_Udiaeresis
    \value Key_Yacute
    \value Key_THORN
    \value Key_ssharp
    \value Key_division
    \value Key_ydiaeresis
    \value Key_Multi_key
    \value Key_Codeinput
    \value Key_SingleCandidate
    \value Key_MultipleCandidate
    \value Key_PreviousCandidate
    \value Key_Mode_switch
    \value Key_Kanji
    \value Key_Muhenkan
    \value Key_Henkan
    \value Key_Romaji
    \value Key_Hiragana
    \value Key_Katakana
    \value Key_Hiragana_Katakana
    \value Key_Zenkaku
    \value Key_Hankaku
    \value Key_Zenkaku_Hankaku
    \value Key_Touroku
    \value Key_Massyo
    \value Key_Kana_Lock
    \value Key_Kana_Shift
    \value Key_Eisu_Shift
    \value Key_Eisu_toggle
    \value Key_Hangul
    \value Key_Hangul_Start
    \value Key_Hangul_End
    \value Key_Hangul_Hanja
    \value Key_Hangul_Jamo
    \value Key_Hangul_Romaja
    \value Key_Hangul_Jeonja
    \value Key_Hangul_Banja
    \value Key_Hangul_PreHanja
    \value Key_Hangul_PostHanja
    \value Key_Hangul_Special
    \value Key_Dead_Grave
    \value Key_Dead_Acute
    \value Key_Dead_Circumflex
    \value Key_Dead_Tilde
    \value Key_Dead_Macron
    \value Key_Dead_Breve
    \value Key_Dead_Abovedot
    \value Key_Dead_Diaeresis
    \value Key_Dead_Abovering
    \value Key_Dead_Doubleacute
    \value Key_Dead_Caron
    \value Key_Dead_Cedilla
    \value Key_Dead_Ogonek
    \value Key_Dead_Iota
    \value Key_Dead_Voiced_Sound
    \value Key_Dead_Semivoiced_Sound
    \value Key_Dead_Belowdot
    \value Key_Dead_Hook
    \value Key_Dead_Horn
    \value Key_Back
    \value Key_Forward
    \value Key_Stop
    \value Key_Refresh
    \value Key_VolumeDown
    \value Key_VolumeMute
    \value Key_VolumeUp
    \value Key_BassBoost
    \value Key_BassUp
    \value Key_BassDown
    \value Key_TrebleUp
    \value Key_TrebleDown
    \value Key_MediaPlay    A key setting the state of the media player to play
    \value Key_MediaStop    A key setting the state of the media player to stop
    \value Key_MediaPrevious
    \value Key_MediaNext
    \value Key_MediaRecord
    \value Key_MediaPause   A key setting the state of the media player to pause (\b Note: not the pause/break key)
    \value Key_MediaTogglePlayPause   A key to toggle the play/pause state in the media player (rather than setting an absolute state)
    \value Key_HomePage
    \value Key_Favorites
    \value Key_Search
    \value Key_Standby
    \value Key_OpenUrl
    \value Key_LaunchMail
    \value Key_LaunchMedia
    \value Key_Launch0 On X11 this key is mapped to "My Computer" (XF86XK_MyComputer) key for legacy reasons.
    \value Key_Launch1 On X11 this key is mapped to "Calculator" (XF86XK_Calculator) key for legacy reasons.
    \value Key_Launch2 On X11 this key is mapped to XF86XK_Launch0 key for legacy reasons.
    \value Key_Launch3 On X11 this key is mapped to XF86XK_Launch1 key for legacy reasons.
    \value Key_Launch4 On X11 this key is mapped to XF86XK_Launch2 key for legacy reasons.
    \value Key_Launch5 On X11 this key is mapped to XF86XK_Launch3 key for legacy reasons.
    \value Key_Launch6 On X11 this key is mapped to XF86XK_Launch4 key for legacy reasons.
    \value Key_Launch7 On X11 this key is mapped to XF86XK_Launch5 key for legacy reasons.
    \value Key_Launch8 On X11 this key is mapped to XF86XK_Launch6 key for legacy reasons.
    \value Key_Launch9 On X11 this key is mapped to XF86XK_Launch7 key for legacy reasons.
    \value Key_LaunchA On X11 this key is mapped to XF86XK_Launch8 key for legacy reasons.
    \value Key_LaunchB On X11 this key is mapped to XF86XK_Launch9 key for legacy reasons.
    \value Key_LaunchC On X11 this key is mapped to XF86XK_LaunchA key for legacy reasons.
    \value Key_LaunchD On X11 this key is mapped to XF86XK_LaunchB key for legacy reasons.
    \value Key_LaunchE On X11 this key is mapped to XF86XK_LaunchC key for legacy reasons.
    \value Key_LaunchF On X11 this key is mapped to XF86XK_LaunchD key for legacy reasons.
    \value Key_LaunchG On X11 this key is mapped to XF86XK_LaunchE key for legacy reasons.
    \value Key_LaunchH On X11 this key is mapped to XF86XK_LaunchF key for legacy reasons.
    \value Key_MonBrightnessUp
    \value Key_MonBrightnessDown
    \value Key_KeyboardLightOnOff
    \value Key_KeyboardBrightnessUp
    \value Key_KeyboardBrightnessDown
    \value Key_PowerOff
    \value Key_WakeUp
    \value Key_Eject
    \value Key_ScreenSaver
    \value Key_WWW
    \value Key_Memo
    \value Key_LightBulb
    \value Key_Shop
    \value Key_History
    \value Key_AddFavorite
    \value Key_HotLinks
    \value Key_BrightnessAdjust
    \value Key_Finance
    \value Key_Community
    \value Key_AudioRewind
    \value Key_BackForward
    \value Key_ApplicationLeft
    \value Key_ApplicationRight
    \value Key_Book
    \value Key_CD
    \value Key_Calculator On X11 this key is not mapped for legacy reasons. Use Qt::Key_Launch1 instead.
    \value Key_ToDoList
    \value Key_ClearGrab
    \value Key_Close
    \value Key_Copy
    \value Key_Cut
    \value Key_Display
    \value Key_DOS
    \value Key_Documents
    \value Key_Excel
    \value Key_Explorer
    \value Key_Game
    \value Key_Go
    \value Key_iTouch
    \value Key_LogOff
    \value Key_Market
    \value Key_Meeting
    \value Key_MenuKB
    \value Key_MenuPB
    \value Key_MySites
    \value Key_News
    \value Key_OfficeHome
    \value Key_Option
    \value Key_Paste
    \value Key_Phone
    \value Key_Calendar
    \value Key_Reply
    \value Key_Reload
    \value Key_RotateWindows
    \value Key_RotationPB
    \value Key_RotationKB
    \value Key_Save
    \value Key_Send
    \value Key_Spell
    \value Key_SplitScreen
    \value Key_Support
    \value Key_TaskPane
    \value Key_Terminal
    \value Key_Tools
    \value Key_Travel
    \value Key_Video
    \value Key_Word
    \value Key_Xfer
    \value Key_ZoomIn
    \value Key_ZoomOut
    \value Key_Away
    \value Key_Messenger
    \value Key_WebCam
    \value Key_MailForward
    \value Key_Pictures
    \value Key_Music
    \value Key_Battery
    \value Key_Bluetooth
    \value Key_WLAN
    \value Key_UWB
    \value Key_AudioForward
    \value Key_AudioRepeat
    \value Key_AudioRandomPlay
    \value Key_Subtitle
    \value Key_AudioCycleTrack
    \value Key_Time
    \value Key_Hibernate
    \value Key_View
    \value Key_TopMenu
    \value Key_PowerDown
    \value Key_Suspend
    \value Key_ContrastAdjust
    \value Key_TouchpadToggle
    \value Key_TouchpadOn
    \value Key_TouchpadOff
    \value Key_MicMute
    \value Key_Red
    \value Key_Green
    \value Key_Yellow
    \value Key_Blue
    \value Key_ChannelUp
    \value Key_ChannelDown
    \value Key_Guide
    \value Key_Info
    \value Key_Settings
    \value Key_MicVolumeUp
    \value Key_MicVolumeDown
    \value Key_New
    \value Key_Open
    \value Key_Find
    \value Key_Undo
    \value Key_Redo
    \value Key_MediaLast
    \value Key_unknown

    \value Key_Call     A key to answer or initiate a call (see Qt::Key_ToggleCallHangup for a key to toggle current call state)
    \value Key_Camera   A key to activate the camera shutter. On Windows Runtime, the environment variable QT_QPA_ENABLE_CAMERA_KEYS must be set to receive the event.
    \value Key_CameraFocus  A key to focus the camera. On Windows Runtime, the environment variable QT_QPA_ENABLE_CAMERA_KEYS must be set to receive the event.
    \value Key_Context1
    \value Key_Context2
    \value Key_Context3
    \value Key_Context4
    \value Key_Flip
    \value Key_Hangup   A key to end an ongoing call (see Qt::Key_ToggleCallHangup for a key to toggle current call state)
    \value Key_No
    \value Key_Select
    \value Key_Yes
    \value Key_ToggleCallHangup A key to toggle the current call state (ie. either answer, or hangup) depending on current call state
    \value Key_VoiceDial
    \value Key_LastNumberRedial

    \value Key_Execute
    \value Key_Printer
    \value Key_Play
    \value Key_Sleep
    \value Key_Zoom
    \value Key_Exit
    \value Key_Cancel
    \value Key_MicVolumeUp
    \value Key_Find
    \value Key_Open
    \value Key_MicVolumeDown
    \value Key_New
    \value Key_Settings
    \value Key_Redo
    \value Key_Exit
    \value Key_Info
    \value Key_Undo
    \value Key_Guide

    \sa QKeyEvent::key()
*/

/*!
    \enum Qt::HitTestAccuracy

    This enum contains the types of accuracy that can be used by the
    QTextDocument class when testing for mouse clicks on text documents.

    \value ExactHit The point at which input occurred must coincide
                    exactly with input-sensitive parts of the document.
    \value FuzzyHit The point at which input occurred can lie close to
                    input-sensitive parts of the document.
*/

/*!
    \enum Qt::WhiteSpaceMode

    This enum describes the types of whitespace mode that are used by
    the QTextDocument class to meet the requirements of different kinds
    of textual information.

    \value WhiteSpaceNormal         The whitespace mode used to display
                                    normal word wrapped text in paragraphs.
    \value WhiteSpacePre            A preformatted text mode in which
                                    whitespace is reproduced exactly.
    \value WhiteSpaceNoWrap

    \omitvalue WhiteSpaceModeUndefined
*/

/*!
    \enum Qt::CheckState

    This enum describes the state of checkable items, controls, and widgets.

    \value Unchecked        The item is unchecked.
    \value PartiallyChecked The item is partially checked. Items in hierarchical models
                            may be partially checked if some, but not all, of their
                            children are checked.
    \value Checked          The item is checked.

    \sa QCheckBox, Qt::ItemFlags, Qt::ItemDataRole
*/


/*!
    \enum Qt::ToolButtonStyle

    The style of the tool button, describing how the button's text and
    icon should be displayed.

    \value ToolButtonIconOnly Only display the icon.
    \value ToolButtonTextOnly Only display the text.
    \value ToolButtonTextBesideIcon The text appears beside the icon.
    \value ToolButtonTextUnderIcon The text appears under the icon.
    \value ToolButtonFollowStyle Follow the \l{QStyle::SH_ToolButtonStyle}{style}.
*/

/*!
    \enum Qt::Corner

    This enum type specifies a corner in a rectangle:

    \value TopLeftCorner     The top-left corner of the rectangle.
    \value TopRightCorner    The top-right corner of the rectangle.
    \value BottomLeftCorner  The bottom-left corner of the rectangle.
    \value BottomRightCorner The bottom-right corner of the rectangle.
*/

/*!
    \enum Qt::Edge

    This enum type specifies an edge in a rectangle:

    \value TopEdge    The top edge of the rectangle.
    \value LeftEdge   The left edge of the rectangle.
    \value RightEdge  The right edge of the rectangle.
    \value BottomEdge The bottom edge of the rectangle.

    \since 5.1
*/

/*!
    \enum Qt::ScrollBarPolicy

    This enum type describes the various modes of QAbstractScrollArea's scroll
    bars.

    \value ScrollBarAsNeeded QAbstractScrollArea shows a scroll bar when the
    content is too large to fit and not otherwise. This is the
    default.

    \value ScrollBarAlwaysOff QAbstractScrollArea never shows a scroll bar.

    \value ScrollBarAlwaysOn  QAbstractScrollArea always shows a scroll bar. This
    property is ignored on systems with transient scroll bars (e.g., on Mac from
    version 10.7).

    (The modes for the horizontal and vertical scroll bars are
    independent.)
*/

/*!
    \enum Qt::ArrowType

    \value NoArrow
    \value UpArrow
    \value DownArrow
    \value LeftArrow
    \value RightArrow
*/

/*!
    \enum Qt::FocusReason

    This enum specifies why the focus changed. It will be passed
    through QWidget::setFocus and can be retrieved in the QFocusEvent
    sent to the widget upon focus change.

    \value MouseFocusReason        A mouse action occurred.
    \value TabFocusReason          The Tab key was pressed.
    \value BacktabFocusReason      A Backtab occurred. The input for this may
                                   include the Shift or Control keys;
                                   e.g. Shift+Tab.
    \value ActiveWindowFocusReason The window system made this window either
                                   active or inactive.
    \value PopupFocusReason        The application opened/closed a pop-up that
                                   grabbed/released the keyboard focus.
    \value ShortcutFocusReason     The user typed a label's buddy shortcut
    \value MenuBarFocusReason      The menu bar took focus.
    \value OtherFocusReason        Another reason, usually application-specific.

    \omitvalue NoFocusReason

    \sa {Keyboard Focus in Widgets}
*/

/*!
    \enum Qt::WindowState

    \keyword window state

    This enum type is used to specify the current state of a top-level
    window.

    The states are

    \value WindowNoState   The window has no state set (in normal state).
    \value WindowMinimized The window is minimized (i.e. iconified).
    \value WindowMaximized The window is maximized with a frame around it.
    \value WindowFullScreen The window fills the entire screen without any frame around it.
    \value WindowActive The window is the active window, i.e. it has keyboard focus.

*/

/*!
    \enum Qt::ApplicationState

    \keyword application state

    This enum type is used to specify the current state of the application.

    The states are

    \value ApplicationSuspended    The application is about to suspend. When entering this state, the
                                   application should save its state, cease all activities, and be
                                   prepared for code execution to stop. While suspended, the
                                   application can be killed at any time without further warnings
                                   (e.g. when low memory forces the OS to purge suspended applications).
    \value ApplicationHidden       The application is hidden and runs in the background. This
                                   is the normal state for applications that need to do background
                                   processing, like playing music, while the user interacts with
                                   other applications. The application should free up all graphical
                                   resources when entering this state.
    \value ApplicationInactive     The application is visible, but not selected to be in front.
                                   On desktop platforms, this typically means that the user
                                   activated another application. On mobile platforms, it is
                                   more common to enter this state when the OS is interrupting
                                   the user with e.g. incoming calls or SMS-messages.
                                   While in this state, consider reducing CPU-intensive tasks.
    \value ApplicationActive       The application is visible and selected to be in front.

    \since 5.1
*/

/*!
    \enum Qt::ScreenOrientation

    This enum type specifies the various orientations a screen might have.

    \value PrimaryOrientation           The display's primary orientation.
    \value LandscapeOrientation         Landscape orientation, display width is greater than display height.
    \value PortraitOrientation          Portrait orientation, display height is greater than display width,
                                        rotated 90 degree clockwise relative to landscape.
    \value InvertedLandscapeOrientation Inverted landscape orientation, rotated 180 degrees relative to landscape.
    \value InvertedPortraitOrientation  Inverted portrait orientation, rotated 180 degrees relative to portrait.
*/

/*!
    \enum Qt::ContextMenuPolicy

    This enum type defines the various policies a widget can have with
    respect to showing a context menu.

    \value NoContextMenu the widget does not feature a context menu,
    context menu handling is deferred to the widget's parent.
    \value PreventContextMenu the widget does not feature a context
    menu, and in contrast to \c NoContextMenu, the handling is \e not
    deferred to the widget's parent. This means that all right mouse
    button events are guaranteed to be delivered to the widget itself
    through QWidget::mousePressEvent(), and QWidget::mouseReleaseEvent().
    \value DefaultContextMenu  the widget's QWidget::contextMenuEvent() handler is called.
    \value ActionsContextMenu  the widget displays its QWidget::actions() as context menu.
    \value CustomContextMenu  the widget emits the QWidget::customContextMenuRequested() signal.
*/

/*!
    \enum Qt::FocusPolicy

    This enum type defines the various policies a widget can have with
    respect to acquiring keyboard focus.

    \value TabFocus  the widget accepts focus by tabbing.
    \value ClickFocus  the widget accepts focus by clicking.
    \value StrongFocus  the widget accepts focus by both tabbing
                    and clicking. On \macos this will also
                    be indicate that the widget accepts tab focus
                    when in 'Text/List focus mode'.
    \value WheelFocus  like Qt::StrongFocus plus the widget accepts
                    focus by using the mouse wheel.
    \value NoFocus  the widget does not accept focus.

*/

/*!
    \enum Qt::TabFocusBehavior
    \since 5.5

    This enum type provides different focus behaviors for tab navigation.

    \value NoTabFocus  iterate nothing.
    \value TabFocusTextControls  iterate text controls and widgets.
    \value TabFocusListControls  iterate list controls and widgets.
    \value TabFocusAllControls  iterate all controls and widgets.

*/

/*!
    \enum Qt::ShortcutContext

    For a QEvent::Shortcut event to occur, the shortcut's key sequence
    must be entered by the user in a context where the shortcut is
    active. The possible contexts are these:

    \value WidgetShortcut The shortcut is active when its
    parent widget has focus.
    \value WidgetWithChildrenShortcut The shortcut is active
    when its parent widget, or any of its children has focus.
    Children which are top-level widgets, except pop-ups, are
    not affected by this shortcut context.
    \value WindowShortcut The shortcut is active when its
    parent widget is a logical subwidget of the
    active top-level window.
    \value ApplicationShortcut The shortcut is active when one of
    the applications windows are active.
*/

/*!
    \typedef Qt::WFlags
    \obsolete
    This typedef is obsolete. Use Qt::WindowFlags instead.

    Synonym for Qt::WindowFlags.
*/

/*!
    \enum Qt::WindowType

    \keyword window flag

    This enum type is used to specify various window-system properties
    for the widget. They are fairly unusual but necessary in a few
    cases. Some of these flags depend on whether the underlying window
    manager supports them.

    The main types are

    \value Widget  This is the default type for QWidget. Widgets of
                   this type are child widgets if they have a parent,
                   and independent windows if they have no parent.
                   See also Qt::Window and Qt::SubWindow.

    \value Window  Indicates that the widget is a window, usually
                   with a window system frame and a title bar,
                   irrespective of whether the widget has a parent or
                   not. Note that it is not possible to unset this
                   flag if the widget does not have a parent.

    \value Dialog  Indicates that the widget is a window that should
                   be decorated as a dialog (i.e., typically no
                   maximize or minimize buttons in the title bar).
                   This is the default type for QDialog. If you want
                   to use it as a modal dialog, it should be launched
                   from another window, or have a parent and used
                   with the QWidget::windowModality property. If you make
                   it modal, the dialog will prevent other top-level
                   windows in the application from getting any input.
                   We refer to a top-level window that has a parent
                   as a \e secondary window.

    \value Sheet   Indicates that the window is a Macintosh sheet. Since
                   using a sheet implies window modality, the recommended
                   way is to use QWidget::setWindowModality(), or
                   QDialog::open(), instead.

    \value Drawer  Indicates that the widget is a Macintosh drawer.

    \value Popup   Indicates that the widget is a pop-up top-level
                   window, i.e. that it is modal, but has a window
                   system frame appropriate for pop-up menus.

    \value Tool    Indicates that the widget is a tool window. A tool
                   window is often a small window with a smaller than
                   usual title bar and decoration, typically used for
                   collections of tool buttons. If there is a parent,
                   the tool window will always be kept on top of it.
                   If there isn't a parent, you may consider using
                   Qt::WindowStaysOnTopHint as well. If the window
                   system supports it, a tool window can be decorated
                   with a somewhat lighter frame. It can also be
                   combined with Qt::FramelessWindowHint.
                   On \macos, tool windows correspond to the
                   \l{http://developer.apple.com/documentation/Carbon/Conceptual/HandlingWindowsControls/hitb-wind_cont_concept/chapter_2_section_2.html}{Floating}
                   class of windows. This means that the window lives on a
                   level above normal windows; it impossible to put a normal
                   window on top of it. By default, tool windows will disappear
                   when the application is inactive.  This can be controlled by
                   the Qt::WA_MacAlwaysShowToolWindow attribute.

    \value ToolTip Indicates that the widget is a tooltip. This is
                   used internally to implement
                   \l{QWidget::toolTip}{tooltips}.

    \value SplashScreen Indicates that the window is a splash screen.
                        This is the default type for QSplashScreen.

    \value Desktop  Indicates that this widget is the desktop. This
                    is the type for QDesktopWidget.

    \value SubWindow  Indicates that this widget is a sub-window, such
                      as a QMdiSubWindow widget.

    \value ForeignWindow Indicates that this window object is a handle
                         representing a native platform window created by
                         another process or by manually using native code.

    \value CoverWindow Indicates that the window represents a cover window,
                       which is shown when the application is minimized on
                       some platforms.

    There are also a number of flags which you can use to customize
    the appearance of top-level windows. These have no effect on other
    windows:

    \value MSWindowsFixedSizeDialogHint  Gives the window a thin dialog border on Windows.
           This style is traditionally used for fixed-size dialogs.

    \value MSWindowsOwnDC  Gives the window its own display
           context on Windows.

    \value BypassWindowManagerHint This flag can be used to indicate to the platform plugin
           that "all" window manager protocols should be disabled. This flag will behave
           different depending on what operating system the application is running on and
           what window manager is running. The flag can be used to get a native window
           with no configuration set.

    \value X11BypassWindowManagerHint  Bypass the window
           manager completely. This results in a borderless window
           that is not managed at all (i.e., no keyboard input unless
           you call QWidget::activateWindow() manually).

    \value FramelessWindowHint  Produces a borderless window.
           The user cannot move or resize a borderless window via the window
           system. On X11, the result of the flag is dependent on the window manager and its
           ability to understand Motif and/or NETWM hints. Most existing
           modern window managers can handle this.

    \value NoDropShadowWindowHint  Disables window drop shadow on supporting platforms.

    The \c CustomizeWindowHint flag is used to enable customization of
    the window controls. This flag must be set to allow the \c
    WindowTitleHint, \c WindowSystemMenuHint, \c
    WindowMinimizeButtonHint, \c WindowMaximizeButtonHint and \c
    WindowCloseButtonHint flags to be changed.

    \value CustomizeWindowHint  Turns off the default window title hints.

    \value WindowTitleHint  Gives the window a title bar.

    \value WindowSystemMenuHint Adds a window system menu, and
    possibly a close button (for example on Mac). If you need to hide
    or show a close button, it is more portable to use \c
    WindowCloseButtonHint.

    \value WindowMinimizeButtonHint  Adds a minimize button. On
           some platforms this implies Qt::WindowSystemMenuHint for it to work.

    \value WindowMaximizeButtonHint  Adds a maximize button. On
           some platforms this implies Qt::WindowSystemMenuHint for it to work.

    \value WindowMinMaxButtonsHint  Adds a minimize and a maximize
           button. On some platforms this implies Qt::WindowSystemMenuHint for it to work.

    \value WindowCloseButtonHint  Adds a close button. On
           some platforms this implies Qt::WindowSystemMenuHint for it
           to work.

    \value WindowContextHelpButtonHint  Adds a context help button to dialogs.
           On some platforms this implies Qt::WindowSystemMenuHint for it to work.

    \value MacWindowToolBarButtonHint On \macos adds a tool bar button (i.e.,
           the oblong button that is on the top right of windows that have toolbars).

    \value WindowFullscreenButtonHint On \macos adds a fullscreen button.

    \value BypassGraphicsProxyWidget Prevents the window and its children from
           automatically embedding themselves into a QGraphicsProxyWidget if the
           parent widget is already embedded. You can set this flag if you
           want your widget to always be a toplevel widget on the desktop,
           regardless of whether the parent widget is embedded in a scene or
           not.

    \value WindowShadeButtonHint Adds a shade button in place of the minimize
           button if the underlying window manager supports it.

    \value WindowStaysOnTopHint  Informs the window system that the
           window should stay on top of all other windows. Note that
           on some window managers on X11 you also have to pass
           Qt::X11BypassWindowManagerHint for this flag to work
           correctly.

    \value WindowStaysOnBottomHint Informs the window system that the
           window should stay on bottom of all other windows. Note
           that on X11 this hint will work only in window managers
           that support _NET_WM_STATE_BELOW atom. If a window always
           on the bottom has a parent, the parent will also be left on
           the bottom.  This window hint is currently not implemented
           for \macos.

<<<<<<< HEAD
=======
    \omitvalue WindowOkButtonHint

    \omitvalue WindowCancelButtonHint

>>>>>>> cc74452d
    \value WindowTransparentForInput Informs the window system that this window
           is used only for output (displaying something) and does not take input.
           Therefore input events should pass through as if it wasn't there.

    \value WindowOverridesSystemGestures Informs the window system that this window
           implements its own set of gestures and that system level gestures, like for
           instance three-finger desktop switching, should be disabled.

    \value WindowDoesNotAcceptFocus Informs the window system that this window should
           not receive the input focus.

    \value MaximizeUsingFullscreenGeometryHint Informs the window system that when
           maximizing the window it should use as much of the available screen geometry
           as possible, including areas that may be covered by system UI such as status
           bars or application launchers. This may result in the window being placed
           under these system UIs, but does not guarantee it, depending on whether or
           not the platform supports it. When the flag is enabled the user is responsible
           for taking QScreen::availableGeometry() into account, so that any UI elements
           in the application that require user interaction are not covered by system UI.

    \value WindowType_Mask  A mask for extracting the window type
                            part of the window flags.

    \sa QWidget::windowFlags, {Window Flags Example}
*/

/*!
    \enum Qt::FindChildOption

    \value FindDirectChildrenOnly    Looks only at the direct children of the object.
    \value FindChildrenRecursively   Looks at all children of the object (recursive search).
*/

/*!
    \enum Qt::DropAction

    \value CopyAction       Copy the data to the target.
    \value MoveAction       Move the data from the source to the target.
    \value LinkAction       Create a link from the source to the target.
    \value ActionMask
    \value IgnoreAction     Ignore the action (do nothing with the data).
    \value TargetMoveAction On Windows, this value is used when the ownership of the D&D data
                            should be taken over by the target application,
                            i.e., the source application should not delete
                            the data.
                            On X11 this value is used to do a move.
                            TargetMoveAction is not used on the Mac.
*/

/*!
    \enum Qt::SortOrder

    This enum describes how the items in a widget are sorted.

    \value AscendingOrder The items are sorted ascending e.g. starts with
    'AAA' ends with 'ZZZ' in Latin-1 locales

    \value DescendingOrder The items are sorted descending e.g. starts with
    'ZZZ' ends with 'AAA' in Latin-1 locales
*/

/*!
    \enum Qt::ClipOperation

    \value NoClip This operation turns clipping off.

    \value ReplaceClip Replaces the current clip path/rect/region with
    the one supplied in the function call.

    \value IntersectClip Intersects the current clip path/rect/region
    with the one supplied in the function call.
*/

/*!
    \enum Qt::ItemSelectionMode

    This enum is used in QGraphicsItem, QGraphicsScene and QGraphicsView to
    specify how items are selected, or how to determine if a shapes and items
    collide.

    \value ContainsItemShape The output list contains only items whose
           \l{QGraphicsItem::shape()}{shape} is fully contained inside the
           selection area. Items that intersect with the area's outline are
           not included.

    \value IntersectsItemShape The output list contains both items whose
           \l{QGraphicsItem::shape()}{shape} is fully contained inside the
           selection area, and items that intersect with the area's
           outline. This is a common mode for rubber band selection.

    \value ContainsItemBoundingRect The output list contains only items whose
           \l{QGraphicsItem::boundingRect()}{bounding rectangle} is fully
           contained inside the selection area. Items that intersect with the
           area's outline are not included.

    \value IntersectsItemBoundingRect The output list contains both items
           whose \l{QGraphicsItem::boundingRect()}{bounding rectangle} is
           fully contained inside the selection area, and items that intersect
           with the area's outline. This method is commonly used for
           determining areas that need redrawing.

    \sa QGraphicsScene::items(), QGraphicsScene::collidingItems(),
        QGraphicsView::items(), QGraphicsItem::collidesWithItem(),
        QGraphicsItem::collidesWithPath()
*/

/*!
    \enum Qt::ItemSelectionOperation

    This enum is used in QGraphicsScene to specify what to do with currently selected
    items when setting a selection area.

    \value ReplaceSelection The currently selected items are replaced by items
           in the selection area.

    \value AddToSelection The items in the selection area are added to the currently
           selected items.

    \sa QGraphicsScene::setSelectionArea()
*/

/*!
    \enum Qt::FillRule

    Specifies which method should be used to fill the paths and polygons.

    \value OddEvenFill Specifies that the region is filled using the
    odd even fill rule. With this rule, we determine whether a point
    is inside the shape by using the following method.
    Draw a horizontal line from the point to a location outside the shape,
    and count the number of intersections. If the number of intersections
    is an odd number, the point is inside the shape. This mode is the
    default.

    \value WindingFill Specifies that the region is filled using the
    non zero winding rule. With this rule, we determine whether a
    point is inside the shape by using the following method.
    Draw a horizontal line from the point to a location outside the shape.
    Determine whether the direction of the line at each intersection point
    is up or down. The winding number is determined by summing the
    direction of each intersection. If the number is non zero, the point
    is inside the shape. This fill mode can also in most cases be considered
    as the intersection of closed shapes.
*/

/*!
    \enum Qt::TextFormat

    This enum is used in widgets that can display both plain text and
    rich text, for example QLabel. It is used for deciding whether a text
    string should be interpreted as one or the other. This is normally
    done by passing one of the enum values to a QTextEdit::setTextFormat()
    function.

    \value PlainText  The text string is interpreted as a plain text
        string.

    \value RichText The text string is interpreted as a rich text
        string. See \l {Supported HTML Subset} for the definition
        of rich text.

    \value AutoText The text string is interpreted as for
        Qt::RichText if Qt::mightBeRichText() returns \c true, otherwise
        as Qt::PlainText.
*/

/*!
    \enum Qt::CursorShape

    This enum type defines the various cursors that can be used.

    The standard arrow cursor is the default for widgets in a normal state.

    \value ArrowCursor    \inlineimage cursor-arrow.png
                          The standard arrow cursor.
    \value UpArrowCursor  \inlineimage cursor-uparrow.png
                          An arrow pointing upwards toward the top of the screen.
    \value CrossCursor    \inlineimage cursor-cross.png
                          A crosshair cursor, typically used to help the
                          user accurately select a point on the screen.
    \value WaitCursor     \inlineimage cursor-wait.png
                          An hourglass or watch cursor, usually shown during
                          operations that prevent the user from interacting with
                          the application.
    \value IBeamCursor    \inlineimage cursor-ibeam.png
                          A caret or ibeam cursor, indicating that a widget can
                          accept and display text input.
    \value SizeVerCursor  \inlineimage cursor-sizev.png
                          A cursor used for elements that are used to vertically
                          resize top-level windows.
    \value SizeHorCursor  \inlineimage cursor-sizeh.png
                          A cursor used for elements that are used to horizontally
                          resize top-level windows.
    \value SizeBDiagCursor  \inlineimage cursor-sizeb.png
                          A cursor used for elements that are used to diagonally
                          resize top-level windows at their top-right and
                          bottom-left corners.
    \value SizeFDiagCursor  \inlineimage cursor-sizef.png
                          A cursor used for elements that are used to diagonally
                          resize top-level windows at their top-left and
                          bottom-right corners.
    \value SizeAllCursor  \inlineimage cursor-sizeall.png
                          A cursor used for elements that are used to resize
                          top-level windows in any direction.
    \value BlankCursor    A blank/invisible cursor, typically used when the cursor
                          shape needs to be hidden.
    \value SplitVCursor   \inlineimage cursor-vsplit.png
                          A cursor used for vertical splitters, indicating that
                          a handle can be dragged horizontally to adjust the use
                          of available space.
    \value SplitHCursor   \inlineimage cursor-hsplit.png
                          A cursor used for horizontal splitters, indicating that
                          a handle can be dragged vertically to adjust the use
                          of available space.
    \value PointingHandCursor  \inlineimage cursor-hand.png
                          A pointing hand cursor that is typically used for
                          clickable elements such as hyperlinks.
    \value ForbiddenCursor  \inlineimage cursor-forbidden.png
                          A slashed circle cursor, typically used during drag
                          and drop operations to indicate that dragged content
                          cannot be dropped on particular widgets or inside
                          certain regions.
    \value OpenHandCursor \inlineimage cursor-openhand.png
                          A cursor representing an open hand, typically used to
                          indicate that the area under the cursor is the visible
                          part of a canvas that the user can click and drag in
                          order to scroll around.
    \value ClosedHandCursor \inlineimage cursor-closedhand.png
                          A cursor representing a closed hand, typically used to
                          indicate that a dragging operation is in progress that
                          involves scrolling.
    \value WhatsThisCursor  \inlineimage cursor-whatsthis.png
                          An arrow with a question mark, typically used to indicate
                          the presence of What's This? help for a widget.
    \value BusyCursor     \inlineimage cursor-busy.png
                          An hourglass or watch cursor, usually shown during
                          operations that allow the user to interact with
                          the application while they are performed in the
                          background.
    \value DragMoveCursor
                          A cursor that is usually used when dragging an item.
    \value DragCopyCursor
                          A cursor that is usually used when dragging an item
                          to copy it.
    \value DragLinkCursor
                          A cursor that is usually used when dragging an item
                          to make a link to it.

    \value BitmapCursor
    \omitvalue LastCursor
    \omitvalue CustomCursor
*/

/*!
    \enum Qt::LayoutDirection

    Specifies the direction of Qt's layouts and text handling.

    \value LeftToRight  Left-to-right layout.
    \value RightToLeft  Right-to-left layout.
    \value LayoutDirectionAuto   Automatic layout.

    Right-to-left layouts are necessary for certain languages,
    notably Arabic and Hebrew.

    LayoutDirectionAuto serves two purposes. When used in conjunction with widgets and layouts, it
    will imply to use the layout direction set on the parent widget or QApplication. This
    has the same effect as QWidget::unsetLayoutDirection().

    When LayoutDirectionAuto is used in conjunction with text layouting, it will imply that the text
    directionality is determined from the content of the string to be layouted.

    \sa QGuiApplication::setLayoutDirection(), QWidget::setLayoutDirection(), QTextOption::setTextDirection(), QString::isRightToLeft()
*/

/*!
    \enum Qt::AnchorPoint

    Specifies a side of a layout item that can be anchored. This is used by
    QGraphicsAnchorLayout.

    \value AnchorLeft               The left side of a layout item.
    \value AnchorHorizontalCenter   A "virtual" side that is centered between the left and the
                                    right side of a layout item.
    \value AnchorRight              The right side of a layout item.
    \value AnchorTop                The top side of a layout item.
    \value AnchorVerticalCenter     A "virtual" side that is centered between the top and the
                                    bottom side of a layout item.
    \value AnchorBottom             The bottom side of a layout item.

    \sa QGraphicsAnchorLayout
*/

/*!
    \enum Qt::InputMethodHint

    \value ImhNone                   No hints.

    Flags that alter the behavior:

    \value ImhHiddenText             The input method should not show the characters while typing.
                                     This is automatically set when setting QLineEdit::echoMode to \c Password.
                                     Note that setting \c ImhHiddenText does not change the echo mode.
    \value ImhSensitiveData          Typed text should not be stored by the active input method
                                     in any persistent storage like predictive user dictionary.
    \value ImhNoAutoUppercase        The input method should not try to automatically switch to upper case
                                     when a sentence ends.
    \value ImhPreferNumbers          Numbers are preferred (but not required).
    \value ImhPreferUppercase        Upper case letters are preferred (but not required).
    \value ImhPreferLowercase        Lower case letters are preferred (but not required).
    \value ImhNoPredictiveText       Do not use predictive text (i.e. dictionary lookup) while typing.

    \value ImhDate                   The text editor functions as a date field.
    \value ImhTime                   The text editor functions as a time field.
    \value ImhPreferLatin            Latin characters are preferred (but not required).

    \value ImhMultiLine              Multiple lines can be entered into the text field.

    Flags that restrict input (exclusive flags):

    \value ImhDigitsOnly             Only digits are allowed.
    \value ImhFormattedNumbersOnly   Only number input is allowed. This includes decimal point and minus sign.
    \value ImhUppercaseOnly          Only upper case letter input is allowed.
    \value ImhLowercaseOnly          Only lower case letter input is allowed.
    \value ImhDialableCharactersOnly Only characters suitable for phone dialing are allowed.
    \value ImhEmailCharactersOnly    Only characters suitable for email addresses are allowed.
    \value ImhUrlCharactersOnly      Only characters suitable for URLs are allowed.
    \value ImhLatinOnly              Only latin based input is allowed.

    Masks:

    \value ImhExclusiveInputMask     This mask yields nonzero if any of the exclusive flags are used.

    \note If several exclusive flags are OR-ed together, the resulting character set will
          consist of the union of the specified sets. For instance specifying \c ImhNumbersOnly and
          \c ImhUppercaseOnly would yield a set consisting of numbers and uppercase letters.

    \sa QGraphicsItem::inputMethodHints()
*/

/*!
    \enum Qt::InputMethodQuery

    \value ImEnabled            The widget accepts input method input.
    \value ImMicroFocus         This query is obsolete. Use \c ImCursorRectangle instead.
    \value ImCursorRectangle    The rectangle covering the area of the input cursor in widget coordinates.
    \value ImFont               The currently used font for text input.
    \value ImCursorPosition     The logical position of the cursor within the text surrounding the input area
                                (see \c ImSurroundingText).
    \value ImSurroundingText    The plain text around the input area, for example the current paragraph.
    \value ImCurrentSelection   The currently selected text.
    \value ImMaximumTextLength  The maximum number of characters that the widget can hold. If there is no limit,
                                QVariant::QVariant() is returned.
    \value ImAnchorPosition     The position of the selection anchor. This may be less or greater than
                                \c ImCursorPosition, depending on which side of selection the cursor is.
                                If there is no selection, it returns the same as \c ImCursorPosition.
    \value ImHints              The hints for input method on expected input. (See Qt::InputMethodHints)
    \value ImPreferredLanguage  The preferred input language.
    \value ImPlatformData       Platform specific data for input method.
    \value ImAbsolutePosition   The logical position of the cursor within the entire document.
    \value ImTextBeforeCursor   The plain text before the cursor. The widget can decide how much text to return,
                                but \b{must} not return an empty string unless the cursor is at the start of the document.
    \value ImTextAfterCursor    The plain text after the cursor. The widget can decide how much text to return,
                                but \b{must} not return an empty string unless the cursor is at the end of the document.
    \value ImEnterKeyType       The Enter key type.
    \value ImAnchorRectangle    The bounding rectangle of the selection anchor.
                                This value has been added in Qt 5.7.
    \value ImInputItemClipRectangle The actual exposed input item rectangle. Parts of the input item might be
                                clipped. This value will take clipping into consideration and return the actual painted
                                item rectangle. The rectangle is in widget coordinates.

    Masks:

    \value ImQueryInput         Commonly changed properties on input.
    \value ImQueryAll           Query for all input method properties.

    \sa QInputMethodQueryEvent
*/

/*!
    \enum Qt::EnterKeyType

    This can be used to alter the appearance of the Return key on an on-screen keyboard.

    \note Not all of these values are supported on all platforms.
    For unsupported values the default key will be used instead.

    \value EnterKeyDefault     The default Enter key.
                               This can either be a button closing the keyboard, or a Return button
                               causing a new line in case of a multi-line input field.
    \value EnterKeyReturn      Show a Return button that inserts a new line.
                               The keyboard will not close when this button is pressed.
    \value EnterKeyDone        Show a "Done" button.
                               The keyboard will close when this button is pressed.
    \value EnterKeyGo          Show a "Go" button.
                               Typically used in an address bar when entering a URL; the keyboard
                               will close when this button is pressed.
    \value EnterKeySend        Show a "Send" button.
                               The keyboard will close when this button is pressed.
    \value EnterKeySearch      Show a "Search" button.
                               The keyboard will close when this button is pressed.
    \value EnterKeyNext        Show a "Next" button.
                               Typically used in a form to allow navigating to the next input field;
                               the keyboard will not close when this button is pressed.
    \value EnterKeyPrevious    Show a "Previous" button.
                               The keyboard will not close when this button is pressed.

    \since 5.6
*/

/*!
    \enum Qt::ItemDataRole

    Each item in the model has a set of data elements associated with
    it, each with its own role. The roles are used by the view to indicate
    to the model which type of data it needs. Custom models should return
    data in these types.

    The general purpose roles (and the associated types) are:

    \value DisplayRole    The key data to be rendered in the form of text. (QString)
    \value DecorationRole The data to be rendered as a decoration in the form
                          of an icon. (QColor, QIcon or QPixmap)
    \value EditRole       The data in a form suitable for editing in an
                          editor. (QString)
    \value ToolTipRole    The data displayed in the item's tooltip. (QString)
    \value StatusTipRole  The data displayed in the status bar. (QString)
    \value WhatsThisRole  The data displayed for the item in "What's This?"
                          mode. (QString)
    \value SizeHintRole   The size hint for the item that will be supplied
                          to views. (QSize)

    Roles describing appearance and meta data (with associated types):

    \value FontRole             The font used for items rendered with the default
                                delegate. (QFont)
    \value TextAlignmentRole    The alignment of the text for items rendered with the
                                default delegate. (Qt::AlignmentFlag)
    \value BackgroundRole       The background brush used for items rendered with
                                the default delegate. (QBrush)
    \value BackgroundColorRole  This role is obsolete. Use BackgroundRole instead.
    \value ForegroundRole       The foreground brush (text color, typically)
                                used for items rendered with the default delegate.
                                (QBrush)
    \value TextColorRole        This role is obsolete. Use ForegroundRole instead.
    \value CheckStateRole       This role is used to obtain the checked state of
                                an item. (Qt::CheckState)
    \value InitialSortOrderRole This role is used to obtain the initial sort order
                                of a header view section. (Qt::SortOrder). This
                                role was introduced in Qt 4.8.

    Accessibility roles (with associated types):

    \value AccessibleTextRole        The text to be used by accessibility
                                     extensions and plugins, such as screen
                                     readers. (QString)
    \value AccessibleDescriptionRole A description of the item for accessibility
                                     purposes. (QString)

    User roles:

    \value UserRole       The first role that can be used for application-specific purposes.

    \omitvalue DisplayPropertyRole
    \omitvalue DecorationPropertyRole
    \omitvalue ToolTipPropertyRole
    \omitvalue StatusTipPropertyRole
    \omitvalue WhatsThisPropertyRole

    For user roles, it is up to the developer to decide which types to use and ensure that
    components use the correct types when accessing and setting data.
*/

/*!
    \enum Qt::ItemFlag

    This enum describes the properties of an item:

    \value NoItemFlags It does not have any properties set.
    \value ItemIsSelectable It can be selected.
    \value ItemIsEditable It can be edited.
    \value ItemIsDragEnabled It can be dragged.
    \value ItemIsDropEnabled It can be used as a drop target.
    \value ItemIsUserCheckable It can be checked or unchecked by the user.
    \value ItemIsEnabled The user can interact with the item.
    \value ItemIsAutoTristate The item's state depends on the state of its children.
           This enables automatic management of the state of parent items in QTreeWidget
           (checked if all children are checked, unchecked if all children are unchecked,
           or partially checked if only some children are checked).
    \value ItemIsTristate \e{This enum value is deprecated.} Use Qt::ItemIsAutoTristate
    instead.
    \value ItemNeverHasChildren The item never has child items.
           This is used for optimization purposes only.
    \value ItemIsUserTristate The user can cycle through three separate states.
           This value has been added in Qt 5.5.

    Note that checkable items need to be given both a suitable set of flags
    and an initial state, indicating whether the item is checked or not.
    This is handled automatically for model/view components, but needs
    to be explicitly set for instances of QListWidgetItem, QTableWidgetItem,
    and QTreeWidgetItem.

    Note that it is undefined behavior to reimplement QAbstractItemModel::hasChildren
    to return true for an index if that index has the Qt::ItemNeverHasChildren flag set.

    \sa QAbstractItemModel
*/

/*!
    \enum Qt::MatchFlag

    This enum describes the type of matches that can be used when searching
    for items in a model.

    \value MatchExactly     Performs QVariant-based matching.
    \value MatchFixedString Performs string-based matching.
           String-based comparisons are case-insensitive unless the
           \c MatchCaseSensitive flag is also specified.
    \value MatchContains    The search term is contained in the item.
    \value MatchStartsWith  The search term matches the start of the item.
    \value MatchEndsWith    The search term matches the end of the item.
    \value MatchCaseSensitive  The search is case sensitive.
    \value MatchRegExp      Performs string-based matching using a regular
           expression as the search term.
    \value MatchWildcard    Performs string-based matching using a string with
           wildcards as the search term.
    \value MatchWrap        Perform a search that wraps around, so that when
           the search reaches the last item in the model, it begins again at
           the first item and continues until all items have been examined.
    \value MatchRecursive   Searches the entire hierarchy.

    \sa QString::compare(), QRegExp
*/

/*!
    \enum Qt::TextElideMode

    This enum specifies where the ellipsis should appear when
    displaying texts that don't fit:

    \value ElideLeft    The ellipsis should appear at the beginning of the text.
    \value ElideRight   The ellipsis should appear at the end of the text.
    \value ElideMiddle  The ellipsis should appear in the middle of the text.
    \value ElideNone    Ellipsis should NOT appear in the text.

    Qt::ElideMiddle is normally the most appropriate choice for URLs (e.g.,
    "\l{http://bugreports.qt.io/browse/QTWEBSITE-13}{http://bugreports.qt.../QTWEBSITE-13/}"),
    whereas Qt::ElideRight is appropriate
    for other strings (e.g.,
    "\l{http://doc.qt.io/archives/qq/qq09-mac-deployment.html}{Deploying Applications on Ma...}").

    \sa QAbstractItemView::textElideMode, QFontMetrics::elidedText(), AlignmentFlag, QTabBar::elideMode
*/

/*!
    \enum Qt::WindowModality

    \keyword modal

    This enum specifies the behavior of a modal window. A modal window
    is one that blocks input to other windows. Note that windows that
    are children of a modal window are not blocked.

    The values are:
    \value NonModal         The window is not modal and does not block input to other windows.
    \value WindowModal      The window is modal to a single window hierarchy and blocks input to its parent window, all grandparent windows, and all siblings of its parent and grandparent windows.
    \value ApplicationModal The window is modal to the application and blocks input to all windows.

    \sa QWidget::windowModality, QDialog
*/

/*!
    \enum Qt::TextInteractionFlag

    This enum specifies how a text displaying widget reacts to user input.

    \value NoTextInteraction          No interaction with the text is possible.
    \value TextSelectableByMouse      Text can be selected with the mouse and copied to the clipboard using
                                      a context menu or standard keyboard shortcuts.
    \value TextSelectableByKeyboard   Text can be selected with the cursor keys on the keyboard. A text cursor is shown.
    \value LinksAccessibleByMouse     Links can be highlighted and activated with the mouse.
    \value LinksAccessibleByKeyboard  Links can be focused using tab and activated with enter.
    \value TextEditable               The text is fully editable.

    \value TextEditorInteraction      The default for a text editor.
    \value TextBrowserInteraction     The default for QTextBrowser.
*/

/*!
    \enum Qt::MaskMode

    This enum specifies the behavior of the
    QPixmap::createMaskFromColor() and QImage::createMaskFromColor()
    functions.

    \value MaskInColor   Creates a mask where all pixels matching the given color are opaque.
    \value MaskOutColor  Creates a mask where all pixels matching the given color are transparent.
*/

/*!
    \enum Qt::DockWidgetAreaSizes
    \internal
*/

/*!
    \enum Qt::ToolBarAreaSizes
    \internal
*/

/*!
    \enum Qt::EventPriority

    This enum can be used to specify event priorities.

    \value HighEventPriority Events with this priority are sent before
    events with NormalEventPriority or LowEventPriority.

    \value NormalEventPriority Events with this priority are sent
    after events with HighEventPriority, but before events with
    LowEventPriority.

    \value LowEventPriority Events with this priority are sent after
    events with HighEventPriority or NormalEventPriority.

    Note that these values are provided purely for convenience, since
    event priorities can be any value between \c INT_MAX and \c
    INT_MIN, inclusive. For example, you can define custom priorities
    as being relative to each other:

    \snippet code/doc_src_qnamespace.cpp 1

    \sa QCoreApplication::postEvent()
*/
/*!
    \enum Qt::SizeHint
    \since 4.4

    This enum is used by QGraphicsLayoutItem::sizeHint()

    \value MinimumSize is used to specify the minimum size of a graphics layout item.
    \value PreferredSize is used to specify the preferred size of a graphics layout item.
    \value MaximumSize is used to specify the maximum size of a graphics layout item.
    \value MinimumDescent is used to specify the minimum descent of a text string in a graphics layout item.
    \omitvalue NSizeHints

    \sa QGraphicsLayoutItem::sizeHint()
*/

/*!
    \enum Qt::SizeMode
    \since 4.4

    This enum is used by QPainter::drawRoundedRect() and QPainterPath::addRoundedRect()
    functions to specify the radii of rectangle corners with respect to the dimensions
    of the bounding rectangles specified.

    \value AbsoluteSize Specifies the size using absolute measurements.
    \value RelativeSize Specifies the size relative to the bounding rectangle,
                        typically using percentage measurements.
*/

/*!
    \enum Qt::WindowFrameSection
    \since 4.4

    This enum is used to describe parts of a window frame. It is returned by
    QGraphicsWidget::windowFrameSectionAt() to describe what section of the window
    frame is under the mouse.

    \value NoSection
    \value LeftSection
    \value TopLeftSection
    \value TopSection
    \value TopRightSection
    \value RightSection
    \value BottomRightSection
    \value BottomSection
    \value BottomLeftSection
    \value TitleBarArea

    \sa QGraphicsWidget::windowFrameEvent()
    \sa QGraphicsWidget::paintWindowFrame()
    \sa QGraphicsWidget::windowFrameSectionAt()

*/

/*!
  \enum Qt::TileRule
  \since 4.6

  This enum describes how to repeat or stretch the parts of an image
  when drawing.

  \value StretchTile  Scale the image to fit to the available area.

  \value RepeatTile   Repeat the image until there is no more space. May
  crop the last image.

  \value RoundTile    Similar to Repeat, but scales the image down to
  ensure that the last tile is not cropped.
*/

/*!
    \enum Qt::Initialization
    \internal
*/

/*!
    \enum Qt::CoordinateSystem
    \since 4.6

    This enum specifies the coordinate system.

    \value DeviceCoordinates Coordinates are relative to the upper-left corner
    of the object's paint device.

    \value LogicalCoordinates Coordinates are relative to the upper-left corner
    of the object.
*/

/*! \enum Qt::TouchPointState
    \since 4.6

    This enum represents the state of a touch point at the time a
    QTouchEvent occurred.

    \value TouchPointPressed The touch point is now pressed.
    \value TouchPointMoved The touch point moved.
    \value TouchPointStationary The touch point did not move.
    \value TouchPointReleased The touch point was released.
*/

/*!
    \enum Qt::GestureState
    \since 4.6

    This enum type describes the state of a gesture.

    \value NoGesture        No gesture has been detected.
    \value GestureStarted   A continuous gesture has started.
    \value GestureUpdated   A gesture continues.
    \value GestureFinished  A gesture has finished.
    \value GestureCanceled  A gesture was canceled.

    \sa QGesture
*/

/*!
    \enum Qt::GestureType
    \since 4.6

    This enum type describes the standard gestures.

    \value TapGesture        A Tap gesture.
    \value TapAndHoldGesture A Tap-And-Hold (Long-Tap) gesture.
    \value PanGesture        A Pan gesture.
    \value PinchGesture      A Pinch gesture.
    \value SwipeGesture      A Swipe gesture.
    \value CustomGesture A flag that can be used to test if the gesture is a
    user-defined gesture ID.
    \omitvalue LastGestureType

    User-defined gestures are registered with the
    QGestureRecognizer::registerRecognizer() function which generates a custom
    gesture ID with the Qt::CustomGesture flag set.

    \sa QGesture, QWidget::grabGesture(), QGraphicsObject::grabGesture()
*/

/*!
    \enum Qt::GestureFlag
    \since 4.6

    This enum type describes additional flags that can be used when subscribing
    to a gesture.

    \value DontStartGestureOnChildren By default gestures can start on the
    widget or over any of its children. Use this flag to disable this and allow
    a gesture to start on the widget only.

    \value ReceivePartialGestures Allows any ignored gesture events to be
    propagated to parent widgets which have specified this hint. By default
    only gestures that are in the Qt::GestureStarted state are propagated and
    the widget always gets the full gesture sequence starting with a gesture in
    the Qt::GestureStarted state and ending with a gesture in the
    Qt::GestureFinished or Qt::GestureCanceled states.

    \value IgnoredGesturesPropagateToParent Since Qt 4.7, this flag allows you
    to fine-tune gesture event propagation. By setting the flag when
    \l{QGraphicsObject::grabGesture()}{grabbing} a gesture all ignored partial
    gestures will propagate to their parent items.

    \sa QWidget::grabGesture(), QGraphicsObject::grabGesture()
*/

/*!
    \enum Qt::NativeGestureType
    \since 5.2

    This enum returns the gesture type.

    \value BeginNativeGesture Sent before gesture event stream.
    \value EndNativeGesture   Sent after gesture event stream.
    \value PanNativeGesture   Sent after a panning gesture.
                              Similar to a click-and-drag mouse movement.
    \value ZoomNativeGesture  Specifies the magnification delta in percent.
    \value SmartZoomNativeGesture Boolean magnification state.
    \value RotateNativeGesture    Rotation delta in degrees.
    \value SwipeNativeGesture     Sent after a swipe movements.

*/

/*!
    \enum Qt::NavigationMode
    \since 4.6

    This enum type describes the mode for moving focus.

    \value NavigationModeNone                Only the touch screen is used.
    \value NavigationModeKeypadTabOrder      Qt::Key_Up and Qt::Key_Down are used to change focus.
    \value NavigationModeKeypadDirectional   Qt::Key_Up, Qt::Key_Down, Qt::Key_Left and Qt::Key_Right are used to change focus.
    \value NavigationModeCursorAuto          The mouse cursor is used to change focus,
                                             it is displayed only on non touchscreen devices.
                                             The keypad is used to implement a virtual cursor, unless
                                             the device has an analog mouse type of input device (e.g. touchpad).
                                             This is the recommended setting for an application such as a web browser that
                                             needs pointer control on both touch and non-touch devices.
    \value NavigationModeCursorForceVisible  The mouse cursor is used to change focus,
                                             it is displayed regardless of device type.
                                             The keypad is used to implement a virtual cursor, unless
                                             the device has an analog mouse type of input device (e.g. touchpad)

    \note In 4.6, cursor navigation is only implemented for Symbian OS.
           On other platforms, it behaves as NavigationModeNone.
    \sa QApplication::setNavigationMode()
    \sa QApplication::navigationMode()
*/

/*!
    \enum Qt::CursorMoveStyle

    This enum describes the movement style available to text cursors. The options
    are:

    \value LogicalMoveStyle Within a left-to-right text block, decrease cursor
    position when pressing left arrow key, increase cursor position when pressing
    the right arrow key. If the text block is right-to-left, the opposite behavior
    applies.
    \value VisualMoveStyle Pressing the left arrow key will always cause the cursor
    to move left, regardless of the text's writing direction. Pressing the right
    arrow key will always cause the cursor to move right.
*/

/*!
    \enum Qt::TimerType

    The timer type indicates how accurate a timer can be.

    \value PreciseTimer Precise timers try to keep millisecond accuracy
    \value CoarseTimer Coarse timers try to keep accuracy within 5% of the desired interval
    \value VeryCoarseTimer Very coarse timers only keep full second accuracy

    On UNIX (including Linux, \macos, and iOS), Qt will keep millisecond accuracy
    for Qt::PreciseTimer. For Qt::CoarseTimer, the interval will be adjusted up
    to 5% to align the timer with other timers that are expected to fire at or
    around the same time. The objective is to make most timers wake up at the
    same time, thereby reducing CPU wakeups and power consumption.

    On Windows, Qt will use Windows's Multimedia timer facility (if available)
    for Qt::PreciseTimer and normal Windows timers for Qt::CoarseTimer and
    Qt::VeryCoarseTimer.

    On all platforms, the interval for Qt::VeryCoarseTimer is rounded to the
    nearest full second (e.g. an interval of 23500ms will be rounded to
    24000ms, and 20300ms to 20000ms).
*/

/*!
    \enum Qt::ScrollPhase
    \since 5.2

    This enum describes the phase of scrolling.

    \value NoScrollPhase The input device doesn't support scroll phase.
    This value was introduced in Qt 5.7.

    \value ScrollBegin Scrolling is about to begin, but the scrolling
    distance did not yet change.

    \value ScrollUpdate The scrolling distance has changed (default).

    \value ScrollEnd Scrolling has ended, but the scrolling distance
    did not change anymore.
*/

/*!
    \enum Qt::MouseEventSource
    \since 5.3

    This enum describes the source of a mouse event and can be useful
    to determine if the event is an artificial mouse event originating
    from another device such as a touchscreen.

    \value MouseEventNotSynthesized The most common value. On
    platforms where such information is available this value indicates
    that the event was generated in response to a genuine mouse event
    in the system.

    \value MouseEventSynthesizedBySystem Indicates that the mouse
    event was synthesized from a touch event by the platform.

    \value MouseEventSynthesizedByQt Indicates that the mouse event was
    synthesized from an unhandled touch event by Qt.

    \value MouseEventSynthesizedByApplication Indicates that the mouse
    event was synthesized by the application. This allows
    distinguishing application-generated mouse events from the ones
    that are coming from the system or are synthesized by Qt. This
    value was introduced in Qt 5.6

    \sa Qt::AA_SynthesizeMouseForUnhandledTouchEvents
*/

/*!
    \enum Qt::MouseEventFlag
    \since 5.3

    This enum provides additional information concerning a QMouseEvent.

    \value MouseEventCreatedDoubleClick Indicates that Qt has created a
    \l {QEvent::MouseButtonDblClick}{MouseButtonDblClick} event from this event. The flag is set in the causing
    \l {QEvent::MouseButtonPress}{MouseButtonPress}, and not in the resulting \l {QEvent::MouseButtonDblClick}{MouseButtonDblClick}.

    \omitvalue MouseEventFlagMask
*/<|MERGE_RESOLUTION|>--- conflicted
+++ resolved
@@ -2223,13 +2223,6 @@
            the bottom.  This window hint is currently not implemented
            for \macos.
 
-<<<<<<< HEAD
-=======
-    \omitvalue WindowOkButtonHint
-
-    \omitvalue WindowCancelButtonHint
-
->>>>>>> cc74452d
     \value WindowTransparentForInput Informs the window system that this window
            is used only for output (displaying something) and does not take input.
            Therefore input events should pass through as if it wasn't there.
