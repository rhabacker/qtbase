/****************************************************************************
**
** Copyright (C) 2016 The Qt Company Ltd.
** Copyright (C) 2016 Olivier Goffart <ogoffart@woboq.com>
** Copyright (C) 2016 Intel Corporation.
** Contact: https://www.qt.io/licensing/
**
** This file is part of the QtCore module of the Qt Toolkit.
**
** $QT_BEGIN_LICENSE:LGPL$
** Commercial License Usage
** Licensees holding valid commercial Qt licenses may use this file in
** accordance with the commercial license agreement provided with the
** Software or, alternatively, in accordance with the terms contained in
** a written agreement between you and The Qt Company. For licensing terms
** and conditions see https://www.qt.io/terms-conditions. For further
** information use the contact form at https://www.qt.io/contact-us.
**
** GNU Lesser General Public License Usage
** Alternatively, this file may be used under the terms of the GNU Lesser
** General Public License version 3 as published by the Free Software
** Foundation and appearing in the file LICENSE.LGPL3 included in the
** packaging of this file. Please review the following information to
** ensure the GNU Lesser General Public License version 3 requirements
** will be met: https://www.gnu.org/licenses/lgpl-3.0.html.
**
** GNU General Public License Usage
** Alternatively, this file may be used under the terms of the GNU
** General Public License version 2.0 or (at your option) the GNU General
** Public license version 3 or any later version approved by the KDE Free
** Qt Foundation. The licenses are as published by the Free Software
** Foundation and appearing in the file LICENSE.GPL2 and LICENSE.GPL3
** included in the packaging of this file. Please review the following
** information to ensure the GNU General Public License requirements will
** be met: https://www.gnu.org/licenses/gpl-2.0.html and
** https://www.gnu.org/licenses/gpl-3.0.html.
**
** $QT_END_LICENSE$
**
****************************************************************************/

#include "qglobal_p.h"
#include "qlogging.h"
#include "qlist.h"
#include "qbytearray.h"
#include "qstring.h"
#include "qvarlengtharray.h"
#include "qdebug.h"
#include "qmutex.h"
#include "qloggingcategory.h"
#ifndef QT_BOOTSTRAPPED
#include "qelapsedtimer.h"
#include "qdatetime.h"
#include "qcoreapplication.h"
#include "qthread.h"
#include "private/qloggingregistry_p.h"
#include "private/qcoreapplication_p.h"
#include "private/qsimd_p.h"
#endif
#ifdef Q_OS_WIN
#include <qt_windows.h>
#endif
#if QT_CONFIG(slog2)
#include <sys/slog2.h>
#endif
#if QT_HAS_INCLUDE(<paths.h>)
#include <paths.h>
#endif

#ifdef Q_OS_ANDROID
#include <android/log.h>
#endif

#ifdef Q_OS_DARWIN
#include <QtCore/private/qcore_mac_p.h>
#endif

#if QT_CONFIG(journald)
# define SD_JOURNAL_SUPPRESS_LOCATION
# include <systemd/sd-journal.h>
# include <syslog.h>
#endif
#if QT_CONFIG(syslog)
# include <syslog.h>
#endif
#ifdef Q_OS_UNIX
# include <sys/types.h>
# include <sys/stat.h>
# include <unistd.h>
# include "private/qcore_unix_p.h"
#endif

#ifndef QT_BOOTSTRAPPED
#if !defined QT_NO_REGULAREXPRESSION
#  ifdef __UCLIBC__
#    if __UCLIBC_HAS_BACKTRACE__
#      define QLOGGING_HAVE_BACKTRACE
#    endif
#  elif (defined(__GLIBC__) && defined(__GLIBCXX__)) || (QT_HAS_INCLUDE(<cxxabi.h>) && QT_HAS_INCLUDE(<execinfo.h>))
#    define QLOGGING_HAVE_BACKTRACE
#  endif
#endif

#if QT_CONFIG(slog2)
extern char *__progname;
#endif

#if defined(Q_OS_LINUX) && (defined(__GLIBC__) || QT_HAS_INCLUDE(<sys/syscall.h>))
#  include <sys/syscall.h>

# if defined(Q_OS_ANDROID) && !defined(SYS_gettid)
#  define SYS_gettid __NR_gettid
# endif

static long qt_gettid()
{
    // no error handling
    // this syscall has existed since Linux 2.4.11 and cannot fail
    return syscall(SYS_gettid);
}
#elif defined(Q_OS_DARWIN)
#  include <pthread.h>
static int qt_gettid()
{
    // no error handling: this call cannot fail
    __uint64_t tid;
    pthread_threadid_np(NULL, &tid);
    return tid;
}
#elif defined(Q_OS_FREEBSD_KERNEL) && defined(__FreeBSD_version) && __FreeBSD_version >= 900031
#  include <pthread_np.h>
static int qt_gettid()
{
    return pthread_getthreadid_np();
}
#else
static QT_PREPEND_NAMESPACE(qint64) qt_gettid()
{
    QT_USE_NAMESPACE
    return qintptr(QThread::currentThreadId());
}
#endif

#ifdef QLOGGING_HAVE_BACKTRACE
#  include <qregularexpression.h>
#  include <cxxabi.h>
#  include <execinfo.h>
#endif
#endif // !QT_BOOTSTRAPPED

#include <cstdlib>

#include <stdio.h>

QT_BEGIN_NAMESPACE

#if !defined(Q_CC_MSVC)
Q_NORETURN
#endif
static void qt_message_fatal(QtMsgType, const QMessageLogContext &context, const QString &message);
static void qt_message_print(QtMsgType, const QMessageLogContext &context, const QString &message);
static void qt_message_print(const QString &message);

static int checked_var_value(const char *varname)
{
    // qEnvironmentVariableIntValue returns 0 on both parsing failure and on
    // empty, but we need to distinguish between the two for backwards
    // compatibility reasons.
    QByteArray str = qgetenv(varname);
    if (str.isEmpty())
        return 0;

    bool ok;
    int value = str.toInt(&ok, 0);
    return ok ? value : 1;
}

static bool isFatal(QtMsgType msgType)
{
    if (msgType == QtFatalMsg)
        return true;

    if (msgType == QtCriticalMsg) {
        static QAtomicInt fatalCriticals = checked_var_value("QT_FATAL_CRITICALS");

        // it's fatal if the current value is exactly 1,
        // otherwise decrement if it's non-zero
        return fatalCriticals.load() && fatalCriticals.fetchAndAddRelaxed(-1) == 1;
    }

    if (msgType == QtWarningMsg || msgType == QtCriticalMsg) {
        static QAtomicInt fatalWarnings = checked_var_value("QT_FATAL_WARNINGS");

        // it's fatal if the current value is exactly 1,
        // otherwise decrement if it's non-zero
        return fatalWarnings.load() && fatalWarnings.fetchAndAddRelaxed(-1) == 1;
    }

    return false;
}

static bool isDefaultCategory(const char *category)
{
    return !category || strcmp(category, "default") == 0;
}

static bool willLogToConsole()
{
#if defined(Q_OS_WINRT)
    // these systems have no stderr, so always log to the system log
    return false;
#else
    // rules to determine if we'll log preferably to the console:
    //  1) if QT_LOGGING_TO_CONSOLE is set, it determines behavior:
    //    - if it's set to 0, we will not log to console
    //    - if it's set to 1, we will log to console
    //  2) otherwise, we will log to console if we have a console window (Windows)
    //     or a controlling TTY (Unix). This is done even if stderr was redirected
    //     to the blackhole device (NUL or /dev/null).

    bool ok = true;
    uint envcontrol = qgetenv("QT_LOGGING_TO_CONSOLE").toUInt(&ok);
    if (ok)
        return envcontrol;

#  ifdef Q_OS_WIN
    return GetConsoleWindow();
#  elif defined(Q_OS_UNIX)
#    ifndef _PATH_TTY
#    define _PATH_TTY "/dev/tty"
#    endif
    // if /dev/tty exists, we can only open it if we have a controlling TTY
    int devtty = qt_safe_open(_PATH_TTY, O_RDONLY);
    if (devtty == -1 && (errno == ENOENT || errno == EPERM || errno == ENXIO)) {
        // no /dev/tty, fall back to isatty on stderr
        return isatty(STDERR_FILENO);
    } else if (devtty != -1) {
        // there is a /dev/tty and we could open it: we have a controlling TTY
        qt_safe_close(devtty);
        return true;
    }

    // no controlling TTY
    return false;
#  else
#    error "Not Unix and not Windows?"
#  endif
#endif
}

Q_CORE_EXPORT bool qt_logging_to_console()
{
    static const bool logToConsole = willLogToConsole();
    return logToConsole;
}

/*!
    \class QMessageLogContext
    \inmodule QtCore
    \brief The QMessageLogContext class provides additional information about a log message.
    \since 5.0

    The class provides information about the source code location a qDebug(), qInfo(), qWarning(),
    qCritical() or qFatal() message was generated.

    \note By default, this information is recorded only in debug builds. You can overwrite
    this explicitly by defining \c QT_MESSAGELOGCONTEXT or \c{QT_NO_MESSAGELOGCONTEXT}.

    \sa QMessageLogger, QtMessageHandler, qInstallMessageHandler()
*/

/*!
    \class QMessageLogger
    \inmodule QtCore
    \brief The QMessageLogger class generates log messages.
    \since 5.0

    QMessageLogger is used to generate messages for the Qt logging framework. Usually one uses
    it through qDebug(), qInfo(), qWarning(), qCritical, or qFatal() functions,
    which are actually macros: For example qDebug() expands to
    QMessageLogger(__FILE__, __LINE__, Q_FUNC_INFO).debug()
    for debug builds, and QMessageLogger(0, 0, 0).debug() for release builds.

    One example of direct use is to forward errors that stem from a scripting language, e.g. QML:

    \snippet code/qlogging/qlogging.cpp 1

    \sa QMessageLogContext, qDebug(), qInfo(), qWarning(), qCritical(), qFatal()
*/

#if defined(Q_CC_MSVC) && defined(QT_DEBUG) && defined(_DEBUG) && defined(_CRT_ERROR)
static inline void convert_to_wchar_t_elided(wchar_t *d, size_t space, const char *s) Q_DECL_NOEXCEPT
{
    size_t len = qstrlen(s);
    if (len + 1 > space) {
        const size_t skip = len - space + 4; // 4 for "..." + '\0'
        s += skip;
        len -= skip;
        for (int i = 0; i < 3; ++i)
          *d++ = L'.';
    }
    while (len--)
        *d++ = *s++;
    *d++ = 0;
}
#endif

/*!
    \internal
*/
Q_NEVER_INLINE
static QString qt_message(QtMsgType msgType, const QMessageLogContext &context, const char *msg, va_list ap)
{
    QString buf = QString::vasprintf(msg, ap);
    qt_message_print(msgType, context, buf);
    return buf;
}

#undef qDebug
/*!
    Logs a debug message specified with format \a msg. Additional
    parameters, specified by \a msg, may be used.

    \sa qDebug()
*/
void QMessageLogger::debug(const char *msg, ...) const
{
    va_list ap;
    va_start(ap, msg); // use variable arg list
    const QString message = qt_message(QtDebugMsg, context, msg, ap);
    va_end(ap);

    if (isFatal(QtDebugMsg))
        qt_message_fatal(QtDebugMsg, context, message);
}


#undef qInfo
/*!
    Logs an informational message specified with format \a msg. Additional
    parameters, specified by \a msg, may be used.

    \sa qInfo()
    \since 5.5
*/
void QMessageLogger::info(const char *msg, ...) const
{
    va_list ap;
    va_start(ap, msg); // use variable arg list
    const QString message = qt_message(QtInfoMsg, context, msg, ap);
    va_end(ap);

    if (isFatal(QtInfoMsg))
        qt_message_fatal(QtInfoMsg, context, message);
}

/*!
    \typedef QMessageLogger::CategoryFunction

    This is a typedef for a pointer to a function with the following
    signature:

    \snippet code/qlogging/qlogging.cpp 2

    A function which this signature is generated by Q_DECLARE_LOGGING_CATEGORY,
    Q_LOGGING_CATEGORY.

    \since 5.3
*/

/*!
    Logs a debug message specified with format \a msg for the context \a cat.
    Additional parameters, specified by \a msg, may be used.

    \since 5.3
    \sa qCDebug()
*/
void QMessageLogger::debug(const QLoggingCategory &cat, const char *msg, ...) const
{
    if (!cat.isDebugEnabled())
        return;

    QMessageLogContext ctxt;
    ctxt.copy(context);
    ctxt.category = cat.categoryName();

    va_list ap;
    va_start(ap, msg); // use variable arg list
    const QString message = qt_message(QtDebugMsg, ctxt, msg, ap);
    va_end(ap);

    if (isFatal(QtDebugMsg))
        qt_message_fatal(QtDebugMsg, ctxt, message);
}

/*!
    Logs a debug message specified with format \a msg for the context returned
    by \a catFunc. Additional parameters, specified by \a msg, may be used.

    \since 5.3
    \sa qCDebug()
*/
void QMessageLogger::debug(QMessageLogger::CategoryFunction catFunc,
                           const char *msg, ...) const
{
    const QLoggingCategory &cat = (*catFunc)();
    if (!cat.isDebugEnabled())
        return;

    QMessageLogContext ctxt;
    ctxt.copy(context);
    ctxt.category = cat.categoryName();

    va_list ap;
    va_start(ap, msg); // use variable arg list
    const QString message = qt_message(QtDebugMsg, ctxt, msg, ap);
    va_end(ap);

    if (isFatal(QtDebugMsg))
        qt_message_fatal(QtDebugMsg, ctxt, message);
}

#ifndef QT_NO_DEBUG_STREAM

/*!
    Logs a debug message using a QDebug stream

    \sa qDebug(), QDebug
*/
QDebug QMessageLogger::debug() const
{
    QDebug dbg = QDebug(QtDebugMsg);
    QMessageLogContext &ctxt = dbg.stream->context;
    ctxt.copy(context);
    return dbg;
}

/*!
    Logs a debug message into category \a cat using a QDebug stream.

    \since 5.3
    \sa qCDebug(), QDebug
*/
QDebug QMessageLogger::debug(const QLoggingCategory &cat) const
{
    QDebug dbg = QDebug(QtDebugMsg);
    if (!cat.isDebugEnabled())
        dbg.stream->message_output = false;

    QMessageLogContext &ctxt = dbg.stream->context;
    ctxt.copy(context);
    ctxt.category = cat.categoryName();

    return dbg;
}

/*!
    Logs a debug message into category returned by \a catFunc using a QDebug stream.

    \since 5.3
    \sa qCDebug(), QDebug
*/
QDebug QMessageLogger::debug(QMessageLogger::CategoryFunction catFunc) const
{
    return debug((*catFunc)());
}

/*!
    \internal

    Returns a QNoDebug object, which is used to ignore debugging output.

    \sa QNoDebug, qDebug()
*/
QNoDebug QMessageLogger::noDebug() const Q_DECL_NOTHROW
{
    return QNoDebug();
}

#endif

/*!
    Logs an informational message specified with format \a msg for the context \a cat.
    Additional parameters, specified by \a msg, may be used.

    \since 5.5
    \sa qCInfo()
*/
void QMessageLogger::info(const QLoggingCategory &cat, const char *msg, ...) const
{
    if (!cat.isInfoEnabled())
        return;

    QMessageLogContext ctxt;
    ctxt.copy(context);
    ctxt.category = cat.categoryName();

    va_list ap;
    va_start(ap, msg); // use variable arg list
    const QString message = qt_message(QtInfoMsg, ctxt, msg, ap);
    va_end(ap);

    if (isFatal(QtInfoMsg))
        qt_message_fatal(QtInfoMsg, ctxt, message);
}

/*!
    Logs an informational message specified with format \a msg for the context returned
    by \a catFunc. Additional parameters, specified by \a msg, may be used.

    \since 5.5
    \sa qCInfo()
*/
void QMessageLogger::info(QMessageLogger::CategoryFunction catFunc,
                           const char *msg, ...) const
{
    const QLoggingCategory &cat = (*catFunc)();
    if (!cat.isInfoEnabled())
        return;

    QMessageLogContext ctxt;
    ctxt.copy(context);
    ctxt.category = cat.categoryName();

    va_list ap;
    va_start(ap, msg); // use variable arg list
    const QString message = qt_message(QtInfoMsg, ctxt, msg, ap);
    va_end(ap);

    if (isFatal(QtInfoMsg))
        qt_message_fatal(QtInfoMsg, ctxt, message);
}

#ifndef QT_NO_DEBUG_STREAM

/*!
    Logs an informational message using a QDebug stream.

    \since 5.5
    \sa qInfo(), QDebug
*/
QDebug QMessageLogger::info() const
{
    QDebug dbg = QDebug(QtInfoMsg);
    QMessageLogContext &ctxt = dbg.stream->context;
    ctxt.copy(context);
    return dbg;
}

/*!
    Logs an informational message into the category \a cat using a QDebug stream.

    \since 5.5
    \sa qCInfo(), QDebug
*/
QDebug QMessageLogger::info(const QLoggingCategory &cat) const
{
    QDebug dbg = QDebug(QtInfoMsg);
    if (!cat.isInfoEnabled())
        dbg.stream->message_output = false;

    QMessageLogContext &ctxt = dbg.stream->context;
    ctxt.copy(context);
    ctxt.category = cat.categoryName();

    return dbg;
}

/*!
    Logs an informational message into category returned by \a catFunc using a QDebug stream.

    \since 5.5
    \sa qCInfo(), QDebug
*/
QDebug QMessageLogger::info(QMessageLogger::CategoryFunction catFunc) const
{
    return info((*catFunc)());
}

#endif

#undef qWarning
/*!
    Logs a warning message specified with format \a msg. Additional
    parameters, specified by \a msg, may be used.

    \sa qWarning()
*/
void QMessageLogger::warning(const char *msg, ...) const
{
    va_list ap;
    va_start(ap, msg); // use variable arg list
    const QString message = qt_message(QtWarningMsg, context, msg, ap);
    va_end(ap);

    if (isFatal(QtWarningMsg))
        qt_message_fatal(QtWarningMsg, context, message);
}

/*!
    Logs a warning message specified with format \a msg for the context \a cat.
    Additional parameters, specified by \a msg, may be used.

    \since 5.3
    \sa qCWarning()
*/
void QMessageLogger::warning(const QLoggingCategory &cat, const char *msg, ...) const
{
    if (!cat.isWarningEnabled())
        return;

    QMessageLogContext ctxt;
    ctxt.copy(context);
    ctxt.category = cat.categoryName();

    va_list ap;
    va_start(ap, msg); // use variable arg list
    const QString message = qt_message(QtWarningMsg, ctxt, msg, ap);
    va_end(ap);

    if (isFatal(QtWarningMsg))
        qt_message_fatal(QtWarningMsg, ctxt, message);
}

/*!
    Logs a warning message specified with format \a msg for the context returned
    by \a catFunc. Additional parameters, specified by \a msg, may be used.

    \since 5.3
    \sa qCWarning()
*/
void QMessageLogger::warning(QMessageLogger::CategoryFunction catFunc,
                             const char *msg, ...) const
{
    const QLoggingCategory &cat = (*catFunc)();
    if (!cat.isWarningEnabled())
        return;

    QMessageLogContext ctxt;
    ctxt.copy(context);
    ctxt.category = cat.categoryName();

    va_list ap;
    va_start(ap, msg); // use variable arg list
    const QString message = qt_message(QtWarningMsg, ctxt, msg, ap);
    va_end(ap);

    if (isFatal(QtWarningMsg))
        qt_message_fatal(QtWarningMsg, ctxt, message);
}

#ifndef QT_NO_DEBUG_STREAM
/*!
    Logs a warning message using a QDebug stream

    \sa qWarning(), QDebug
*/
QDebug QMessageLogger::warning() const
{
    QDebug dbg = QDebug(QtWarningMsg);
    QMessageLogContext &ctxt = dbg.stream->context;
    ctxt.copy(context);
    return dbg;
}

/*!
    Logs a warning message into category \a cat using a QDebug stream.

    \sa qCWarning(), QDebug
*/
QDebug QMessageLogger::warning(const QLoggingCategory &cat) const
{
    QDebug dbg = QDebug(QtWarningMsg);
    if (!cat.isWarningEnabled())
        dbg.stream->message_output = false;

    QMessageLogContext &ctxt = dbg.stream->context;
    ctxt.copy(context);
    ctxt.category = cat.categoryName();

    return dbg;
}

/*!
    Logs a warning message into category returned by \a catFunc using a QDebug stream.

    \since 5.3
    \sa qCWarning(), QDebug
*/
QDebug QMessageLogger::warning(QMessageLogger::CategoryFunction catFunc) const
{
    return warning((*catFunc)());
}

#endif

#undef qCritical

/*!
    Logs a critical message specified with format \a msg. Additional
    parameters, specified by \a msg, may be used.

    \sa qCritical()
*/
void QMessageLogger::critical(const char *msg, ...) const
{
    va_list ap;
    va_start(ap, msg); // use variable arg list
    const QString message = qt_message(QtCriticalMsg, context, msg, ap);
    va_end(ap);

    if (isFatal(QtCriticalMsg))
        qt_message_fatal(QtCriticalMsg, context, message);
}

/*!
    Logs a critical message specified with format \a msg for the context \a cat.
    Additional parameters, specified by \a msg, may be used.

    \since 5.3
    \sa qCCritical()
*/
void QMessageLogger::critical(const QLoggingCategory &cat, const char *msg, ...) const
{
    if (!cat.isCriticalEnabled())
        return;

    QMessageLogContext ctxt;
    ctxt.copy(context);
    ctxt.category = cat.categoryName();

    va_list ap;
    va_start(ap, msg); // use variable arg list
    const QString message = qt_message(QtCriticalMsg, ctxt, msg, ap);
    va_end(ap);

    if (isFatal(QtCriticalMsg))
        qt_message_fatal(QtCriticalMsg, ctxt, message);
}

/*!
    Logs a critical message specified with format \a msg for the context returned
    by \a catFunc. Additional parameters, specified by \a msg, may be used.

    \since 5.3
    \sa qCCritical()
*/
void QMessageLogger::critical(QMessageLogger::CategoryFunction catFunc,
                              const char *msg, ...) const
{
    const QLoggingCategory &cat = (*catFunc)();
    if (!cat.isCriticalEnabled())
        return;

    QMessageLogContext ctxt;
    ctxt.copy(context);
    ctxt.category = cat.categoryName();

    va_list ap;
    va_start(ap, msg); // use variable arg list
    const QString message = qt_message(QtCriticalMsg, ctxt, msg, ap);
    va_end(ap);

    if (isFatal(QtCriticalMsg))
        qt_message_fatal(QtCriticalMsg, ctxt, message);
}

#ifndef QT_NO_DEBUG_STREAM
/*!
    Logs a critical message using a QDebug stream

    \sa qCritical(), QDebug
*/
QDebug QMessageLogger::critical() const
{
    QDebug dbg = QDebug(QtCriticalMsg);
    QMessageLogContext &ctxt = dbg.stream->context;
    ctxt.copy(context);
    return dbg;
}

/*!
    Logs a critical message into category \a cat using a QDebug stream.

    \since 5.3
    \sa qCCritical(), QDebug
*/
QDebug QMessageLogger::critical(const QLoggingCategory &cat) const
{
    QDebug dbg = QDebug(QtCriticalMsg);
    if (!cat.isCriticalEnabled())
        dbg.stream->message_output = false;

    QMessageLogContext &ctxt = dbg.stream->context;
    ctxt.copy(context);
    ctxt.category = cat.categoryName();

    return dbg;
}

/*!
    Logs a critical message into category returned by \a catFunc using a QDebug stream.

    \since 5.3
    \sa qCCritical(), QDebug
*/
QDebug QMessageLogger::critical(QMessageLogger::CategoryFunction catFunc) const
{
    return critical((*catFunc)());
}

#endif

#undef qFatal
/*!
    Logs a fatal message specified with format \a msg. Additional
    parameters, specified by \a msg, may be used.

    \sa qFatal()
*/
void QMessageLogger::fatal(const char *msg, ...) const Q_DECL_NOTHROW
{
    QString message;

    va_list ap;
    va_start(ap, msg); // use variable arg list
    QT_TERMINATE_ON_EXCEPTION(message = qt_message(QtFatalMsg, context, msg, ap));
    va_end(ap);

    qt_message_fatal(QtFatalMsg, context, message);
}

/*!
    \internal
*/
Q_AUTOTEST_EXPORT QByteArray qCleanupFuncinfo(QByteArray info)
{
    // Strip the function info down to the base function name
    // note that this throws away the template definitions,
    // the parameter types (overloads) and any const/volatile qualifiers.

    if (info.isEmpty())
        return info;

    int pos;

    // Skip trailing [with XXX] for templates (gcc), but make
    // sure to not affect Objective-C message names.
    pos = info.size() - 1;
    if (info.endsWith(']') && !(info.startsWith('+') || info.startsWith('-'))) {
        while (--pos) {
            if (info.at(pos) == '[')
                info.truncate(pos);
        }
    }

    // operator names with '(', ')', '<', '>' in it
    static const char operator_call[] = "operator()";
    static const char operator_lessThan[] = "operator<";
    static const char operator_greaterThan[] = "operator>";
    static const char operator_lessThanEqual[] = "operator<=";
    static const char operator_greaterThanEqual[] = "operator>=";

    // canonize operator names
    info.replace("operator ", "operator");

    // remove argument list
    forever {
        int parencount = 0;
        pos = info.lastIndexOf(')');
        if (pos == -1) {
            // Don't know how to parse this function name
            return info;
        }

        // find the beginning of the argument list
        --pos;
        ++parencount;
        while (pos && parencount) {
            if (info.at(pos) == ')')
                ++parencount;
            else if (info.at(pos) == '(')
                --parencount;
            --pos;
        }
        if (parencount != 0)
            return info;

        info.truncate(++pos);

        if (info.at(pos - 1) == ')') {
            if (info.indexOf(operator_call) == pos - (int)strlen(operator_call))
                break;

            // this function returns a pointer to a function
            // and we matched the arguments of the return type's parameter list
            // try again
            info.remove(0, info.indexOf('('));
            info.chop(1);
            continue;
        } else {
            break;
        }
    }

    // find the beginning of the function name
    int parencount = 0;
    int templatecount = 0;
    --pos;

    // make sure special characters in operator names are kept
    if (pos > -1) {
        switch (info.at(pos)) {
        case ')':
            if (info.indexOf(operator_call) == pos - (int)strlen(operator_call) + 1)
                pos -= 2;
            break;
        case '<':
            if (info.indexOf(operator_lessThan) == pos - (int)strlen(operator_lessThan) + 1)
                --pos;
            break;
        case '>':
            if (info.indexOf(operator_greaterThan) == pos - (int)strlen(operator_greaterThan) + 1)
                --pos;
            break;
        case '=': {
            int operatorLength = (int)strlen(operator_lessThanEqual);
            if (info.indexOf(operator_lessThanEqual) == pos - operatorLength + 1)
                pos -= 2;
            else if (info.indexOf(operator_greaterThanEqual) == pos - operatorLength + 1)
                pos -= 2;
            break;
        }
        default:
            break;
        }
    }

    while (pos > -1) {
        if (parencount < 0 || templatecount < 0)
            return info;

        char c = info.at(pos);
        if (c == ')')
            ++parencount;
        else if (c == '(')
            --parencount;
        else if (c == '>')
            ++templatecount;
        else if (c == '<')
            --templatecount;
        else if (c == ' ' && templatecount == 0 && parencount == 0)
            break;

        --pos;
    }
    info = info.mid(pos + 1);

    // remove trailing '*', '&' that are part of the return argument
    while ((info.at(0) == '*')
           || (info.at(0) == '&'))
        info = info.mid(1);

    // we have the full function name now.
    // clean up the templates
    while ((pos = info.lastIndexOf('>')) != -1) {
        if (!info.contains('<'))
            break;

        // find the matching close
        int end = pos;
        templatecount = 1;
        --pos;
        while (pos && templatecount) {
            char c = info.at(pos);
            if (c == '>')
                ++templatecount;
            else if (c == '<')
                --templatecount;
            --pos;
        }
        ++pos;
        info.remove(pos, end - pos + 1);
    }

    return info;
}

// tokens as recognized in QT_MESSAGE_PATTERN
static const char categoryTokenC[] = "%{category}";
static const char typeTokenC[] = "%{type}";
static const char messageTokenC[] = "%{message}";
static const char fileTokenC[] = "%{file}";
static const char lineTokenC[] = "%{line}";
static const char functionTokenC[] = "%{function}";
static const char pidTokenC[] = "%{pid}";
static const char appnameTokenC[] = "%{appname}";
static const char threadidTokenC[] = "%{threadid}";
static const char qthreadptrTokenC[] = "%{qthreadptr}";
static const char timeTokenC[] = "%{time"; //not a typo: this command has arguments
static const char backtraceTokenC[] = "%{backtrace"; //ditto
static const char ifCategoryTokenC[] = "%{if-category}";
static const char ifDebugTokenC[] = "%{if-debug}";
static const char ifInfoTokenC[] = "%{if-info}";
static const char ifWarningTokenC[] = "%{if-warning}";
static const char ifCriticalTokenC[] = "%{if-critical}";
static const char ifFatalTokenC[] = "%{if-fatal}";
static const char endifTokenC[] = "%{endif}";
static const char emptyTokenC[] = "";

static const char defaultPattern[] = "%{if-category}%{category}: %{endif}%{message}";


struct QMessagePattern {
    QMessagePattern();
    ~QMessagePattern();

    void setPattern(const QString &pattern);

    // 0 terminated arrays of literal tokens / literal or placeholder tokens
    const char **literals;
    const char **tokens;
    QList<QString> timeArgs;   // timeFormats in sequence of %{time
#ifndef QT_BOOTSTRAPPED
    QElapsedTimer timer;
#endif
#ifdef QLOGGING_HAVE_BACKTRACE
    struct BacktraceParams {
        QString backtraceSeparator;
        int backtraceDepth;
    };
    QVector<BacktraceParams> backtraceArgs; // backtrace argumens in sequence of %{backtrace
#endif

    bool fromEnvironment;
    static QBasicMutex mutex;
};
#ifdef QLOGGING_HAVE_BACKTRACE
Q_DECLARE_TYPEINFO(QMessagePattern::BacktraceParams, Q_MOVABLE_TYPE);
#endif

QBasicMutex QMessagePattern::mutex;

QMessagePattern::QMessagePattern()
    : literals(0)
    , tokens(0)
    , fromEnvironment(false)
{
#ifndef QT_BOOTSTRAPPED
    timer.start();
#endif
    const QString envPattern = QString::fromLocal8Bit(qgetenv("QT_MESSAGE_PATTERN"));
    if (envPattern.isEmpty()) {
        setPattern(QLatin1String(defaultPattern));
    } else {
        setPattern(envPattern);
        fromEnvironment = true;
    }
}

QMessagePattern::~QMessagePattern()
{
    for (int i = 0; literals[i]; ++i)
        delete [] literals[i];
    delete [] literals;
    literals = 0;
    delete [] tokens;
    tokens = 0;
}

void QMessagePattern::setPattern(const QString &pattern)
{
    if (literals) {
        for (int i = 0; literals[i]; ++i)
            delete [] literals[i];
        delete [] literals;
    }
    delete [] tokens;
    timeArgs.clear();
#ifdef QLOGGING_HAVE_BACKTRACE
    backtraceArgs.clear();
#endif

    // scanner
    QList<QString> lexemes;
    QString lexeme;
    bool inPlaceholder = false;
    for (int i = 0; i < pattern.size(); ++i) {
        const QChar c = pattern.at(i);
        if ((c == QLatin1Char('%'))
                && !inPlaceholder) {
            if ((i + 1 < pattern.size())
                    && pattern.at(i + 1) == QLatin1Char('{')) {
                // beginning of placeholder
                if (!lexeme.isEmpty()) {
                    lexemes.append(lexeme);
                    lexeme.clear();
                }
                inPlaceholder = true;
            }
        }

        lexeme.append(c);

        if ((c == QLatin1Char('}') && inPlaceholder)) {
            // end of placeholder
            lexemes.append(lexeme);
            lexeme.clear();
            inPlaceholder = false;
        }
    }
    if (!lexeme.isEmpty())
        lexemes.append(lexeme);

    // tokenizer
    QVarLengthArray<const char*> literalsVar;
    tokens = new const char*[lexemes.size() + 1];
    tokens[lexemes.size()] = 0;

    bool nestedIfError = false;
    bool inIf = false;
    QString error;

    for (int i = 0; i < lexemes.size(); ++i) {
        const QString lexeme = lexemes.at(i);
        if (lexeme.startsWith(QLatin1String("%{"))
                && lexeme.endsWith(QLatin1Char('}'))) {
            // placeholder
            if (lexeme == QLatin1String(typeTokenC)) {
                tokens[i] = typeTokenC;
            } else if (lexeme == QLatin1String(categoryTokenC))
                tokens[i] = categoryTokenC;
            else if (lexeme == QLatin1String(messageTokenC))
                tokens[i] = messageTokenC;
            else if (lexeme == QLatin1String(fileTokenC))
                tokens[i] = fileTokenC;
            else if (lexeme == QLatin1String(lineTokenC))
                tokens[i] = lineTokenC;
            else if (lexeme == QLatin1String(functionTokenC))
                tokens[i] = functionTokenC;
            else if (lexeme == QLatin1String(pidTokenC))
                tokens[i] = pidTokenC;
            else if (lexeme == QLatin1String(appnameTokenC))
                tokens[i] = appnameTokenC;
            else if (lexeme == QLatin1String(threadidTokenC))
                tokens[i] = threadidTokenC;
            else if (lexeme == QLatin1String(qthreadptrTokenC))
                tokens[i] = qthreadptrTokenC;
            else if (lexeme.startsWith(QLatin1String(timeTokenC))) {
                tokens[i] = timeTokenC;
                int spaceIdx = lexeme.indexOf(QChar::fromLatin1(' '));
                if (spaceIdx > 0)
                    timeArgs.append(lexeme.mid(spaceIdx + 1, lexeme.length() - spaceIdx - 2));
                else
                    timeArgs.append(QString());
            } else if (lexeme.startsWith(QLatin1String(backtraceTokenC))) {
#ifdef QLOGGING_HAVE_BACKTRACE
                tokens[i] = backtraceTokenC;
                QString backtraceSeparator = QStringLiteral("|");
                int backtraceDepth = 5;
                QRegularExpression depthRx(QStringLiteral(" depth=(?|\"([^\"]*)\"|([^ }]*))"));
                QRegularExpression separatorRx(QStringLiteral(" separator=(?|\"([^\"]*)\"|([^ }]*))"));
                QRegularExpressionMatch m = depthRx.match(lexeme);
                if (m.hasMatch()) {
                    int depth = m.capturedRef(1).toInt();
                    if (depth <= 0)
                        error += QLatin1String("QT_MESSAGE_PATTERN: %{backtrace} depth must be a number greater than 0\n");
                    else
                        backtraceDepth = depth;
                }
                m = separatorRx.match(lexeme);
                if (m.hasMatch())
                    backtraceSeparator = m.captured(1);
                BacktraceParams backtraceParams;
                backtraceParams.backtraceDepth = backtraceDepth;
                backtraceParams.backtraceSeparator = backtraceSeparator;
                backtraceArgs.append(backtraceParams);
#else
                error += QLatin1String("QT_MESSAGE_PATTERN: %{backtrace} is not supported by this Qt build\n");
                tokens[i] = "";
#endif
            }

#define IF_TOKEN(LEVEL) \
            else if (lexeme == QLatin1String(LEVEL)) { \
                if (inIf) \
                    nestedIfError = true; \
                tokens[i] = LEVEL; \
                inIf = true; \
            }
            IF_TOKEN(ifCategoryTokenC)
            IF_TOKEN(ifDebugTokenC)
            IF_TOKEN(ifInfoTokenC)
            IF_TOKEN(ifWarningTokenC)
            IF_TOKEN(ifCriticalTokenC)
            IF_TOKEN(ifFatalTokenC)
#undef IF_TOKEN
            else if (lexeme == QLatin1String(endifTokenC)) {
                tokens[i] = endifTokenC;
                if (!inIf && !nestedIfError)
                    error += QLatin1String("QT_MESSAGE_PATTERN: %{endif} without an %{if-*}\n");
                inIf = false;
            } else {
                tokens[i] = emptyTokenC;
                error += QStringLiteral("QT_MESSAGE_PATTERN: Unknown placeholder %1\n")
                        .arg(lexeme);
            }
        } else {
            char *literal = new char[lexeme.size() + 1];
            strncpy(literal, lexeme.toLatin1().constData(), lexeme.size());
            literal[lexeme.size()] = '\0';
            literalsVar.append(literal);
            tokens[i] = literal;
        }
    }
    if (nestedIfError)
        error += QLatin1String("QT_MESSAGE_PATTERN: %{if-*} cannot be nested\n");
    else if (inIf)
        error += QLatin1String("QT_MESSAGE_PATTERN: missing %{endif}\n");

    if (!error.isEmpty())
        qt_message_print(error);

    literals = new const char*[literalsVar.size() + 1];
    literals[literalsVar.size()] = 0;
    memcpy(literals, literalsVar.constData(), literalsVar.size() * sizeof(const char*));
}

#if defined(QLOGGING_HAVE_BACKTRACE) && !defined(QT_BOOTSTRAPPED)
// make sure the function has "Message" in the name so the function is removed

#if ((defined(Q_CC_GNU) && defined(QT_COMPILER_SUPPORTS_SIMD_ALWAYS)) || QT_HAS_ATTRIBUTE(optimize)) \
    && !defined(Q_CC_INTEL) && !defined(Q_CC_CLANG)
// force skipping the frame pointer, to save the backtrace() function some work
__attribute__((optimize("omit-frame-pointer")))
#endif
static QStringList backtraceFramesForLogMessage(int frameCount)
{
    QStringList result;
    if (frameCount == 0)
        return result;

    // The results of backtrace_symbols looks like this:
    //    /lib/libc.so.6(__libc_start_main+0xf3) [0x4a937413]
    // The offset and function name are optional.
    // This regexp tries to extract the library name (without the path) and the function name.
    // This code is protected by QMessagePattern::mutex so it is thread safe on all compilers
    static QRegularExpression rx(QStringLiteral("^(?:[^(]*/)?([^(/]+)\\(([^+]*)(?:[\\+[a-f0-9x]*)?\\) \\[[a-f0-9x]*\\]$"),
                                 QRegularExpression::OptimizeOnFirstUsageOption);

    QVarLengthArray<void*, 32> buffer(8 + frameCount);
    int n = backtrace(buffer.data(), buffer.size());
    if (n > 0) {
        int numberPrinted = 0;
        for (int i = 0; i < n && numberPrinted < frameCount; ++i) {
            QScopedPointer<char*, QScopedPointerPodDeleter> strings(backtrace_symbols(buffer.data() + i, 1));
            QString trace = QString::fromLatin1(strings.data()[0]);
            QRegularExpressionMatch m = rx.match(trace);
            if (m.hasMatch()) {
                QString library = m.captured(1);
                QString function = m.captured(2);

                // skip the trace from QtCore that are because of the qDebug itself
                if (!numberPrinted && library.contains(QLatin1String("Qt5Core"))
                        && (function.isEmpty() || function.contains(QLatin1String("Message"), Qt::CaseInsensitive)
                            || function.contains(QLatin1String("QDebug")))) {
                    continue;
                }

                if (function.startsWith(QLatin1String("_Z"))) {
                    QScopedPointer<char, QScopedPointerPodDeleter> demangled(
                                abi::__cxa_demangle(function.toUtf8(), 0, 0, 0));
                    if (demangled)
                        function = QString::fromUtf8(qCleanupFuncinfo(demangled.data()));
                }

                if (function.isEmpty()) {
                    result.append(QLatin1Char('?') + library + QLatin1Char('?'));
                } else {
                    result.append(function);
                }
            } else {
                if (numberPrinted == 0) {
                    // innermost, unknown frames are usually the logging framework itself
                    continue;
                }
                result.append(QStringLiteral("???"));
            }
            numberPrinted++;
        }
    }
    return result;
}

static QString formatBacktraceForLogMessage(const QMessagePattern::BacktraceParams backtraceParams,
                                            const char *function)
{
    QString backtraceSeparator = backtraceParams.backtraceSeparator;
    int backtraceDepth = backtraceParams.backtraceDepth;

    QStringList frames = backtraceFramesForLogMessage(backtraceDepth);
    if (frames.isEmpty())
        return QString();

    // if the first frame is unknown, replace it with the context function
    if (function && frames.at(0).startsWith(QLatin1Char('?')))
        frames[0] = QString::fromUtf8(qCleanupFuncinfo(function));

    return frames.join(backtraceSeparator);
}
#endif // QLOGGING_HAVE_BACKTRACE && !QT_BOOTSTRAPPED

Q_GLOBAL_STATIC(QMessagePattern, qMessagePattern)

/*!
    \relates <QtGlobal>
    \since 5.4

    Generates a formatted string out of the \a type, \a context, \a str arguments.

    qFormatLogMessage returns a QString that is formatted according to the current message pattern.
    It can be used by custom message handlers to format output similar to Qt's default message
    handler.

    The function is thread-safe.

    \sa qInstallMessageHandler(), qSetMessagePattern()
 */
QString qFormatLogMessage(QtMsgType type, const QMessageLogContext &context, const QString &str)
{
    QString message;

    QMutexLocker lock(&QMessagePattern::mutex);

    QMessagePattern *pattern = qMessagePattern();
    if (!pattern) {
        // after destruction of static QMessagePattern instance
        message.append(str);
        return message;
    }

    bool skip = false;

#ifndef QT_BOOTSTRAPPED
    int timeArgsIdx = 0;
#ifdef QLOGGING_HAVE_BACKTRACE
    int backtraceArgsIdx = 0;
#endif
#endif

    // we do not convert file, function, line literals to local encoding due to overhead
    for (int i = 0; pattern->tokens[i] != 0; ++i) {
        const char *token = pattern->tokens[i];
        if (token == endifTokenC) {
            skip = false;
        } else if (skip) {
            // we skip adding messages, but we have to iterate over
            // timeArgsIdx and backtraceArgsIdx anyway
#ifndef QT_BOOTSTRAPPED
            if (token == timeTokenC)
                timeArgsIdx++;
#ifdef QLOGGING_HAVE_BACKTRACE
            else if (token == backtraceTokenC)
                backtraceArgsIdx++;
#endif
#endif
        } else if (token == messageTokenC) {
            message.append(str);
        } else if (token == categoryTokenC) {
            message.append(QLatin1String(context.category));
        } else if (token == typeTokenC) {
            switch (type) {
            case QtDebugMsg:   message.append(QLatin1String("debug")); break;
            case QtInfoMsg:    message.append(QLatin1String("info")); break;
            case QtWarningMsg: message.append(QLatin1String("warning")); break;
            case QtCriticalMsg:message.append(QLatin1String("critical")); break;
            case QtFatalMsg:   message.append(QLatin1String("fatal")); break;
            }
        } else if (token == fileTokenC) {
            if (context.file)
                message.append(QLatin1String(context.file));
            else
                message.append(QLatin1String("unknown"));
        } else if (token == lineTokenC) {
            message.append(QString::number(context.line));
        } else if (token == functionTokenC) {
            if (context.function)
                message.append(QString::fromLatin1(qCleanupFuncinfo(context.function)));
            else
                message.append(QLatin1String("unknown"));
#ifndef QT_BOOTSTRAPPED
        } else if (token == pidTokenC) {
            message.append(QString::number(QCoreApplication::applicationPid()));
        } else if (token == appnameTokenC) {
            message.append(QCoreApplication::applicationName());
        } else if (token == threadidTokenC) {
            // print the TID as decimal
            message.append(QString::number(qt_gettid()));
        } else if (token == qthreadptrTokenC) {
            message.append(QLatin1String("0x"));
            message.append(QString::number(qlonglong(QThread::currentThread()->currentThread()), 16));
#ifdef QLOGGING_HAVE_BACKTRACE
        } else if (token == backtraceTokenC) {
            QMessagePattern::BacktraceParams backtraceParams = pattern->backtraceArgs.at(backtraceArgsIdx);
            backtraceArgsIdx++;
            message.append(formatBacktraceForLogMessage(backtraceParams, context.function));
#endif
        } else if (token == timeTokenC) {
            QString timeFormat = pattern->timeArgs.at(timeArgsIdx);
            timeArgsIdx++;
            if (timeFormat == QLatin1String("process")) {
                    quint64 ms = pattern->timer.elapsed();
                    message.append(QString::asprintf("%6d.%03d", uint(ms / 1000), uint(ms % 1000)));
            } else if (timeFormat ==  QLatin1String("boot")) {
                // just print the milliseconds since the elapsed timer reference
                // like the Linux kernel does
                QElapsedTimer now;
                now.start();
                uint ms = now.msecsSinceReference();
                message.append(QString::asprintf("%6d.%03d", uint(ms / 1000), uint(ms % 1000)));
#if QT_CONFIG(datestring)
            } else if (timeFormat.isEmpty()) {
                    message.append(QDateTime::currentDateTime().toString(Qt::ISODate));
            } else {
                message.append(QDateTime::currentDateTime().toString(timeFormat));
#endif // QT_CONFIG(datestring)
            }
#endif // !QT_BOOTSTRAPPED
        } else if (token == ifCategoryTokenC) {
            if (isDefaultCategory(context.category))
                skip = true;
#define HANDLE_IF_TOKEN(LEVEL)  \
        } else if (token == if##LEVEL##TokenC) { \
            skip = type != Qt##LEVEL##Msg;
        HANDLE_IF_TOKEN(Debug)
        HANDLE_IF_TOKEN(Info)
        HANDLE_IF_TOKEN(Warning)
        HANDLE_IF_TOKEN(Critical)
        HANDLE_IF_TOKEN(Fatal)
#undef HANDLE_IF_TOKEN
        } else {
            message.append(QLatin1String(token));
        }
    }
    return message;
}

#if !QT_DEPRECATED_SINCE(5, 0)
// make sure they're defined to be exported
typedef void (*QtMsgHandler)(QtMsgType, const char *);
Q_CORE_EXPORT QtMsgHandler qInstallMsgHandler(QtMsgHandler);
#endif

static void qDefaultMsgHandler(QtMsgType type, const char *buf);
static void qDefaultMessageHandler(QtMsgType type, const QMessageLogContext &context, const QString &buf);

// pointer to QtMsgHandler debug handler (without context)
static QBasicAtomicPointer<void (QtMsgType, const char*)> msgHandler = Q_BASIC_ATOMIC_INITIALIZER(qDefaultMsgHandler);
// pointer to QtMessageHandler debug handler (with context)
static QBasicAtomicPointer<void (QtMsgType, const QMessageLogContext &, const QString &)> messageHandler = Q_BASIC_ATOMIC_INITIALIZER(qDefaultMessageHandler);

// ------------------------ Alternate logging sinks -------------------------

#if defined(QT_BOOTSTRAPPED)
    // Boostrapped tools always print to stderr, so no need for alternate sinks
#else

#if QT_CONFIG(slog2)
#ifndef QT_LOG_CODE
#define QT_LOG_CODE 9000
#endif

static bool slog2_default_handler(QtMsgType type, const QMessageLogContext &context, const QString &message)
{
    if (qt_logging_to_console())
        return false;

    QString formattedMessage = qFormatLogMessage(type, context, message);
    formattedMessage.append(QLatin1Char('\n'));
    if (slog2_set_default_buffer((slog2_buffer_t)-1) == 0) {
        slog2_buffer_set_config_t buffer_config;
        slog2_buffer_t buffer_handle;

        buffer_config.buffer_set_name = __progname;
        buffer_config.num_buffers = 1;
        buffer_config.verbosity_level = SLOG2_DEBUG1;
        buffer_config.buffer_config[0].buffer_name = "default";
        buffer_config.buffer_config[0].num_pages = 8;

        if (slog2_register(&buffer_config, &buffer_handle, 0) == -1) {
            fprintf(stderr, "Error registering slogger2 buffer!\n");
            fprintf(stderr, "%s", formattedMessage.toLocal8Bit().constData());
            fflush(stderr);
            return false;
        }

        // Set as the default buffer
        slog2_set_default_buffer(buffer_handle);
    }
    int severity;
    //Determines the severity level
    switch (type) {
    case QtDebugMsg:
        severity = SLOG2_DEBUG1;
        break;
    case QtInfoMsg:
        severity = SLOG2_INFO;
        break;
    case QtWarningMsg:
        severity = SLOG2_NOTICE;
        break;
    case QtCriticalMsg:
        severity = SLOG2_WARNING;
        break;
    case QtFatalMsg:
        severity = SLOG2_ERROR;
        break;
    }
    //writes to the slog2 buffer
    slog2c(NULL, QT_LOG_CODE, severity, formattedMessage.toLocal8Bit().constData());

    return true; // Prevent further output to stderr
}
#endif // slog2

#if QT_CONFIG(journald)
static bool systemd_default_message_handler(QtMsgType type,
                                            const QMessageLogContext &context,
                                            const QString &message)
{
    if (qt_logging_to_console())
        return false;

    QString formattedMessage = qFormatLogMessage(type, context, message);

    int priority = LOG_INFO; // Informational
    switch (type) {
    case QtDebugMsg:
        priority = LOG_DEBUG; // Debug-level messages
        break;
    case QtInfoMsg:
        priority = LOG_INFO; // Informational conditions
        break;
    case QtWarningMsg:
        priority = LOG_WARNING; // Warning conditions
        break;
    case QtCriticalMsg:
        priority = LOG_CRIT; // Critical conditions
        break;
    case QtFatalMsg:
        priority = LOG_ALERT; // Action must be taken immediately
        break;
    }

    sd_journal_send("MESSAGE=%s",     formattedMessage.toUtf8().constData(),
                    "PRIORITY=%i",    priority,
                    "CODE_FUNC=%s",   context.function ? context.function : "unknown",
                    "CODE_LINE=%d",   context.line,
                    "CODE_FILE=%s",   context.file ? context.file : "unknown",
                    "QT_CATEGORY=%s", context.category ? context.category : "unknown",
                    NULL);

    return true; // Prevent further output to stderr
}
#endif

#if QT_CONFIG(syslog)
static bool syslog_default_message_handler(QtMsgType type, const QMessageLogContext &context, const QString &message)
{
    if (qt_logging_to_console())
        return false;

    QString formattedMessage = qFormatLogMessage(type, context, message);

    int priority = LOG_INFO; // Informational
    switch (type) {
    case QtDebugMsg:
        priority = LOG_DEBUG; // Debug-level messages
        break;
    case QtInfoMsg:
        priority = LOG_INFO; // Informational conditions
        break;
    case QtWarningMsg:
        priority = LOG_WARNING; // Warning conditions
        break;
    case QtCriticalMsg:
        priority = LOG_CRIT; // Critical conditions
        break;
    case QtFatalMsg:
        priority = LOG_ALERT; // Action must be taken immediately
        break;
    }

    syslog(priority, "%s", formattedMessage.toUtf8().constData());

    return true; // Prevent further output to stderr
}
#endif

<<<<<<< HEAD
#ifdef Q_OS_ANDROID
static bool android_default_message_handler(QtMsgType type,
=======
#if defined(Q_OS_ANDROID) && !defined(Q_OS_ANDROID_EMBEDDED)
static void android_default_message_handler(QtMsgType type,
>>>>>>> dfffb529
                                  const QMessageLogContext &context,
                                  const QString &message)
{
    if (qt_logging_to_console())
        return false;

    QString formattedMessage = qFormatLogMessage(type, context, message);

    android_LogPriority priority = ANDROID_LOG_DEBUG;
    switch (type) {
    case QtDebugMsg: priority = ANDROID_LOG_DEBUG; break;
    case QtInfoMsg: priority = ANDROID_LOG_INFO; break;
    case QtWarningMsg: priority = ANDROID_LOG_WARN; break;
    case QtCriticalMsg: priority = ANDROID_LOG_ERROR; break;
    case QtFatalMsg: priority = ANDROID_LOG_FATAL; break;
    };

    __android_log_print(priority, qPrintable(QCoreApplication::applicationName()),
                        "%s:%d (%s): %s\n", context.file, context.line,
                        context.function, qPrintable(formattedMessage));

    return true; // Prevent further output to stderr
}
#endif //Q_OS_ANDROID

#ifdef Q_OS_WIN
static bool win_message_handler(QtMsgType type, const QMessageLogContext &context, const QString &message)
{
    if (qt_logging_to_console())
        return false;

    QString formattedMessage = qFormatLogMessage(type, context, message);
    formattedMessage.append(QLatin1Char('\n'));
    OutputDebugString(reinterpret_cast<const wchar_t *>(formattedMessage.utf16()));

    return true; // Prevent further output to stderr
}
#endif

#endif // Bootstrap check

// --------------------------------------------------------------------------

static void stderr_message_handler(QtMsgType type, const QMessageLogContext &context, const QString &message)
{
    QString formattedMessage = qFormatLogMessage(type, context, message);

    // print nothing if message pattern didn't apply / was empty.
    // (still print empty lines, e.g. because message itself was empty)
    if (formattedMessage.isNull())
        return;

<<<<<<< HEAD
    fprintf(stderr, "%s\n", formattedMessage.toLocal8Bit().constData());
=======
    if (!qt_logging_to_console()) {
#if defined(Q_OS_WIN)
        logMessage.append(QLatin1Char('\n'));
        OutputDebugString(reinterpret_cast<const wchar_t *>(logMessage.utf16()));
        return;
#elif QT_CONFIG(slog2)
        logMessage.append(QLatin1Char('\n'));
        slog2_default_handler(type, logMessage.toLocal8Bit().constData());
        return;
#elif QT_CONFIG(journald)
        systemd_default_message_handler(type, context, logMessage);
        return;
#elif QT_CONFIG(syslog)
        syslog_default_message_handler(type, logMessage.toUtf8().constData());
        return;
#elif defined(Q_OS_ANDROID) && !defined(Q_OS_ANDROID_EMBEDDED)
        android_default_message_handler(type, context, logMessage);
        return;
#endif
    }
    fprintf(stderr, "%s\n", logMessage.toLocal8Bit().constData());
>>>>>>> dfffb529
    fflush(stderr);
}

/*!
    \internal
*/
static void qDefaultMessageHandler(QtMsgType type, const QMessageLogContext &context,
                                   const QString &message)
{
    bool handledStderr = false;

    // A message sink logs the message to a structured or unstructured destination,
    // optionally formatting the message if the latter, and returns true if the sink
    // handled stderr output as well, which will shortcut our default stderr output.
    // In the future, if we allow multiple/dynamic sinks, this will be iterating
    // a list of sinks.

#if !defined(QT_BOOTSTRAPPED)
# if defined(Q_OS_WIN)
    handledStderr |= win_message_handler(type, context, message);
# elif QT_CONFIG(slog2)
    handledStderr |= slog2_default_handler(type, context, message);
# elif QT_CONFIG(journald)
    handledStderr |= systemd_default_message_handler(type, context, message);
# elif QT_CONFIG(syslog)
    handledStderr |= syslog_default_message_handler(type, context, message);
# elif defined(Q_OS_ANDROID)
    handledStderr |= android_default_message_handler(type, context, message);
# elif defined(QT_USE_APPLE_UNIFIED_LOGGING)
    if (__builtin_available(macOS 10.12, iOS 10, tvOS 10, watchOS 3, *))
        handledStderr |= AppleUnifiedLogger::messageHandler(type, context, message);
# endif
#endif

    if (!handledStderr)
        stderr_message_handler(type, context, message);
}

/*!
    \internal
*/
static void qDefaultMsgHandler(QtMsgType type, const char *buf)
{
    QMessageLogContext emptyContext;
    qDefaultMessageHandler(type, emptyContext, QString::fromLocal8Bit(buf));
}

#if defined(Q_COMPILER_THREAD_LOCAL)

static thread_local bool msgHandlerGrabbed = false;

static bool grabMessageHandler()
{
    if (msgHandlerGrabbed)
        return false;

    msgHandlerGrabbed = true;
    return true;
}

static void ungrabMessageHandler()
{
    msgHandlerGrabbed = false;
}

#else
static bool grabMessageHandler() { return true; }
static void ungrabMessageHandler() { }
#endif // (Q_COMPILER_THREAD_LOCAL)

static void qt_message_print(QtMsgType msgType, const QMessageLogContext &context, const QString &message)
{
#ifndef QT_BOOTSTRAPPED
    // qDebug, qWarning, ... macros do not check whether category is enabled
    if (isDefaultCategory(context.category)) {
        if (QLoggingCategory *defaultCategory = QLoggingCategory::defaultCategory()) {
            if (!defaultCategory->isEnabled(msgType))
                return;
        }
    }
#endif

    // prevent recursion in case the message handler generates messages
    // itself, e.g. by using Qt API
    if (grabMessageHandler()) {
        // prefer new message handler over the old one
        if (msgHandler.load() == qDefaultMsgHandler
                || messageHandler.load() != qDefaultMessageHandler) {
            (*messageHandler.load())(msgType, context, message);
        } else {
            (*msgHandler.load())(msgType, message.toLocal8Bit().constData());
        }
        ungrabMessageHandler();
    } else {
        fprintf(stderr, "%s\n", message.toLocal8Bit().constData());
    }
}

static void qt_message_print(const QString &message)
{
#if defined(Q_OS_WINRT)
    OutputDebugString(reinterpret_cast<const wchar_t*>(message.utf16()));
    return;
#elif defined(Q_OS_WIN) && !defined(QT_BOOTSTRAPPED)
    if (!qt_logging_to_console()) {
        OutputDebugString(reinterpret_cast<const wchar_t*>(message.utf16()));
        return;
    }
#endif
    fprintf(stderr, "%s", message.toLocal8Bit().constData());
    fflush(stderr);
}

static void qt_message_fatal(QtMsgType, const QMessageLogContext &context, const QString &message)
{
#if defined(Q_CC_MSVC) && defined(QT_DEBUG) && defined(_DEBUG) && defined(_CRT_ERROR)
    wchar_t contextFileL[256];
    // we probably should let the compiler do this for us, by declaring QMessageLogContext::file to
    // be const wchar_t * in the first place, but the #ifdefery above is very complex  and we
    // wouldn't be able to change it later on...
    convert_to_wchar_t_elided(contextFileL, sizeof contextFileL / sizeof *contextFileL,
                              context.file);
    // get the current report mode
    int reportMode = _CrtSetReportMode(_CRT_ERROR, _CRTDBG_MODE_WNDW);
    _CrtSetReportMode(_CRT_ERROR, reportMode);

    int ret = _CrtDbgReportW(_CRT_ERROR, contextFileL, context.line, _CRT_WIDE(QT_VERSION_STR),
                             reinterpret_cast<const wchar_t *>(message.utf16()));
    if ((ret == 0) && (reportMode & _CRTDBG_MODE_WNDW))
        return; // ignore
    else if (ret == 1)
        _CrtDbgBreak();
#else
    Q_UNUSED(context);
    Q_UNUSED(message);
#endif

    std::abort();
}


/*!
    \internal
*/
void qt_message_output(QtMsgType msgType, const QMessageLogContext &context, const QString &message)
{
    qt_message_print(msgType, context, message);
    if (isFatal(msgType))
        qt_message_fatal(msgType, context, message);
}

void qErrnoWarning(const char *msg, ...)
{
    // qt_error_string() will allocate anyway, so we don't have
    // to be careful here (like we do in plain qWarning())
    va_list ap;
    va_start(ap, msg);
    QString buf = QString::vasprintf(msg, ap);
    va_end(ap);

    buf += QLatin1String(" (") + qt_error_string(-1) + QLatin1Char(')');
    QMessageLogContext context;
    qt_message_output(QtCriticalMsg, context, buf);
}

void qErrnoWarning(int code, const char *msg, ...)
{
    // qt_error_string() will allocate anyway, so we don't have
    // to be careful here (like we do in plain qWarning())
    va_list ap;
    va_start(ap, msg);
    QString buf = QString::vasprintf(msg, ap);
    va_end(ap);

    buf += QLatin1String(" (") + qt_error_string(code) + QLatin1Char(')');
    QMessageLogContext context;
    qt_message_output(QtCriticalMsg, context, buf);
}

/*!
    \typedef QtMsgHandler
    \relates <QtGlobal>
    \deprecated

    This is a typedef for a pointer to a function with the following
    signature:

    \snippet code/src_corelib_global_qglobal.cpp 7

    This typedef is deprecated, you should use QtMessageHandler instead.
    \sa QtMsgType, QtMessageHandler, qInstallMsgHandler(), qInstallMessageHandler()
*/

/*!
    \typedef QtMessageHandler
    \relates <QtGlobal>
    \since 5.0

    This is a typedef for a pointer to a function with the following
    signature:

    \snippet code/src_corelib_global_qglobal.cpp 49

    \sa QtMsgType, qInstallMessageHandler()
*/

/*!
    \fn QtMessageHandler qInstallMessageHandler(QtMessageHandler handler)
    \relates <QtGlobal>
    \since 5.0

    Installs a Qt message \a handler which has been defined
    previously. Returns a pointer to the previous message handler.

    The message handler is a function that prints out debug messages,
    warnings, critical and fatal error messages. The Qt library (debug
    mode) contains hundreds of warning messages that are printed
    when internal errors (usually invalid function arguments)
    occur. Qt built in release mode also contains such warnings unless
    QT_NO_WARNING_OUTPUT and/or QT_NO_DEBUG_OUTPUT have been set during
    compilation. If you implement your own message handler, you get total
    control of these messages.

    The default message handler prints the message to the standard
    output under X11 or to the debugger under Windows. If it is a
    fatal message, the application aborts immediately.

    Only one message handler can be defined, since this is usually
    done on an application-wide basis to control debug output.

    To restore the message handler, call \c qInstallMessageHandler(0).

    Example:

    \snippet code/src_corelib_global_qglobal.cpp 23

    \sa QtMessageHandler, QtMsgType, qDebug(), qInfo(), qWarning(), qCritical(), qFatal(),
    {Debugging Techniques}
*/

/*!
    \fn QtMsgHandler qInstallMsgHandler(QtMsgHandler handler)
    \relates <QtGlobal>
    \deprecated

    Installs a Qt message \a handler which has been defined
    previously. This method is deprecated, use qInstallMessageHandler
    instead.
    \sa QtMsgHandler, qInstallMessageHandler()
*/
/*!
    \fn void qSetMessagePattern(const QString &pattern)
    \relates <QtGlobal>
    \since 5.0

    \brief Changes the output of the default message handler.

    Allows to tweak the output of qDebug(), qInfo(), qWarning(), qCritical(),
    and qFatal(). The category logging output of qCDebug(), qCInfo(),
    qCWarning(), and qCCritical() is formatted, too.

    Following placeholders are supported:

    \table
    \header \li Placeholder \li Description
    \row \li \c %{appname} \li QCoreApplication::applicationName()
    \row \li \c %{category} \li Logging category
    \row \li \c %{file} \li Path to source file
    \row \li \c %{function} \li Function
    \row \li \c %{line} \li Line in source file
    \row \li \c %{message} \li The actual message
    \row \li \c %{pid} \li QCoreApplication::applicationPid()
    \row \li \c %{threadid} \li The system-wide ID of current thread (if it can be obtained)
    \row \li \c %{qthreadptr} \li A pointer to the current QThread (result of QThread::currentThread())
    \row \li \c %{type} \li "debug", "warning", "critical" or "fatal"
    \row \li \c %{time process} \li time of the message, in seconds since the process started (the token "process" is literal)
    \row \li \c %{time boot} \li the time of the message, in seconds since the system boot if that
        can be determined (the token "boot" is literal). If the time since boot could not be obtained,
        the output is indeterminate (see QElapsedTimer::msecsSinceReference()).
    \row \li \c %{time [format]} \li system time when the message occurred, formatted by
        passing the \c format to \l QDateTime::toString(). If the format is
        not specified, the format of Qt::ISODate is used.
    \row \li \c{%{backtrace [depth=N] [separator="..."]}} \li A backtrace with the number of frames
        specified by the optional \c depth parameter (defaults to 5), and separated by the optional
        \c separator parameter (defaults to "|").
        This expansion is available only on some platforms (currently only platfoms using glibc).
        Names are only known for exported functions. If you want to see the name of every function
        in your application, use \c{QMAKE_LFLAGS += -rdynamic}.
        When reading backtraces, take into account that frames might be missing due to inlining or
        tail call optimization.
    \endtable

    You can also use conditionals on the type of the message using \c %{if-debug}, \c %{if-info}
    \c %{if-warning}, \c %{if-critical} or \c %{if-fatal} followed by an \c %{endif}.
    What is inside the \c %{if-*} and \c %{endif} will only be printed if the type matches.

    Finally, text inside \c %{if-category} ... \c %{endif} is only printed if the category
    is not the default one.

    Example:
    \code
    QT_MESSAGE_PATTERN="[%{time yyyyMMdd h:mm:ss.zzz t} %{if-debug}D%{endif}%{if-info}I%{endif}%{if-warning}W%{endif}%{if-critical}C%{endif}%{if-fatal}F%{endif}] %{file}:%{line} - %{message}"
    \endcode

    The default \a pattern is "%{if-category}%{category}: %{endif}%{message}".

    The \a pattern can also be changed at runtime by setting the QT_MESSAGE_PATTERN
    environment variable; if both \l qSetMessagePattern() is called and QT_MESSAGE_PATTERN is
    set, the environment variable takes precedence.

    \note The message pattern only applies to unstructured logging, such as the default
    \c stderr output. Structured logging such as systemd will record the message as is,
    along with as much structured information as can be captured.

    Custom message handlers can use qFormatLogMessage() to take \a pattern into account.

    \sa qInstallMessageHandler(), {Debugging Techniques}, {QLoggingCategory}
 */

QtMessageHandler qInstallMessageHandler(QtMessageHandler h)
{
    if (!h)
        h = qDefaultMessageHandler;
    //set 'h' and return old message handler
    return messageHandler.fetchAndStoreRelaxed(h);
}

QtMsgHandler qInstallMsgHandler(QtMsgHandler h)
{
    if (!h)
        h = qDefaultMsgHandler;
    //set 'h' and return old message handler
    return msgHandler.fetchAndStoreRelaxed(h);
}

void qSetMessagePattern(const QString &pattern)
{
    QMutexLocker lock(&QMessagePattern::mutex);

    if (!qMessagePattern()->fromEnvironment)
        qMessagePattern()->setPattern(pattern);
}


/*!
    Copies context information from \a logContext into this QMessageLogContext
    \internal
*/
void QMessageLogContext::copy(const QMessageLogContext &logContext)
{
    this->category = logContext.category;
    this->file = logContext.file;
    this->line = logContext.line;
    this->function = logContext.function;
}

/*!
    \fn QMessageLogger::QMessageLogger()

    Constructs a default QMessageLogger. See the other constructors to specify
    context information.
*/

/*!
    \fn QMessageLogger::QMessageLogger(const char *file, int line, const char *function)

    Constructs a QMessageLogger to record log messages for \a file at \a line
    in \a function. The is equivalent to QMessageLogger(file, line, function, "default")
*/
/*!
    \fn QMessageLogger::QMessageLogger(const char *file, int line, const char *function, const char *category)

    Constructs a QMessageLogger to record \a category messages for \a file at \a line
    in \a function.
*/

/*!
    \fn void QMessageLogger::noDebug(const char *, ...) const
    \internal

    Ignores logging output

    \sa QNoDebug, qDebug()
*/

/*!
    \fn QMessageLogContext::QMessageLogContext()
    \internal

    Constructs a QMessageLogContext
*/

/*!
    \fn QMessageLogContext::QMessageLogContext(const char *fileName, int lineNumber, const char *functionName, const char *categoryName)
    \internal

    Constructs a QMessageLogContext with for file \a fileName at line
    \a lineNumber, in function \a functionName, and category \a categoryName.
*/

QT_END_NAMESPACE<|MERGE_RESOLUTION|>--- conflicted
+++ resolved
@@ -1597,13 +1597,8 @@
 }
 #endif
 
-<<<<<<< HEAD
-#ifdef Q_OS_ANDROID
+#if defined(Q_OS_ANDROID) && !defined(Q_OS_ANDROID_EMBEDDED)
 static bool android_default_message_handler(QtMsgType type,
-=======
-#if defined(Q_OS_ANDROID) && !defined(Q_OS_ANDROID_EMBEDDED)
-static void android_default_message_handler(QtMsgType type,
->>>>>>> dfffb529
                                   const QMessageLogContext &context,
                                   const QString &message)
 {
@@ -1656,31 +1651,7 @@
     if (formattedMessage.isNull())
         return;
 
-<<<<<<< HEAD
     fprintf(stderr, "%s\n", formattedMessage.toLocal8Bit().constData());
-=======
-    if (!qt_logging_to_console()) {
-#if defined(Q_OS_WIN)
-        logMessage.append(QLatin1Char('\n'));
-        OutputDebugString(reinterpret_cast<const wchar_t *>(logMessage.utf16()));
-        return;
-#elif QT_CONFIG(slog2)
-        logMessage.append(QLatin1Char('\n'));
-        slog2_default_handler(type, logMessage.toLocal8Bit().constData());
-        return;
-#elif QT_CONFIG(journald)
-        systemd_default_message_handler(type, context, logMessage);
-        return;
-#elif QT_CONFIG(syslog)
-        syslog_default_message_handler(type, logMessage.toUtf8().constData());
-        return;
-#elif defined(Q_OS_ANDROID) && !defined(Q_OS_ANDROID_EMBEDDED)
-        android_default_message_handler(type, context, logMessage);
-        return;
-#endif
-    }
-    fprintf(stderr, "%s\n", logMessage.toLocal8Bit().constData());
->>>>>>> dfffb529
     fflush(stderr);
 }
 
@@ -1707,7 +1678,7 @@
     handledStderr |= systemd_default_message_handler(type, context, message);
 # elif QT_CONFIG(syslog)
     handledStderr |= syslog_default_message_handler(type, context, message);
-# elif defined(Q_OS_ANDROID)
+# elif defined(Q_OS_ANDROID) && !defined(Q_OS_ANDROID_EMBEDDED)
     handledStderr |= android_default_message_handler(type, context, message);
 # elif defined(QT_USE_APPLE_UNIFIED_LOGGING)
     if (__builtin_available(macOS 10.12, iOS 10, tvOS 10, watchOS 3, *))
