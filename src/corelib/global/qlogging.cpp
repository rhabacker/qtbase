--- conflicted
+++ resolved
@@ -1135,12 +1135,8 @@
                 backtraceParams.backtraceSeparator = backtraceSeparator;
                 backtraceArgs.append(backtraceParams);
 #else
-<<<<<<< HEAD
                 error += QLatin1String("QT_MESSAGE_PATTERN: %{backtrace} is not supported by this Qt build\n");
-=======
-                error += QStringLiteral("QT_MESSAGE_PATTERN: %{backtrace} is not supported by this Qt build\n");
                 tokens[i] = "";
->>>>>>> d95cb94b
 #endif
             }
 
