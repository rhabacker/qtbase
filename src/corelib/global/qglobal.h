--- conflicted
+++ resolved
@@ -45,19 +45,11 @@
 
 #include <stddef.h>
 
-<<<<<<< HEAD
 #define QT_VERSION_STR   "5.3.0"
 /*
    QT_VERSION is (major << 16) + (minor << 8) + patch.
 */
 #define QT_VERSION 0x050300
-=======
-#define QT_VERSION_STR   "5.2.1"
-/*
-   QT_VERSION is (major << 16) + (minor << 8) + patch.
-*/
-#define QT_VERSION 0x050201
->>>>>>> 1c2be58f
 /*
    can be used like #if (QT_VERSION >= QT_VERSION_CHECK(4, 4, 0))
 */
