/****************************************************************************
**
** Copyright (C) 2017 Intel Corporation.
** Contact: https://www.qt.io/licensing/
**
** This file is part of the QtCore module of the Qt Toolkit.
**
** $QT_BEGIN_LICENSE:LGPL$
** Commercial License Usage
** Licensees holding valid commercial Qt licenses may use this file in
** accordance with the commercial license agreement provided with the
** Software or, alternatively, in accordance with the terms contained in
** a written agreement between you and The Qt Company. For licensing terms
** and conditions see https://www.qt.io/terms-conditions. For further
** information use the contact form at https://www.qt.io/contact-us.
**
** GNU Lesser General Public License Usage
** Alternatively, this file may be used under the terms of the GNU Lesser
** General Public License version 3 as published by the Free Software
** Foundation and appearing in the file LICENSE.LGPL3 included in the
** packaging of this file. Please review the following information to
** ensure the GNU Lesser General Public License version 3 requirements
** will be met: https://www.gnu.org/licenses/lgpl-3.0.html.
**
** GNU General Public License Usage
** Alternatively, this file may be used under the terms of the GNU
** General Public License version 2.0 or (at your option) the GNU General
** Public license version 3 or any later version approved by the KDE Free
** Qt Foundation. The licenses are as published by the Free Software
** Foundation and appearing in the file LICENSE.GPL2 and LICENSE.GPL3
** included in the packaging of this file. Please review the following
** information to ensure the GNU General Public License requirements will
** be met: https://www.gnu.org/licenses/gpl-2.0.html and
** https://www.gnu.org/licenses/gpl-3.0.html.
**
** $QT_END_LICENSE$
**
****************************************************************************/

#include "minimum-linux_p.h"

/* Copied from #include <elf.h>:
 */
#define ELF_NOTE_GNU            "GNU"
#define NT_GNU_ABI_TAG          1
#define ELF_NOTE_OS_LINUX       0

#ifdef __arm__
#  define progbits              %progbits
#  define note                  %note
#else
#  define progbits              @progbits
#  define note                  @note
#endif

/* Add information for the ELF dynamic linker what the minimum Linux version
 * required for Qt is.
 *
 * The .note.ABI-tag note section is defined at
 *  https://refspecs.linuxfoundation.org/LSB_5.0.0/LSB-Core-generic/LSB-Core-generic/noteabitag.html
 */

    .section    ".note.GNU-stack", "", progbits
    .section    ".note.ABI-tag", "a", note
    .align      4       /* we have 32-bit data */

/*  * For the format of the note section's contents, see Elf32_Nhdr / Elf64_Nhdr */
    .long       .Lnameend-.Lname        /* n_namesz */
    .long       16                      /* n_descsz(16 bytes, normative) */
    .long       NT_GNU_ABI_TAG          /* n_type */

.Lname:
    .asciz      ELF_NOTE_GNU
.Lnameend:

/* Operating systems: */
    .long       ELF_NOTE_OS_LINUX

<<<<<<< HEAD
/* Minimum Linux kernel version:
 * We require the following features in Qt (unconditional, no fallback):
 *   Feature                    Added in version        Macro
 * - inotify_init1              before 2.6.12-rc12
 * - futex(2)                   before 2.6.12-rc12
 * - FUTEX_WAKE_OP              2.6.14                  FUTEX_OP
 * - linkat(2)                  2.6.17                  O_TMPFILE
 * - FUTEX_PRIVATE_FLAG         2.6.22
 * - O_CLOEXEC                  2.6.23
 * - eventfd                    2.6.23
 * - pipe2 & dup3               2.6.27
 * - accept4                    2.6.28
 * - renameat2                  3.16                    QT_CONFIG(renameat2)
 * - getrandom                  3.17                    QT_CONFIG(getentropy)
 */

#if QT_CONFIG(getentropy)
    .long       3
    .long       17
    .long       0
#elif QT_CONFIG(renameat2)
    .long       3
    .long       16
    .long       0
#else
    .long       2
    .long       6
    .long       28
#endif
=======
    .long       MINLINUX_MAJOR
    .long       MINLINUX_MINOR
    .long       MINLINUX_PATCH
>>>>>>> ea0e868c
<|MERGE_RESOLUTION|>--- conflicted
+++ resolved
@@ -76,38 +76,6 @@
 /* Operating systems: */
     .long       ELF_NOTE_OS_LINUX
 
-<<<<<<< HEAD
-/* Minimum Linux kernel version:
- * We require the following features in Qt (unconditional, no fallback):
- *   Feature                    Added in version        Macro
- * - inotify_init1              before 2.6.12-rc12
- * - futex(2)                   before 2.6.12-rc12
- * - FUTEX_WAKE_OP              2.6.14                  FUTEX_OP
- * - linkat(2)                  2.6.17                  O_TMPFILE
- * - FUTEX_PRIVATE_FLAG         2.6.22
- * - O_CLOEXEC                  2.6.23
- * - eventfd                    2.6.23
- * - pipe2 & dup3               2.6.27
- * - accept4                    2.6.28
- * - renameat2                  3.16                    QT_CONFIG(renameat2)
- * - getrandom                  3.17                    QT_CONFIG(getentropy)
- */
-
-#if QT_CONFIG(getentropy)
-    .long       3
-    .long       17
-    .long       0
-#elif QT_CONFIG(renameat2)
-    .long       3
-    .long       16
-    .long       0
-#else
-    .long       2
-    .long       6
-    .long       28
-#endif
-=======
     .long       MINLINUX_MAJOR
     .long       MINLINUX_MINOR
-    .long       MINLINUX_PATCH
->>>>>>> ea0e868c
+    .long       MINLINUX_PATCH