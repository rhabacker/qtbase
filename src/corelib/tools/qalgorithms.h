--- conflicted
+++ resolved
@@ -42,11 +42,7 @@
 
 #include <QtCore/qglobal.h>
 
-<<<<<<< HEAD
-#if defined(Q_CC_MSVC)
-=======
 #if defined(Q_CC_MSVC) && _MSC_VER > 1500
->>>>>>> e918605f
 #include <intrin.h>
 #endif
 
