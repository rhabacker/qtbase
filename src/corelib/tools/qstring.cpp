--- conflicted
+++ resolved
@@ -4582,13 +4582,8 @@
     }
     QRegularExpressionMatch m = re.match(*this);
     bool hasMatch = m.hasMatch();
-<<<<<<< HEAD
-    if (hasMatch && match)
-        *match = std::move(m);
-=======
     if (hasMatch && rmatch)
-        *rmatch = qMove(m);
->>>>>>> 59111649
+        *rmatch = std::move(m);
     return hasMatch;
 }
 
