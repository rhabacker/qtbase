--- conflicted
+++ resolved
@@ -104,12 +104,8 @@
     This enumerated type is used to specify a language.
 
     \value AnyLanguage
-<<<<<<< HEAD
-    \value C The "C" locale is identical in behavior to English/UnitedStates.
-
-=======
     \value C A simplified English locale; see QLocale::c()
->>>>>>> 5b3dfa47
+
     \value Abkhazian
     \value Afan Obsolete, please use Oromo
     \value Afar
