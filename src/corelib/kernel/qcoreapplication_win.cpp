--- conflicted
+++ resolved
@@ -70,31 +70,7 @@
     return QFileInfo(QCoreApplication::arguments().constFirst()).baseName();
 }
 
-<<<<<<< HEAD
-#else
-
-Q_CORE_EXPORT HINSTANCE qWinAppInst()                // get Windows app handle
-{
-    return GetModuleHandle(0);
-}
-
-Q_CORE_EXPORT HINSTANCE qWinAppPrevInst()                // get Windows prev app handle
-{
-    return 0;
-}
-
-Q_CORE_EXPORT int qWinAppCmdShow()                        // get main window show command
-{
-    STARTUPINFO startupInfo;
-    GetStartupInfo(&startupInfo);
-
-    return (startupInfo.dwFlags & STARTF_USESHOWWINDOW)
-        ? startupInfo.wShowWindow
-        : SW_SHOWDEFAULT;
-}
-=======
 #else // !(defined(Q_OS_WINRT) && _MSC_VER < 1900)
->>>>>>> 5f0ec730
 
 Q_CORE_EXPORT QString qAppFileName()                // get application file name
 {
