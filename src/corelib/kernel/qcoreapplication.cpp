--- conflicted
+++ resolved
@@ -66,26 +66,14 @@
 
 #ifndef QT_NO_QOBJECT
 #if defined(Q_OS_UNIX)
-<<<<<<< HEAD
-# if !defined(QT_NO_GLIB)
-#  include "qeventdispatcher_glib_p.h"
+# if defined(Q_OS_OSX)
+#  include "qeventdispatcher_cf_p.h"
+# else
+#  if !defined(QT_NO_GLIB)
+#   include "qeventdispatcher_glib_p.h"
+#  endif
 # endif
 # include "qeventdispatcher_unix_p.h"
-=======
-#  if defined(Q_OS_BLACKBERRY)
-#    include "qeventdispatcher_blackberry_p.h"
-#    include <process.h>
-#    include <unistd.h>
-#  elif defined(Q_OS_OSX)
-#    include "qeventdispatcher_cf_p.h"
-#    include "qeventdispatcher_unix_p.h"
-#  else
-#    if !defined(QT_NO_GLIB)
-#      include "qeventdispatcher_glib_p.h"
-#    endif
-#    include "qeventdispatcher_unix_p.h"
-#  endif
->>>>>>> 6a2b17ee
 #endif
 #ifdef Q_OS_WIN
 # ifdef Q_OS_WINRT
@@ -485,12 +473,7 @@
 {
     Q_Q(QCoreApplication);
 #if defined(Q_OS_UNIX)
-<<<<<<< HEAD
-#  if !defined(QT_NO_GLIB)
-=======
-#  if defined(Q_OS_BLACKBERRY)
-    eventDispatcher = new QEventDispatcherBlackberry(q);
-#  elif defined(Q_OS_OSX)
+#  if defined(Q_OS_OSX)
     bool ok = false;
     int value = qEnvironmentVariableIntValue("QT_EVENT_DISPATCHER_CORE_FOUNDATION", &ok);
     if (ok && value > 0)
@@ -498,13 +481,13 @@
     else
         eventDispatcher = new QEventDispatcherUNIX(q);
 #  elif !defined(QT_NO_GLIB)
->>>>>>> 6a2b17ee
     if (qEnvironmentVariableIsEmpty("QT_NO_GLIB") && QEventDispatcherGlib::versionSupported())
         eventDispatcher = new QEventDispatcherGlib(q);
     else
         eventDispatcher = new QEventDispatcherUNIX(q);
 #  else
         eventDispatcher = new QEventDispatcherUNIX(q);
+#  endif
 #elif defined(Q_OS_WINRT)
     eventDispatcher = new QEventDispatcherWinRT(q);
 #elif defined(Q_OS_WIN)
