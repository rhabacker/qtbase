/****************************************************************************
**
** Copyright (C) 2016 The Qt Company Ltd.
** Contact: https://www.qt.io/licensing/
**
** This file is part of the QtGui module of the Qt Toolkit.
**
** $QT_BEGIN_LICENSE:LGPL$
** Commercial License Usage
** Licensees holding valid commercial Qt licenses may use this file in
** accordance with the commercial license agreement provided with the
** Software or, alternatively, in accordance with the terms contained in
** a written agreement between you and The Qt Company. For licensing terms
** and conditions see https://www.qt.io/terms-conditions. For further
** information use the contact form at https://www.qt.io/contact-us.
**
** GNU Lesser General Public License Usage
** Alternatively, this file may be used under the terms of the GNU Lesser
** General Public License version 3 as published by the Free Software
** Foundation and appearing in the file LICENSE.LGPL3 included in the
** packaging of this file. Please review the following information to
** ensure the GNU Lesser General Public License version 3 requirements
** will be met: https://www.gnu.org/licenses/lgpl-3.0.html.
**
** GNU General Public License Usage
** Alternatively, this file may be used under the terms of the GNU
** General Public License version 2.0 or (at your option) the GNU General
** Public license version 3 or any later version approved by the KDE Free
** Qt Foundation. The licenses are as published by the Free Software
** Foundation and appearing in the file LICENSE.GPL2 and LICENSE.GPL3
** included in the packaging of this file. Please review the following
** information to ensure the GNU General Public License requirements will
** be met: https://www.gnu.org/licenses/gpl-2.0.html and
** https://www.gnu.org/licenses/gpl-3.0.html.
**
** $QT_END_LICENSE$
**
****************************************************************************/

#include "qdir.h"
#include "qmetatype.h"
#include "qtextstream.h"
#include "qvariant.h"
#include "qfontengine_ft_p.h"
#include "private/qimage_p.h"
#include <private/qstringiterator_p.h>
#include <qguiapplication.h>
#include <qscreen.h>
#include <qpa/qplatformscreen.h>
#include <QtCore/QUuid>

#ifndef QT_NO_FREETYPE

#include "qfile.h"
#include "qfileinfo.h"
#include <qscopedvaluerollback.h>
#include "qthreadstorage.h"
#include <qmath.h>
#include <qendian.h>

#include <ft2build.h>
#include FT_FREETYPE_H
#include FT_OUTLINE_H
#include FT_SYNTHESIS_H
#include FT_TRUETYPE_TABLES_H
#include FT_TYPE1_TABLES_H
#include FT_GLYPH_H
#include FT_MODULE_H
#include FT_LCD_FILTER_H

#if defined(FT_CONFIG_OPTIONS_H)
#include FT_CONFIG_OPTIONS_H
#endif

#if defined(FT_FONT_FORMATS_H)
#include FT_FONT_FORMATS_H
#endif

#ifdef QT_LINUXBASE
#include FT_ERRORS_H
#endif

#if !defined(QT_MAX_CACHED_GLYPH_SIZE)
#  define QT_MAX_CACHED_GLYPH_SIZE 64
#endif

QT_BEGIN_NAMESPACE

#define FLOOR(x)    ((x) & -64)
#define CEIL(x)     (((x)+63) & -64)
#define TRUNC(x)    ((x) >> 6)
#define ROUND(x)    (((x)+32) & -64)

static bool ft_getSfntTable(void *user_data, uint tag, uchar *buffer, uint *length)
{
    FT_Face face = (FT_Face)user_data;

    bool result = false;
    if (FT_IS_SFNT(face)) {
        FT_ULong len = *length;
        result = FT_Load_Sfnt_Table(face, tag, 0, buffer, &len) == FT_Err_Ok;
        *length = len;
        Q_ASSERT(!result || int(*length) > 0);
    }

    return result;
}

static QFontEngineFT::Glyph emptyGlyph;

static const QFontEngine::HintStyle ftInitialDefaultHintStyle =
#ifdef Q_OS_WIN
    QFontEngineFT::HintFull;
#else
    QFontEngineFT::HintNone;
#endif

// -------------------------- Freetype support ------------------------------

class QtFreetypeData
{
public:
    QtFreetypeData()
        : library(nullptr)
    { }
    ~QtFreetypeData();

    FT_Library library;
    QHash<QFontEngine::FaceId, QFreetypeFace *> faces;
};

QtFreetypeData::~QtFreetypeData()
{
    for (QHash<QFontEngine::FaceId, QFreetypeFace *>::ConstIterator iter = faces.cbegin(); iter != faces.cend(); ++iter)
        iter.value()->cleanup();
    faces.clear();
    FT_Done_FreeType(library);
    library = nullptr;
}

Q_GLOBAL_STATIC(QThreadStorage<QtFreetypeData *>, theFreetypeData)

QtFreetypeData *qt_getFreetypeData()
{
    QtFreetypeData *&freetypeData = theFreetypeData()->localData();
    if (!freetypeData)
        freetypeData = new QtFreetypeData;
    if (!freetypeData->library) {
        FT_Init_FreeType(&freetypeData->library);
#if defined(FT_FONT_FORMATS_H)
        // Freetype defaults to disabling stem-darkening on CFF, we re-enable it.
        FT_Bool no_darkening = false;
        FT_Property_Set(freetypeData->library, "cff", "no-stem-darkening", &no_darkening);
#endif
    }
    return freetypeData;
}

FT_Library qt_getFreetype()
{
    QtFreetypeData *freetypeData = qt_getFreetypeData();
    Q_ASSERT(freetypeData->library);
    return freetypeData->library;
}

int QFreetypeFace::fsType() const
{
    int fsType = 0;
    TT_OS2 *os2 = (TT_OS2 *)FT_Get_Sfnt_Table(face, ft_sfnt_os2);
    if (os2)
        fsType = os2->fsType;
    return fsType;
}

int QFreetypeFace::getPointInOutline(glyph_t glyph, int flags, quint32 point, QFixed *xpos, QFixed *ypos, quint32 *nPoints)
{
    if (int error = FT_Load_Glyph(face, glyph, flags))
        return error;

    if (face->glyph->format != FT_GLYPH_FORMAT_OUTLINE)
        return Err_Invalid_SubTable;

    *nPoints = face->glyph->outline.n_points;
    if (!(*nPoints))
        return Err_Ok;

    if (point > *nPoints)
        return Err_Invalid_SubTable;

    *xpos = QFixed::fromFixed(face->glyph->outline.points[point].x);
    *ypos = QFixed::fromFixed(face->glyph->outline.points[point].y);

    return Err_Ok;
}

bool QFreetypeFace::isScalableBitmap() const
{
#ifdef FT_HAS_COLOR
    return !FT_IS_SCALABLE(face) && FT_HAS_COLOR(face);
#else
    return false;
#endif
}

extern QByteArray qt_fontdata_from_index(int);

/*
 * One font file can contain more than one font (bold/italic for example)
 * find the right one and return it.
 *
 * Returns the freetype face or 0 in case of an empty file or any other problems
 * (like not being able to open the file)
 */
QFreetypeFace *QFreetypeFace::getFace(const QFontEngine::FaceId &face_id,
                                      const QByteArray &fontData)
{
    if (face_id.filename.isEmpty() && fontData.isEmpty())
        return nullptr;

    QtFreetypeData *freetypeData = qt_getFreetypeData();

    QFreetypeFace *freetype = freetypeData->faces.value(face_id, 0);
    if (freetype) {
        freetype->ref.ref();
    } else {
        QScopedPointer<QFreetypeFace> newFreetype(new QFreetypeFace);
        FT_Face face;
        if (!face_id.filename.isEmpty()) {
            QString fileName = QFile::decodeName(face_id.filename);
            if (face_id.filename.startsWith(":qmemoryfonts/")) {
                // from qfontdatabase.cpp
                QByteArray idx = face_id.filename;
                idx.remove(0, 14); // remove ':qmemoryfonts/'
                bool ok = false;
                newFreetype->fontData = qt_fontdata_from_index(idx.toInt(&ok));
                if (!ok)
                    newFreetype->fontData = QByteArray();
            } else if (!QFileInfo(fileName).isNativePath()) {
                QFile file(fileName);
                if (!file.open(QIODevice::ReadOnly)) {
                    return nullptr;
                }
                newFreetype->fontData = file.readAll();
            }
        } else {
            newFreetype->fontData = fontData;
        }
        if (!newFreetype->fontData.isEmpty()) {
            if (FT_New_Memory_Face(freetypeData->library, (const FT_Byte *)newFreetype->fontData.constData(), newFreetype->fontData.size(), face_id.index, &face)) {
                return nullptr;
            }
        } else if (FT_New_Face(freetypeData->library, face_id.filename, face_id.index, &face)) {
            return nullptr;
        }
        newFreetype->face = face;

        newFreetype->ref.storeRelaxed(1);
        newFreetype->xsize = 0;
        newFreetype->ysize = 0;
        newFreetype->matrix.xx = 0x10000;
        newFreetype->matrix.yy = 0x10000;
        newFreetype->matrix.xy = 0;
        newFreetype->matrix.yx = 0;
        newFreetype->unicode_map = nullptr;
        newFreetype->symbol_map = nullptr;

        memset(newFreetype->cmapCache, 0, sizeof(newFreetype->cmapCache));

        for (int i = 0; i < newFreetype->face->num_charmaps; ++i) {
            FT_CharMap cm = newFreetype->face->charmaps[i];
            switch(cm->encoding) {
            case FT_ENCODING_UNICODE:
                newFreetype->unicode_map = cm;
                break;
            case FT_ENCODING_APPLE_ROMAN:
            case FT_ENCODING_ADOBE_LATIN_1:
                if (!newFreetype->unicode_map || newFreetype->unicode_map->encoding != FT_ENCODING_UNICODE)
                    newFreetype->unicode_map = cm;
                break;
            case FT_ENCODING_ADOBE_CUSTOM:
            case FT_ENCODING_MS_SYMBOL:
                if (!newFreetype->symbol_map)
                    newFreetype->symbol_map = cm;
                break;
            default:
                break;
            }
        }

        if (!FT_IS_SCALABLE(newFreetype->face) && newFreetype->face->num_fixed_sizes == 1)
            FT_Set_Char_Size(face, newFreetype->face->available_sizes[0].x_ppem, newFreetype->face->available_sizes[0].y_ppem, 0, 0);

        FT_Set_Charmap(newFreetype->face, newFreetype->unicode_map);
        QT_TRY {
            freetypeData->faces.insert(face_id, newFreetype.data());
        } QT_CATCH(...) {
            newFreetype.take()->release(face_id);
            // we could return null in principle instead of throwing
            QT_RETHROW;
        }
        freetype = newFreetype.take();
    }
    return freetype;
}

void QFreetypeFace::cleanup()
{
    hbFace.reset();
    FT_Done_Face(face);
    face = nullptr;
}

void QFreetypeFace::release(const QFontEngine::FaceId &face_id)
{
    if (!ref.deref()) {
        if (face) {
            QtFreetypeData *freetypeData = qt_getFreetypeData();

            cleanup();

            auto it = freetypeData->faces.constFind(face_id);
            if (it != freetypeData->faces.constEnd())
                freetypeData->faces.erase(it);

            if (freetypeData->faces.isEmpty()) {
                FT_Done_FreeType(freetypeData->library);
                freetypeData->library = nullptr;
            }
        }

        delete this;
    }
}


void QFreetypeFace::computeSize(const QFontDef &fontDef, int *xsize, int *ysize, bool *outline_drawing, QFixed *scalableBitmapScaleFactor)
{
    *ysize = qRound(fontDef.pixelSize * 64);
    *xsize = *ysize * fontDef.stretch / 100;
    *scalableBitmapScaleFactor = 1;
    *outline_drawing = false;

    if (!(face->face_flags & FT_FACE_FLAG_SCALABLE)) {
        int best = 0;
        if (!isScalableBitmap()) {
            /*
             * Bitmap only faces must match exactly, so find the closest
             * one (height dominant search)
             */
            for (int i = 1; i < face->num_fixed_sizes; i++) {
                if (qAbs(*ysize -  face->available_sizes[i].y_ppem) <
                    qAbs(*ysize - face->available_sizes[best].y_ppem) ||
                    (qAbs(*ysize - face->available_sizes[i].y_ppem) ==
                     qAbs(*ysize - face->available_sizes[best].y_ppem) &&
                     qAbs(*xsize - face->available_sizes[i].x_ppem) <
                     qAbs(*xsize - face->available_sizes[best].x_ppem))) {
                    best = i;
                }
            }
        } else {
            // Select the shortest bitmap strike whose height is larger than the desired height
            for (int i = 1; i < face->num_fixed_sizes; i++) {
                if (face->available_sizes[i].y_ppem < *ysize) {
                    if (face->available_sizes[i].y_ppem > face->available_sizes[best].y_ppem)
                        best = i;
                } else if (face->available_sizes[best].y_ppem < *ysize) {
                    best = i;
                } else if (face->available_sizes[i].y_ppem < face->available_sizes[best].y_ppem) {
                    best = i;
                }
            }
        }

        // According to freetype documentation we must use FT_Select_Size
        // to make sure we can select the desired bitmap strike index
        if (FT_Select_Size(face, best) == 0) {
            if (isScalableBitmap())
                *scalableBitmapScaleFactor = QFixed::fromReal((qreal)fontDef.pixelSize / face->available_sizes[best].height);
            *xsize = face->available_sizes[best].x_ppem;
            *ysize = face->available_sizes[best].y_ppem;
        } else {
            *xsize = *ysize = 0;
        }
    } else {
        *outline_drawing = (*xsize > (QT_MAX_CACHED_GLYPH_SIZE<<6) || *ysize > (QT_MAX_CACHED_GLYPH_SIZE<<6));
    }
}

QFontEngine::Properties QFreetypeFace::properties() const
{
    QFontEngine::Properties p;
    p.postscriptName = FT_Get_Postscript_Name(face);
    PS_FontInfoRec font_info;
    if (FT_Get_PS_Font_Info(face, &font_info) == 0)
        p.copyright = font_info.notice;
    if (FT_IS_SCALABLE(face)) {
        p.ascent = face->ascender;
        p.descent = -face->descender;
        p.leading = face->height - face->ascender + face->descender;
        p.emSquare = face->units_per_EM;
        p.boundingBox = QRectF(face->bbox.xMin, -face->bbox.yMax,
                               face->bbox.xMax - face->bbox.xMin,
                               face->bbox.yMax - face->bbox.yMin);
    } else {
        p.ascent = QFixed::fromFixed(face->size->metrics.ascender);
        p.descent = QFixed::fromFixed(-face->size->metrics.descender);
        p.leading = QFixed::fromFixed(face->size->metrics.height - face->size->metrics.ascender + face->size->metrics.descender);
        p.emSquare = face->size->metrics.y_ppem;
//        p.boundingBox = QRectF(-p.ascent.toReal(), 0, (p.ascent + p.descent).toReal(), face->size->metrics.max_advance/64.);
        p.boundingBox = QRectF(0, -p.ascent.toReal(),
                               face->size->metrics.max_advance/64, (p.ascent + p.descent).toReal() );
    }
    p.italicAngle = 0;
    p.capHeight = p.ascent;
    p.lineWidth = face->underline_thickness;

    return p;
}

bool QFreetypeFace::getSfntTable(uint tag, uchar *buffer, uint *length) const
{
    return ft_getSfntTable(face, tag, buffer, length);
}

/* Some fonts (such as MingLiu rely on hinting to scale different
   components to their correct sizes. While this is really broken (it
   should be done in the component glyph itself, not the hinter) we
   will have to live with it.

   This means we can not use FT_LOAD_NO_HINTING to get the glyph
   outline. All we can do is to load the unscaled glyph and scale it
   down manually when required.
*/
static void scaleOutline(FT_Face face, FT_GlyphSlot g, FT_Fixed x_scale, FT_Fixed y_scale)
{
    x_scale = FT_MulDiv(x_scale, 1 << 10, face->units_per_EM);
    y_scale = FT_MulDiv(y_scale, 1 << 10, face->units_per_EM);
    FT_Vector *p = g->outline.points;
    const FT_Vector *e = p + g->outline.n_points;
    while (p < e) {
        p->x = FT_MulFix(p->x, x_scale);
        p->y = FT_MulFix(p->y, y_scale);
        ++p;
    }
}

#define GLYPH2PATH_DEBUG QT_NO_QDEBUG_MACRO // qDebug
void QFreetypeFace::addGlyphToPath(FT_Face face, FT_GlyphSlot g, const QFixedPoint &point, QPainterPath *path, FT_Fixed x_scale, FT_Fixed y_scale)
{
    const qreal factor = 1/64.;
    scaleOutline(face, g, x_scale, y_scale);

    QPointF cp = point.toPointF();

    // convert the outline to a painter path
    int i = 0;
    for (int j = 0; j < g->outline.n_contours; ++j) {
        int last_point = g->outline.contours[j];
        GLYPH2PATH_DEBUG() << "contour:" << i << "to" << last_point;
        QPointF start = QPointF(g->outline.points[i].x*factor, -g->outline.points[i].y*factor);
        if (!(g->outline.tags[i] & 1)) {               // start point is not on curve:
            if (!(g->outline.tags[last_point] & 1)) {  // end point is not on curve:
                GLYPH2PATH_DEBUG() << "  start and end point are not on curve";
                start = (QPointF(g->outline.points[last_point].x*factor,
                                -g->outline.points[last_point].y*factor) + start) / 2.0;
            } else {
                GLYPH2PATH_DEBUG() << "  end point is on curve, start is not";
                start = QPointF(g->outline.points[last_point].x*factor,
                               -g->outline.points[last_point].y*factor);
            }
            --i;   // to use original start point as control point below
        }
        start += cp;
        GLYPH2PATH_DEBUG() << "  start at" << start;

        path->moveTo(start);
        QPointF c[4];
        c[0] = start;
        int n = 1;
        while (i < last_point) {
            ++i;
            c[n] = cp + QPointF(g->outline.points[i].x*factor, -g->outline.points[i].y*factor);
            GLYPH2PATH_DEBUG() << "    " << i << c[n] << "tag =" << (int)g->outline.tags[i]
                               << ": on curve =" << (bool)(g->outline.tags[i] & 1);
            ++n;
            switch (g->outline.tags[i] & 3) {
            case 2:
                // cubic bezier element
                if (n < 4)
                    continue;
                c[3] = (c[3] + c[2])/2;
                --i;
                break;
            case 0:
                // quadratic bezier element
                if (n < 3)
                    continue;
                c[3] = (c[1] + c[2])/2;
                c[2] = (2*c[1] + c[3])/3;
                c[1] = (2*c[1] + c[0])/3;
                --i;
                break;
            case 1:
            case 3:
                if (n == 2) {
                    GLYPH2PATH_DEBUG() << "  lineTo" << c[1];
                    path->lineTo(c[1]);
                    c[0] = c[1];
                    n = 1;
                    continue;
                } else if (n == 3) {
                    c[3] = c[2];
                    c[2] = (2*c[1] + c[3])/3;
                    c[1] = (2*c[1] + c[0])/3;
                }
                break;
            }
            GLYPH2PATH_DEBUG() << "  cubicTo" << c[1] << c[2] << c[3];
            path->cubicTo(c[1], c[2], c[3]);
            c[0] = c[3];
            n = 1;
        }

        if (n == 1) {
            GLYPH2PATH_DEBUG() << "  closeSubpath";
            path->closeSubpath();
        } else {
            c[3] = start;
            if (n == 2) {
                c[2] = (2*c[1] + c[3])/3;
                c[1] = (2*c[1] + c[0])/3;
            }
            GLYPH2PATH_DEBUG() << "  close cubicTo" << c[1] << c[2] << c[3];
            path->cubicTo(c[1], c[2], c[3]);
        }
        ++i;
    }
}

extern void qt_addBitmapToPath(qreal x0, qreal y0, const uchar *image_data, int bpl, int w, int h, QPainterPath *path);

void QFreetypeFace::addBitmapToPath(FT_GlyphSlot slot, const QFixedPoint &point, QPainterPath *path)
{
    if (slot->format != FT_GLYPH_FORMAT_BITMAP
        || slot->bitmap.pixel_mode != FT_PIXEL_MODE_MONO)
        return;

    QPointF cp = point.toPointF();
    qt_addBitmapToPath(cp.x() + TRUNC(slot->metrics.horiBearingX), cp.y() - TRUNC(slot->metrics.horiBearingY),
                       slot->bitmap.buffer, slot->bitmap.pitch, slot->bitmap.width, slot->bitmap.rows, path);
}

static inline void convertRGBToARGB(const uchar *src, uint *dst, int width, int height, int src_pitch, bool bgr)
{
    const int offs = bgr ? -1 : 1;
    const int w = width * 3;
    while (height--) {
        uint *dd = dst;
        for (int x = 0; x < w; x += 3) {
            uchar red = src[x + 1 - offs];
            uchar green = src[x + 1];
            uchar blue = src[x + 1 + offs];
            *dd++ = (0xFFU << 24) | (red << 16) | (green << 8) | blue;
        }
        dst += width;
        src += src_pitch;
    }
}

static inline void convertRGBToARGB_V(const uchar *src, uint *dst, int width, int height, int src_pitch, bool bgr)
{
    const int offs = bgr ? -src_pitch : src_pitch;
    while (height--) {
        for (int x = 0; x < width; x++) {
            uchar red = src[x + src_pitch - offs];
            uchar green = src[x + src_pitch];
            uchar blue = src[x + src_pitch + offs];
            *dst++ = (0XFFU << 24) | (red << 16) | (green << 8) | blue;
        }
        src += 3*src_pitch;
    }
}

static QFontEngine::SubpixelAntialiasingType subpixelAntialiasingTypeHint()
{
    static int type = -1;
    if (type == -1) {
        if (QScreen *screen = QGuiApplication::primaryScreen())
            type = screen->handle()->subpixelAntialiasingTypeHint();
    }
    return static_cast<QFontEngine::SubpixelAntialiasingType>(type);
}

QFontEngineFT *QFontEngineFT::create(const QFontDef &fontDef, FaceId faceId, const QByteArray &fontData)
{
    QScopedPointer<QFontEngineFT> engine(new QFontEngineFT(fontDef));

    QFontEngineFT::GlyphFormat format = QFontEngineFT::Format_Mono;
    const bool antialias = !(fontDef.styleStrategy & QFont::NoAntialias);

    if (antialias) {
        QFontEngine::SubpixelAntialiasingType subpixelType = subpixelAntialiasingTypeHint();
        if (subpixelType == QFontEngine::Subpixel_None || (fontDef.styleStrategy & QFont::NoSubpixelAntialias)) {
            format = QFontEngineFT::Format_A8;
            engine->subpixelType = QFontEngine::Subpixel_None;
        } else {
            format = QFontEngineFT::Format_A32;
            engine->subpixelType = subpixelType;
        }
    }

    if (!engine->init(faceId, antialias, format, fontData) || engine->invalid()) {
        qWarning("QFontEngineFT: Failed to create FreeType font engine");
        return nullptr;
    }

    engine->setQtDefaultHintStyle(static_cast<QFont::HintingPreference>(fontDef.hintingPreference));
    return engine.take();
}

namespace {
    class QFontEngineFTRawData: public QFontEngineFT
    {
    public:
        QFontEngineFTRawData(const QFontDef &fontDef) : QFontEngineFT(fontDef)
        {
        }

        void updateFamilyNameAndStyle()
        {
            fontDef.family = QString::fromLatin1(freetype->face->family_name);

            if (freetype->face->style_flags & FT_STYLE_FLAG_ITALIC)
                fontDef.style = QFont::StyleItalic;

            if (freetype->face->style_flags & FT_STYLE_FLAG_BOLD)
                fontDef.weight = QFont::Bold;
        }

        bool initFromData(const QByteArray &fontData)
        {
            FaceId faceId;
            faceId.filename = "";
            faceId.index = 0;
            faceId.uuid = QUuid::createUuid().toByteArray();

            return init(faceId, true, Format_None, fontData);
        }
    };
}

QFontEngineFT *QFontEngineFT::create(const QByteArray &fontData, qreal pixelSize, QFont::HintingPreference hintingPreference)
{
    QFontDef fontDef;
    fontDef.pixelSize = pixelSize;
    fontDef.stretch = QFont::Unstretched;
    fontDef.hintingPreference = hintingPreference;

    QFontEngineFTRawData *fe = new QFontEngineFTRawData(fontDef);
    if (!fe->initFromData(fontData)) {
        delete fe;
        return nullptr;
    }

    fe->updateFamilyNameAndStyle();
    fe->setQtDefaultHintStyle(static_cast<QFont::HintingPreference>(fontDef.hintingPreference));

    return fe;
}

QFontEngineFT::QFontEngineFT(const QFontDef &fd)
    : QFontEngine(Freetype)
{
    fontDef = fd;
    matrix.xx = 0x10000;
    matrix.yy = 0x10000;
    matrix.xy = 0;
    matrix.yx = 0;
    cache_cost = 100 * 1024;
    kerning_pairs_loaded = false;
    transform = false;
    embolden = false;
    obliquen = false;
    antialias = true;
    freetype = nullptr;
    default_load_flags = FT_LOAD_IGNORE_GLOBAL_ADVANCE_WIDTH;
    default_hint_style = ftInitialDefaultHintStyle;
    subpixelType = Subpixel_None;
    lcdFilterType = (int)((quintptr) FT_LCD_FILTER_DEFAULT);
    defaultFormat = Format_None;
    embeddedbitmap = false;
    const QByteArray env = qgetenv("QT_NO_FT_CACHE");
    cacheEnabled = env.isEmpty() || env.toInt() == 0;
    m_subPixelPositionCount = 4;
    forceAutoHint = false;
    stemDarkeningDriver = false;
}

QFontEngineFT::~QFontEngineFT()
{
    if (freetype)
        freetype->release(face_id);
}

bool QFontEngineFT::init(FaceId faceId, bool antialias, GlyphFormat format,
                         const QByteArray &fontData)
{
    return init(faceId, antialias, format, QFreetypeFace::getFace(faceId, fontData));
}

static void dont_delete(void*) {}

bool QFontEngineFT::init(FaceId faceId, bool antialias, GlyphFormat format,
                         QFreetypeFace *freetypeFace)
{
    freetype = freetypeFace;
    if (!freetype) {
        xsize = 0;
        ysize = 0;
        return false;
    }
    defaultFormat = format;
    this->antialias = antialias;

    if (!antialias)
        glyphFormat = QFontEngine::Format_Mono;
    else
        glyphFormat = defaultFormat;

    face_id = faceId;

    symbol = freetype->symbol_map != nullptr;
    PS_FontInfoRec psrec;
    // don't assume that type1 fonts are symbol fonts by default
    if (FT_Get_PS_Font_Info(freetype->face, &psrec) == FT_Err_Ok) {
        symbol = bool(fontDef.family.contains(QLatin1String("symbol"), Qt::CaseInsensitive));
    }

    freetype->computeSize(fontDef, &xsize, &ysize, &defaultGlyphSet.outline_drawing, &scalableBitmapScaleFactor);

    FT_Face face = lockFace();

    if (FT_IS_SCALABLE(face)) {
        bool fake_oblique = (fontDef.style != QFont::StyleNormal) && !(face->style_flags & FT_STYLE_FLAG_ITALIC);
        if (fake_oblique)
            obliquen = true;
        FT_Set_Transform(face, &matrix, nullptr);
        freetype->matrix = matrix;
        // fake bold
        if ((fontDef.weight >= QFont::Bold) && !(face->style_flags & FT_STYLE_FLAG_BOLD) && !FT_IS_FIXED_WIDTH(face)) {
            if (const TT_OS2 *os2 = reinterpret_cast<const TT_OS2 *>(FT_Get_Sfnt_Table(face, ft_sfnt_os2))) {
                if (os2->usWeightClass < 750)
                    embolden = true;
            }
        }
        // underline metrics
        line_thickness =  QFixed::fromFixed(FT_MulFix(face->underline_thickness, face->size->metrics.y_scale));
        underline_position = QFixed::fromFixed(-FT_MulFix(face->underline_position, face->size->metrics.y_scale));
    } else {
        // ad hoc algorithm
        int score = fontDef.weight * fontDef.pixelSize;
        line_thickness = score / 700;
        // looks better with thicker line for small pointsizes
        if (line_thickness < 2 && score >= 1050)
            line_thickness = 2;
        underline_position =  ((line_thickness * 2) + 3) / 6;

        if (isScalableBitmap()) {
            glyphFormat = defaultFormat = GlyphFormat::Format_ARGB;
            cacheEnabled = false;
        }
    }
    if (line_thickness < 1)
        line_thickness = 1;

    metrics = face->size->metrics;

    /*
       TrueType fonts with embedded bitmaps may have a bitmap font specific
       ascent/descent in the EBLC table. There is no direct public API
       to extract those values. The only way we've found is to trick freetype
       into thinking that it's not a scalable font in FT_SelectSize so that
       the metrics are retrieved from the bitmap strikes.
    */
    if (FT_IS_SCALABLE(face)) {
        for (int i = 0; i < face->num_fixed_sizes; ++i) {
            if (xsize == face->available_sizes[i].x_ppem && ysize == face->available_sizes[i].y_ppem) {
                face->face_flags &= ~FT_FACE_FLAG_SCALABLE;

                FT_Select_Size(face, i);
                if (face->size->metrics.ascender + face->size->metrics.descender > 0) {
                    FT_Pos leading = metrics.height - metrics.ascender + metrics.descender;
                    metrics.ascender = face->size->metrics.ascender;
                    metrics.descender = face->size->metrics.descender;
                    if (metrics.descender > 0
                            && QString::fromUtf8(face->family_name) == QLatin1String("Courier New")) {
                        metrics.descender *= -1;
                    }
                    metrics.height = metrics.ascender - metrics.descender + leading;
                }
                FT_Set_Char_Size(face, xsize, ysize, 0, 0);

                face->face_flags |= FT_FACE_FLAG_SCALABLE;
                break;
            }
        }
    }
#if defined(FT_FONT_FORMATS_H)
    const char *fmt = FT_Get_Font_Format(face);
    if (fmt && qstrncmp(fmt, "CFF", 4) == 0) {
        FT_Bool no_stem_darkening = true;
        FT_Error err = FT_Property_Get(qt_getFreetype(), "cff", "no-stem-darkening", &no_stem_darkening);
        if (err == FT_Err_Ok)
            stemDarkeningDriver = !no_stem_darkening;
        else
            stemDarkeningDriver = false;
    }
#endif

    fontDef.styleName = QString::fromUtf8(face->style_name);

    if (!freetype->hbFace) {
        faceData.user_data = face;
        faceData.get_font_table = ft_getSfntTable;
        (void)harfbuzzFace(); // populates face_
        freetype->hbFace = std::move(face_);
    } else {
        Q_ASSERT(!face_);
    }
    // we share the HB face in QFreeTypeFace, so do not let ~QFontEngine() destroy it
    face_ = Holder(freetype->hbFace.get(), dont_delete);

    unlockFace();

    fsType = freetype->fsType();
    return true;
}

void QFontEngineFT::setQtDefaultHintStyle(QFont::HintingPreference hintingPreference)
{
    switch (hintingPreference) {
    case QFont::PreferNoHinting:
        setDefaultHintStyle(HintNone);
        break;
    case QFont::PreferFullHinting:
        setDefaultHintStyle(HintFull);
        break;
    case QFont::PreferVerticalHinting:
        setDefaultHintStyle(HintLight);
        break;
    case QFont::PreferDefaultHinting:
        setDefaultHintStyle(ftInitialDefaultHintStyle);
        break;
    }
}

void QFontEngineFT::setDefaultHintStyle(HintStyle style)
{
    default_hint_style = style;
}

bool QFontEngineFT::expectsGammaCorrectedBlending() const
{
    return stemDarkeningDriver;
}

int QFontEngineFT::loadFlags(QGlyphSet *set, GlyphFormat format, int flags,
                             bool &hsubpixel, int &vfactor) const
{
    int load_flags = FT_LOAD_DEFAULT | default_load_flags;
    int load_target = default_hint_style == HintLight
                      ? FT_LOAD_TARGET_LIGHT
                      : FT_LOAD_TARGET_NORMAL;

    if (format == Format_Mono) {
        load_target = FT_LOAD_TARGET_MONO;
    } else if (format == Format_A32) {
        if (subpixelType == Subpixel_RGB || subpixelType == Subpixel_BGR)
            hsubpixel = true;
        else if (subpixelType == Subpixel_VRGB || subpixelType == Subpixel_VBGR)
            vfactor = 3;
    } else if (format == Format_ARGB) {
#ifdef FT_LOAD_COLOR
        load_flags |= FT_LOAD_COLOR;
#endif
    }

    if (set && set->outline_drawing)
        load_flags |= FT_LOAD_NO_BITMAP;

    if (default_hint_style == HintNone || (flags & DesignMetrics) || (set && set->outline_drawing))
        load_flags |= FT_LOAD_NO_HINTING;
    else
        load_flags |= load_target;

    if (forceAutoHint)
        load_flags |= FT_LOAD_FORCE_AUTOHINT;

    return load_flags;
}

static inline bool areMetricsTooLarge(const QFontEngineFT::GlyphInfo &info)
{
    // false if exceeds QFontEngineFT::Glyph metrics
    return info.width > 0xFF || info.height > 0xFF;
}

static inline void transformBoundingBox(int *left, int *top, int *right, int *bottom, FT_Matrix *matrix)
{
    int l, r, t, b;
    FT_Vector vector;
    vector.x = *left;
    vector.y = *top;
    FT_Vector_Transform(&vector, matrix);
    l = r = vector.x;
    t = b = vector.y;
    vector.x = *right;
    vector.y = *top;
    FT_Vector_Transform(&vector, matrix);
    if (l > vector.x) l = vector.x;
    if (r < vector.x) r = vector.x;
    if (t < vector.y) t = vector.y;
    if (b > vector.y) b = vector.y;
    vector.x = *right;
    vector.y = *bottom;
    FT_Vector_Transform(&vector, matrix);
    if (l > vector.x) l = vector.x;
    if (r < vector.x) r = vector.x;
    if (t < vector.y) t = vector.y;
    if (b > vector.y) b = vector.y;
    vector.x = *left;
    vector.y = *bottom;
    FT_Vector_Transform(&vector, matrix);
    if (l > vector.x) l = vector.x;
    if (r < vector.x) r = vector.x;
    if (t < vector.y) t = vector.y;
    if (b > vector.y) b = vector.y;
    *left = l;
    *right = r;
    *top = t;
    *bottom = b;
}

QFontEngineFT::Glyph *QFontEngineFT::loadGlyph(QGlyphSet *set, uint glyph,
                                               QFixed subPixelPosition,
                                               GlyphFormat format,
                                               bool fetchMetricsOnly,
                                               bool disableOutlineDrawing) const
{
//     Q_ASSERT(freetype->lock == 1);

    if (format == Format_None)
        format = defaultFormat != Format_None ? defaultFormat : Format_Mono;
    Q_ASSERT(format != Format_None);

    Glyph *g = set ? set->getGlyph(glyph, subPixelPosition) : nullptr;
    if (g && g->format == format && (fetchMetricsOnly || g->data))
        return g;

    if (!g && set && set->isGlyphMissing(glyph))
        return &emptyGlyph;


    FT_Face face = freetype->face;

    FT_Matrix matrix = freetype->matrix;

    FT_Vector v;
    v.x = format == Format_Mono ? 0 : FT_Pos(subPixelPosition.value());
    v.y = 0;
    FT_Set_Transform(face, &matrix, &v);

    bool hsubpixel = false;
    int vfactor = 1;
    int load_flags = loadFlags(set, format, 0, hsubpixel, vfactor);

    bool transform = matrix.xx != 0x10000
                     || matrix.yy != 0x10000
                     || matrix.xy != 0
                     || matrix.yx != 0;

    if (transform || obliquen || (format != Format_Mono && !isScalableBitmap()))
        load_flags |= FT_LOAD_NO_BITMAP;

    FT_Error err = FT_Load_Glyph(face, glyph, load_flags);
    if (err && (load_flags & FT_LOAD_NO_BITMAP)) {
        load_flags &= ~FT_LOAD_NO_BITMAP;
        err = FT_Load_Glyph(face, glyph, load_flags);
    }
    if (err == FT_Err_Too_Few_Arguments) {
        // this is an error in the bytecode interpreter, just try to run without it
        load_flags |= FT_LOAD_FORCE_AUTOHINT;
        err = FT_Load_Glyph(face, glyph, load_flags);
    } else if (err == FT_Err_Execution_Too_Long) {
        // This is an error in the bytecode, probably a web font made by someone who
        // didn't test bytecode hinting at all so disable for it for all glyphs.
        qWarning("load glyph failed due to broken hinting bytecode in font, switching to auto hinting");
        default_load_flags |= FT_LOAD_FORCE_AUTOHINT;
        load_flags |= FT_LOAD_FORCE_AUTOHINT;
        err = FT_Load_Glyph(face, glyph, load_flags);
    }
    if (err != FT_Err_Ok) {
        qWarning("load glyph failed err=%x face=%p, glyph=%d", err, face, glyph);
        if (set)
            set->setGlyphMissing(glyph);
        return &emptyGlyph;
    }

    FT_GlyphSlot slot = face->glyph;

    if (embolden)
        FT_GlyphSlot_Embolden(slot);
    if (obliquen) {
        FT_GlyphSlot_Oblique(slot);

        // While Embolden alters the metrics of the slot, oblique does not, so we need
        // to fix this ourselves.
        transform = true;
        FT_Matrix m;
        m.xx = 0x10000;
        m.yx = 0x0;
        m.xy = 0x6000;
        m.yy = 0x10000;

        FT_Matrix_Multiply(&m, &matrix);
    }

    GlyphInfo info;
    info.linearAdvance = slot->linearHoriAdvance >> 10;
    info.xOff = TRUNC(ROUND(slot->advance.x));
    info.yOff = 0;

    if ((set && set->outline_drawing && !disableOutlineDrawing) || fetchMetricsOnly) {
        int left  = slot->metrics.horiBearingX;
        int right = slot->metrics.horiBearingX + slot->metrics.width;
        int top    = slot->metrics.horiBearingY;
        int bottom = slot->metrics.horiBearingY - slot->metrics.height;

        if (transform && slot->format != FT_GLYPH_FORMAT_BITMAP)
            transformBoundingBox(&left, &top, &right, &bottom, &matrix);

        left = FLOOR(left);
        right = CEIL(right);
        bottom = FLOOR(bottom);
        top = CEIL(top);

        info.x = TRUNC(left);
        info.y = TRUNC(top);
        info.width = TRUNC(right - left);
        info.height = TRUNC(top - bottom);

        // If any of the metrics are too large to fit, don't cache them
        if (areMetricsTooLarge(info))
            return nullptr;

        g = new Glyph;
        g->data = nullptr;
        g->linearAdvance = info.linearAdvance;
        g->width = info.width;
        g->height = info.height;
        g->x = info.x;
        g->y = info.y;
        g->advance = info.xOff;
        g->format = format;

        if (set)
            set->setGlyph(glyph, subPixelPosition, g);

        return g;
    }

    int glyph_buffer_size = 0;
    QScopedArrayPointer<uchar> glyph_buffer;
    FT_Render_Mode renderMode = (default_hint_style == HintLight) ? FT_RENDER_MODE_LIGHT : FT_RENDER_MODE_NORMAL;
    switch (format) {
    case Format_Mono:
        renderMode = FT_RENDER_MODE_MONO;
        break;
    case Format_A32:
        Q_ASSERT(hsubpixel || vfactor != 1);
        renderMode = hsubpixel ? FT_RENDER_MODE_LCD : FT_RENDER_MODE_LCD_V;
        break;
    case Format_A8:
    case Format_ARGB:
        break;
    default:
        Q_UNREACHABLE();
    }
    FT_Library_SetLcdFilter(slot->library, (FT_LcdFilter)lcdFilterType);

    err = FT_Render_Glyph(slot, renderMode);
    if (err != FT_Err_Ok)
        qWarning("render glyph failed err=%x face=%p, glyph=%d", err, face, glyph);

    FT_Library_SetLcdFilter(slot->library, FT_LCD_FILTER_NONE);

    info.height = slot->bitmap.rows;
    info.width = slot->bitmap.width;
    info.x = slot->bitmap_left;
    info.y = slot->bitmap_top;
    if (slot->bitmap.pixel_mode == FT_PIXEL_MODE_LCD)
        info.width = info.width / 3;
    if (slot->bitmap.pixel_mode == FT_PIXEL_MODE_LCD_V)
        info.height = info.height / vfactor;

    int pitch = (format == Format_Mono ? ((info.width + 31) & ~31) >> 3 :
                 (format == Format_A8 ? (info.width + 3) & ~3 : info.width * 4));

    glyph_buffer_size = info.height * pitch;
    glyph_buffer.reset(new uchar[glyph_buffer_size]);

    if (slot->bitmap.pixel_mode == FT_PIXEL_MODE_MONO) {
        uchar *src = slot->bitmap.buffer;
        uchar *dst = glyph_buffer.data();
        int h = slot->bitmap.rows;
        // Some fonts return bitmaps even when we requested something else:
        if (format == Format_Mono) {
            int bytes = ((info.width + 7) & ~7) >> 3;
            while (h--) {
                memcpy (dst, src, bytes);
                dst += pitch;
                src += slot->bitmap.pitch;
            }
        } else if (format == Format_A8) {
            while (h--) {
                for (int x = 0; x < int{info.width}; x++)
                    dst[x] = ((src[x >> 3] & (0x80 >> (x & 7))) ? 0xff : 0x00);
                dst += pitch;
                src += slot->bitmap.pitch;
            }
        } else {
            while (h--) {
                uint *dd = reinterpret_cast<uint *>(dst);
                for (int x = 0; x < int{info.width}; x++)
                    dd[x] = ((src[x >> 3] & (0x80 >> (x & 7))) ? 0xffffffff : 0x00000000);
                dst += pitch;
                src += slot->bitmap.pitch;
            }
        }
    } else if (slot->bitmap.pixel_mode == 7 /*FT_PIXEL_MODE_BGRA*/) {
        Q_ASSERT(format == Format_ARGB);
        uchar *src = slot->bitmap.buffer;
        uchar *dst = glyph_buffer.data();
        int h = slot->bitmap.rows;
        while (h--) {
#if Q_BYTE_ORDER == Q_BIG_ENDIAN
            const quint32 *srcPixel = (const quint32 *)src;
            quint32 *dstPixel = (quint32 *)dst;
            for (int x = 0; x < static_cast<int>(slot->bitmap.width); x++, srcPixel++, dstPixel++) {
                const quint32 pixel = *srcPixel;
                *dstPixel = qbswap(pixel);
            }
#else
            memcpy(dst, src, slot->bitmap.width * 4);
#endif
            dst += slot->bitmap.pitch;
            src += slot->bitmap.pitch;
        }
        info.linearAdvance = info.xOff = slot->bitmap.width;
    } else if (slot->bitmap.pixel_mode == FT_PIXEL_MODE_GRAY) {
        Q_ASSERT(format == Format_A8);
        uchar *src = slot->bitmap.buffer;
        uchar *dst = glyph_buffer.data();
        int h = slot->bitmap.rows;
        int bytes = info.width;
        while (h--) {
            memcpy (dst, src, bytes);
            dst += pitch;
            src += slot->bitmap.pitch;
        }
    } else if (slot->bitmap.pixel_mode == FT_PIXEL_MODE_LCD) {
        Q_ASSERT(format == Format_A32);
        convertRGBToARGB(slot->bitmap.buffer, (uint *)glyph_buffer.data(), info.width, info.height, slot->bitmap.pitch, subpixelType != Subpixel_RGB);
    } else if (slot->bitmap.pixel_mode == FT_PIXEL_MODE_LCD_V) {
        Q_ASSERT(format == Format_A32);
        convertRGBToARGB_V(slot->bitmap.buffer, (uint *)glyph_buffer.data(), info.width, info.height, slot->bitmap.pitch, subpixelType != Subpixel_VRGB);
    } else {
        qWarning("QFontEngine: Glyph rendered in unknown pixel_mode=%d", slot->bitmap.pixel_mode);
        return nullptr;
    }

    if (!g) {
        g = new Glyph;
        g->data = nullptr;
    }

    g->linearAdvance = info.linearAdvance;
    g->width = info.width;
    g->height = info.height;
    g->x = info.x;
    g->y = info.y;
    g->advance = info.xOff;
    g->format = format;
    delete [] g->data;
    g->data = glyph_buffer.take();

    if (set)
        set->setGlyph(glyph, subPixelPosition, g);

    return g;
}

QFontEngine::FaceId QFontEngineFT::faceId() const
{
    return face_id;
}

QFontEngine::Properties QFontEngineFT::properties() const
{
    Properties p = freetype->properties();
    if (p.postscriptName.isEmpty()) {
        p.postscriptName = QFontEngine::convertToPostscriptFontFamilyName(fontDef.family.toUtf8());
    }

    return freetype->properties();
}

QFixed QFontEngineFT::emSquareSize() const
{
    if (FT_IS_SCALABLE(freetype->face))
        return freetype->face->units_per_EM;
    else
        return freetype->face->size->metrics.y_ppem;
}

bool QFontEngineFT::getSfntTableData(uint tag, uchar *buffer, uint *length) const
{
    return ft_getSfntTable(freetype->face, tag, buffer, length);
}

int QFontEngineFT::synthesized() const
{
    int s = 0;
    if ((fontDef.style != QFont::StyleNormal) && !(freetype->face->style_flags & FT_STYLE_FLAG_ITALIC))
        s = SynthesizedItalic;
    if ((fontDef.weight >= QFont::Bold) && !(freetype->face->style_flags & FT_STYLE_FLAG_BOLD))
        s |= SynthesizedBold;
    if (fontDef.stretch != 100 && FT_IS_SCALABLE(freetype->face))
        s |= SynthesizedStretch;
    return s;
}

QFixed QFontEngineFT::ascent() const
{
    QFixed v = QFixed::fromFixed(metrics.ascender);
    if (scalableBitmapScaleFactor != 1)
        v *= scalableBitmapScaleFactor;
    return v;
}

QFixed QFontEngineFT::capHeight() const
{
    TT_OS2 *os2 = (TT_OS2 *)FT_Get_Sfnt_Table(freetype->face, ft_sfnt_os2);
    if (os2 && os2->version >= 2) {
        lockFace();
        QFixed answer = QFixed::fromFixed(FT_MulFix(os2->sCapHeight, freetype->face->size->metrics.y_scale));
        unlockFace();
        return answer;
    }
    return calculatedCapHeight();
}

QFixed QFontEngineFT::descent() const
{
    QFixed v = QFixed::fromFixed(-metrics.descender);
    if (scalableBitmapScaleFactor != 1)
        v *= scalableBitmapScaleFactor;
    return v;
}

QFixed QFontEngineFT::leading() const
{
    QFixed v = QFixed::fromFixed(metrics.height - metrics.ascender + metrics.descender);
    if (scalableBitmapScaleFactor != 1)
        v *= scalableBitmapScaleFactor;
    return v;
}

QFixed QFontEngineFT::xHeight() const
{
    TT_OS2 *os2 = (TT_OS2 *)FT_Get_Sfnt_Table(freetype->face, ft_sfnt_os2);
    if (os2 && os2->sxHeight) {
        lockFace();
        QFixed answer = QFixed(os2->sxHeight * freetype->face->size->metrics.y_ppem) / emSquareSize();
        unlockFace();
        return answer;
    }

    return QFontEngine::xHeight();
}

QFixed QFontEngineFT::averageCharWidth() const
{
     TT_OS2 *os2 = (TT_OS2 *)FT_Get_Sfnt_Table(freetype->face, ft_sfnt_os2);
     if (os2 && os2->xAvgCharWidth) {
         lockFace();
         QFixed answer = QFixed(os2->xAvgCharWidth * freetype->face->size->metrics.x_ppem) / emSquareSize();
         unlockFace();
         return answer;
     }

     return QFontEngine::averageCharWidth();
}

qreal QFontEngineFT::maxCharWidth() const
{
    QFixed max_advance = QFixed::fromFixed(metrics.max_advance);
    if (scalableBitmapScaleFactor != 1)
        max_advance *= scalableBitmapScaleFactor;
    return max_advance.toReal();
}

QFixed QFontEngineFT::lineThickness() const
{
    return line_thickness;
}

QFixed QFontEngineFT::underlinePosition() const
{
    return underline_position;
}

void QFontEngineFT::doKerning(QGlyphLayout *g, QFontEngine::ShaperFlags flags) const
{
    if (!kerning_pairs_loaded) {
        kerning_pairs_loaded = true;
        lockFace();
        if (freetype->face->size->metrics.x_ppem != 0) {
            QFixed scalingFactor = emSquareSize() / QFixed(freetype->face->size->metrics.x_ppem);
            unlockFace();
            const_cast<QFontEngineFT *>(this)->loadKerningPairs(scalingFactor);
        } else {
            unlockFace();
        }
    }

    if (shouldUseDesignMetrics(flags) && !(fontDef.styleStrategy & QFont::ForceIntegerMetrics))
        flags |= DesignMetrics;
    else
        flags &= ~DesignMetrics;

    QFontEngine::doKerning(g, flags);
}

static inline FT_Matrix QTransformToFTMatrix(const QTransform &matrix)
{
    FT_Matrix m;

    m.xx = FT_Fixed(matrix.m11() * 65536);
    m.xy = FT_Fixed(-matrix.m21() * 65536);
    m.yx = FT_Fixed(-matrix.m12() * 65536);
    m.yy = FT_Fixed(matrix.m22() * 65536);

    return m;
}

QFontEngineFT::QGlyphSet *QFontEngineFT::TransformedGlyphSets::findSet(const QTransform &matrix, const QFontDef &fontDef)
{
<<<<<<< HEAD
    FT_Matrix m = QTransformToFTMatrix(matrix);

    int i = 0;
    for (; i < nSets; ++i) {
        QGlyphSet *g = sets[i];
        if (!g)
            break;
        if (g->transformationMatrix.xx == m.xx
            && g->transformationMatrix.xy == m.xy
            && g->transformationMatrix.yx == m.yx
            && g->transformationMatrix.yy == m.yy) {
=======
    if (matrix.type() > QTransform::TxShear || !cacheEnabled)
        return nullptr;

    // FT_Set_Transform only supports scalable fonts
    if (!FT_IS_SCALABLE(freetype->face))
        return matrix.type() <= QTransform::TxTranslate ? &defaultGlyphSet : nullptr;

    FT_Matrix m = QTransformToFTMatrix(matrix);

    QGlyphSet *gs = nullptr;

    for (int i = 0; i < transformedGlyphSets.count(); ++i) {
        const QGlyphSet &g = transformedGlyphSets.at(i);
        if (g.transformationMatrix.xx == m.xx
            && g.transformationMatrix.xy == m.xy
            && g.transformationMatrix.yx == m.yx
            && g.transformationMatrix.yy == m.yy) {
>>>>>>> 4c3c63d4

            // found a match, move it to the front
            moveToFront(i);
            return g;
        }
    }

<<<<<<< HEAD
    // don't cache more than nSets transformations
    if (i == nSets)
        // reuse the last set
        --i;
    moveToFront(nSets - 1);
    if (!sets[0])
        sets[0] = new QGlyphSet;
    QGlyphSet *gs = sets[0];
    gs->clear();
    gs->transformationMatrix = m;
    gs->outline_drawing = fontDef.pixelSize * fontDef.pixelSize * qAbs(matrix.determinant()) > QT_MAX_CACHED_GLYPH_SIZE * QT_MAX_CACHED_GLYPH_SIZE;
    Q_ASSERT(gs != 0);
=======
    if (!gs) {
        // don't cache more than 10 transformations
        if (transformedGlyphSets.count() >= 10) {
            transformedGlyphSets.move(transformedGlyphSets.size() - 1, 0);
        } else {
            transformedGlyphSets.prepend(QGlyphSet());
        }
        gs = &transformedGlyphSets[0];
        gs->clear();
        gs->transformationMatrix = m;
        gs->outline_drawing = fontDef.pixelSize * fontDef.pixelSize * qAbs(matrix.determinant()) > QT_MAX_CACHED_GLYPH_SIZE * QT_MAX_CACHED_GLYPH_SIZE;
    }
    Q_ASSERT(gs != nullptr);
>>>>>>> 4c3c63d4

    return gs;
}

void QFontEngineFT::TransformedGlyphSets::moveToFront(int i)
{
    QGlyphSet *g = sets[i];
    while (i > 0) {
        sets[i] = sets[i - 1];
        --i;
    }
    sets[0] = g;
}


QFontEngineFT::QGlyphSet *QFontEngineFT::loadGlyphSet(const QTransform &matrix)
{
    if (matrix.type() > QTransform::TxShear || !cacheEnabled)
        return 0;

    // FT_Set_Transform only supports scalable fonts
    if (!FT_IS_SCALABLE(freetype->face))
        return matrix.type() <= QTransform::TxTranslate ? &defaultGlyphSet : nullptr;

    return transformedGlyphSets.findSet(matrix, fontDef);
}

void QFontEngineFT::getUnscaledGlyph(glyph_t glyph, QPainterPath *path, glyph_metrics_t *metrics)
{
    FT_Face face = lockFace(Unscaled);
    FT_Set_Transform(face, nullptr, nullptr);
    FT_Load_Glyph(face, glyph, FT_LOAD_NO_BITMAP);

    int left  = face->glyph->metrics.horiBearingX;
    int right = face->glyph->metrics.horiBearingX + face->glyph->metrics.width;
    int top    = face->glyph->metrics.horiBearingY;
    int bottom = face->glyph->metrics.horiBearingY - face->glyph->metrics.height;

    QFixedPoint p;
    p.x = 0;
    p.y = 0;

    metrics->width = QFixed::fromFixed(right-left);
    metrics->height = QFixed::fromFixed(top-bottom);
    metrics->x = QFixed::fromFixed(left);
    metrics->y = QFixed::fromFixed(-top);
    metrics->xoff = QFixed::fromFixed(face->glyph->advance.x);

    if (!FT_IS_SCALABLE(freetype->face))
        QFreetypeFace::addBitmapToPath(face->glyph, p, path);
    else
        QFreetypeFace::addGlyphToPath(face, face->glyph, p, path, face->units_per_EM << 6, face->units_per_EM << 6);

    FT_Set_Transform(face, &freetype->matrix, nullptr);
    unlockFace();
}

bool QFontEngineFT::supportsTransformation(const QTransform &transform) const
{
    return transform.type() <= QTransform::TxRotate;
}

void QFontEngineFT::addOutlineToPath(qreal x, qreal y, const QGlyphLayout &glyphs, QPainterPath *path, QTextItem::RenderFlags flags)
{
    if (!glyphs.numGlyphs)
        return;

    if (FT_IS_SCALABLE(freetype->face)) {
        QFontEngine::addOutlineToPath(x, y, glyphs, path, flags);
    } else {
        QVarLengthArray<QFixedPoint> positions;
        QVarLengthArray<glyph_t> positioned_glyphs;
        QTransform matrix;
        matrix.translate(x, y);
        getGlyphPositions(glyphs, matrix, flags, positioned_glyphs, positions);

        FT_Face face = lockFace(Unscaled);
        for (int gl = 0; gl < glyphs.numGlyphs; gl++) {
            FT_UInt glyph = positioned_glyphs[gl];
            FT_Load_Glyph(face, glyph, FT_LOAD_TARGET_MONO);
            QFreetypeFace::addBitmapToPath(face->glyph, positions[gl], path);
        }
        unlockFace();
    }
}

void QFontEngineFT::addGlyphsToPath(glyph_t *glyphs, QFixedPoint *positions, int numGlyphs,
                                    QPainterPath *path, QTextItem::RenderFlags)
{
    FT_Face face = lockFace(Unscaled);

    for (int gl = 0; gl < numGlyphs; gl++) {
        FT_UInt glyph = glyphs[gl];

        FT_Load_Glyph(face, glyph, FT_LOAD_NO_BITMAP);

        FT_GlyphSlot g = face->glyph;
        if (g->format != FT_GLYPH_FORMAT_OUTLINE)
            continue;
        if (embolden)
            FT_GlyphSlot_Embolden(g);
        if (obliquen)
            FT_GlyphSlot_Oblique(g);
        QFreetypeFace::addGlyphToPath(face, g, positions[gl], path, xsize, ysize);
    }
    unlockFace();
}

glyph_t QFontEngineFT::glyphIndex(uint ucs4) const
{
    glyph_t glyph = ucs4 < QFreetypeFace::cmapCacheSize ? freetype->cmapCache[ucs4] : 0;
    if (glyph == 0) {
        FT_Face face = freetype->face;
        glyph = FT_Get_Char_Index(face, ucs4);
        if (glyph == 0) {
            // Certain fonts don't have no-break space and tab,
            // while we usually want to render them as space
            if (ucs4 == QChar::Nbsp || ucs4 == QChar::Tabulation) {
                glyph = FT_Get_Char_Index(face, QChar::Space);
            } else if (freetype->symbol_map) {
                // Symbol fonts can have more than one CMAPs, FreeType should take the
                // correct one for us by default, so we always try FT_Get_Char_Index
                // first. If it didn't work (returns 0), we will explicitly set the
                // CMAP to symbol font one and try again. symbol_map is not always the
                // correct one because in certain fonts like Wingdings symbol_map only
                // contains PUA codepoints instead of the common ones.
                FT_Set_Charmap(face, freetype->symbol_map);
                glyph = FT_Get_Char_Index(face, ucs4);
                FT_Set_Charmap(face, freetype->unicode_map);
            }
        }
        if (ucs4 < QFreetypeFace::cmapCacheSize)
            freetype->cmapCache[ucs4] = glyph;
    }

    return glyph;
}

bool QFontEngineFT::stringToCMap(const QChar *str, int len, QGlyphLayout *glyphs, int *nglyphs,
                                 QFontEngine::ShaperFlags flags) const
{
    Q_ASSERT(glyphs->numGlyphs >= *nglyphs);
    if (*nglyphs < len) {
        *nglyphs = len;
        return false;
    }

    int glyph_pos = 0;
    if (freetype->symbol_map) {
        FT_Face face = freetype->face;
        QStringIterator it(str, str + len);
        while (it.hasNext()) {
            uint uc = it.next();
            glyphs->glyphs[glyph_pos] = uc < QFreetypeFace::cmapCacheSize ? freetype->cmapCache[uc] : 0;
            if ( !glyphs->glyphs[glyph_pos] ) {
                // Symbol fonts can have more than one CMAPs, FreeType should take the
                // correct one for us by default, so we always try FT_Get_Char_Index
                // first. If it didn't work (returns 0), we will explicitly set the
                // CMAP to symbol font one and try again. symbol_map is not always the
                // correct one because in certain fonts like Wingdings symbol_map only
                // contains PUA codepoints instead of the common ones.
                glyph_t glyph = FT_Get_Char_Index(face, uc);
                // Certain symbol fonts don't have no-break space (0xa0) and tab (0x9),
                // while we usually want to render them as space
                if (!glyph && (uc == 0xa0 || uc == 0x9)) {
                    uc = 0x20;
                    glyph = FT_Get_Char_Index(face, uc);
                }
                if (!glyph) {
                    FT_Set_Charmap(face, freetype->symbol_map);
                    glyph = FT_Get_Char_Index(face, uc);
                    FT_Set_Charmap(face, freetype->unicode_map);
                }
                glyphs->glyphs[glyph_pos] = glyph;
                if (uc < QFreetypeFace::cmapCacheSize)
                    freetype->cmapCache[uc] = glyph;
            }
            ++glyph_pos;
        }
    } else {
        FT_Face face = freetype->face;
        QStringIterator it(str, str + len);
        while (it.hasNext()) {
            uint uc = it.next();
            glyphs->glyphs[glyph_pos] = uc < QFreetypeFace::cmapCacheSize ? freetype->cmapCache[uc] : 0;
            if (!glyphs->glyphs[glyph_pos]) {
                {
                redo:
                    glyph_t glyph = FT_Get_Char_Index(face, uc);
                    if (!glyph && (uc == 0xa0 || uc == 0x9)) {
                        uc = 0x20;
                        goto redo;
                    }
                    glyphs->glyphs[glyph_pos] = glyph;
                    if (uc < QFreetypeFace::cmapCacheSize)
                        freetype->cmapCache[uc] = glyph;
                }
            }
            ++glyph_pos;
        }
    }

    *nglyphs = glyph_pos;
    glyphs->numGlyphs = glyph_pos;

    if (!(flags & GlyphIndicesOnly))
        recalcAdvances(glyphs, flags);

    return true;
}

bool QFontEngineFT::shouldUseDesignMetrics(QFontEngine::ShaperFlags flags) const
{
    if (!FT_IS_SCALABLE(freetype->face))
        return false;

    return default_hint_style == HintNone || default_hint_style == HintLight || (flags & DesignMetrics);
}

QFixed QFontEngineFT::scaledBitmapMetrics(QFixed m) const
{
    return m * scalableBitmapScaleFactor;
}

glyph_metrics_t QFontEngineFT::scaledBitmapMetrics(const glyph_metrics_t &m, const QTransform &t) const
{
    QTransform trans;
    trans.setMatrix(t.m11(), t.m12(), t.m13(),
                    t.m21(), t.m22(), t.m23(),
                    0, 0, t.m33());
    const qreal scaleFactor = scalableBitmapScaleFactor.toReal();
    trans.scale(scaleFactor, scaleFactor);

    QRectF rect(m.x.toReal(), m.y.toReal(), m.width.toReal(), m.height.toReal());
    QPointF offset(m.xoff.toReal(), m.yoff.toReal());

    rect = trans.mapRect(rect);
    offset = trans.map(offset);

    glyph_metrics_t metrics;
    metrics.x = QFixed::fromReal(rect.x());
    metrics.y = QFixed::fromReal(rect.y());
    metrics.width = QFixed::fromReal(rect.width());
    metrics.height = QFixed::fromReal(rect.height());
    metrics.xoff = QFixed::fromReal(offset.x());
    metrics.yoff = QFixed::fromReal(offset.y());
    return metrics;
}

void QFontEngineFT::recalcAdvances(QGlyphLayout *glyphs, QFontEngine::ShaperFlags flags) const
{
    FT_Face face = nullptr;
    bool design = shouldUseDesignMetrics(flags);
    for (int i = 0; i < glyphs->numGlyphs; i++) {
        Glyph *g = cacheEnabled ? defaultGlyphSet.getGlyph(glyphs->glyphs[i]) : nullptr;
        // Since we are passing Format_None to loadGlyph, use same default format logic as loadGlyph
        GlyphFormat acceptableFormat = (defaultFormat != Format_None) ? defaultFormat : Format_Mono;
        if (g && g->format == acceptableFormat) {
            glyphs->advances[i] = design ? QFixed::fromFixed(g->linearAdvance) : QFixed(g->advance);
        } else {
            if (!face)
                face = lockFace();
            g = loadGlyph(cacheEnabled ? &defaultGlyphSet : nullptr, glyphs->glyphs[i], 0, Format_None, true);
            if (g)
                glyphs->advances[i] = design ? QFixed::fromFixed(g->linearAdvance) : QFixed(g->advance);
            else
                glyphs->advances[i] = design ? QFixed::fromFixed(face->glyph->linearHoriAdvance >> 10)
                                             : QFixed::fromFixed(face->glyph->metrics.horiAdvance).round();
            if (!cacheEnabled && g != &emptyGlyph)
                delete g;
        }

        if (scalableBitmapScaleFactor != 1)
            glyphs->advances[i] *= scalableBitmapScaleFactor;
    }
    if (face)
        unlockFace();

    if (fontDef.styleStrategy & QFont::ForceIntegerMetrics) {
        for (int i = 0; i < glyphs->numGlyphs; ++i)
            glyphs->advances[i] = glyphs->advances[i].round();
    }
}

glyph_metrics_t QFontEngineFT::boundingBox(const QGlyphLayout &glyphs)
{
    FT_Face face = nullptr;

    glyph_metrics_t overall;
    // initialize with line height, we get the same behaviour on all platforms
    if (!isScalableBitmap()) {
        overall.y = -ascent();
        overall.height = ascent() + descent();
    } else {
        overall.y = QFixed::fromFixed(-metrics.ascender);
        overall.height = QFixed::fromFixed(metrics.ascender - metrics.descender);
    }

    QFixed ymax = 0;
    QFixed xmax = 0;
    for (int i = 0; i < glyphs.numGlyphs; i++) {
        Glyph *g = cacheEnabled ? defaultGlyphSet.getGlyph(glyphs.glyphs[i]) : nullptr;
        if (!g) {
            if (!face)
                face = lockFace();
            g = loadGlyph(cacheEnabled ? &defaultGlyphSet : nullptr, glyphs.glyphs[i], 0, Format_None, true);
        }
        if (g) {
            QFixed x = overall.xoff + glyphs.offsets[i].x + g->x;
            QFixed y = overall.yoff + glyphs.offsets[i].y - g->y;
            overall.x = qMin(overall.x, x);
            overall.y = qMin(overall.y, y);
            xmax = qMax(xmax, x + g->width);
            ymax = qMax(ymax, y + g->height);
            overall.xoff += g->advance;
            if (!cacheEnabled && g != &emptyGlyph)
                delete g;
        } else {
            int left  = FLOOR(face->glyph->metrics.horiBearingX);
            int right = CEIL(face->glyph->metrics.horiBearingX + face->glyph->metrics.width);
            int top    = CEIL(face->glyph->metrics.horiBearingY);
            int bottom = FLOOR(face->glyph->metrics.horiBearingY - face->glyph->metrics.height);

            QFixed x = overall.xoff + glyphs.offsets[i].x - (-TRUNC(left));
            QFixed y = overall.yoff + glyphs.offsets[i].y - TRUNC(top);
            overall.x = qMin(overall.x, x);
            overall.y = qMin(overall.y, y);
            xmax = qMax(xmax, x + TRUNC(right - left));
            ymax = qMax(ymax, y + TRUNC(top - bottom));
            overall.xoff += int(TRUNC(ROUND(face->glyph->advance.x)));
        }
    }
    overall.height = qMax(overall.height, ymax - overall.y);
    overall.width = xmax - overall.x;

    if (face)
        unlockFace();

    if (isScalableBitmap())
        overall = scaledBitmapMetrics(overall, QTransform());
    return overall;
}

glyph_metrics_t QFontEngineFT::boundingBox(glyph_t glyph)
{
    FT_Face face = nullptr;
    glyph_metrics_t overall;
    Glyph *g = cacheEnabled ? defaultGlyphSet.getGlyph(glyph) : nullptr;
    if (!g) {
        face = lockFace();
        g = loadGlyph(cacheEnabled ? &defaultGlyphSet : nullptr, glyph, 0, Format_None, true);
    }
    if (g) {
        overall.x = g->x;
        overall.y = -g->y;
        overall.width = g->width;
        overall.height = g->height;
        overall.xoff = g->advance;
        if (fontDef.styleStrategy & QFont::ForceIntegerMetrics)
            overall.xoff = overall.xoff.round();
        if (!cacheEnabled && g != &emptyGlyph)
            delete g;
    } else {
        int left  = FLOOR(face->glyph->metrics.horiBearingX);
        int right = CEIL(face->glyph->metrics.horiBearingX + face->glyph->metrics.width);
        int top    = CEIL(face->glyph->metrics.horiBearingY);
        int bottom = FLOOR(face->glyph->metrics.horiBearingY - face->glyph->metrics.height);

        overall.width = TRUNC(right-left);
        overall.height = TRUNC(top-bottom);
        overall.x = TRUNC(left);
        overall.y = -TRUNC(top);
        overall.xoff = TRUNC(ROUND(face->glyph->advance.x));
    }
    if (face)
        unlockFace();

    if (isScalableBitmap())
        overall = scaledBitmapMetrics(overall, QTransform());
    return overall;
}

glyph_metrics_t QFontEngineFT::boundingBox(glyph_t glyph, const QTransform &matrix)
{
    return alphaMapBoundingBox(glyph, 0, matrix, QFontEngine::Format_None);
}

glyph_metrics_t QFontEngineFT::alphaMapBoundingBox(glyph_t glyph, QFixed subPixelPosition, const QTransform &matrix, QFontEngine::GlyphFormat format)
{
    Glyph *g = loadGlyphFor(glyph, subPixelPosition, format, matrix, true);

    glyph_metrics_t overall;
    if (g) {
        overall.x = g->x;
        overall.y = -g->y;
        overall.width = g->width;
        overall.height = g->height;
        overall.xoff = g->advance;
        if (!cacheEnabled && g != &emptyGlyph)
            delete g;
    } else {
        FT_Face face = lockFace();
        int left  = FLOOR(face->glyph->metrics.horiBearingX);
        int right = CEIL(face->glyph->metrics.horiBearingX + face->glyph->metrics.width);
        int top    = CEIL(face->glyph->metrics.horiBearingY);
        int bottom = FLOOR(face->glyph->metrics.horiBearingY - face->glyph->metrics.height);

        overall.width = TRUNC(right-left);
        overall.height = TRUNC(top-bottom);
        overall.x = TRUNC(left);
        overall.y = -TRUNC(top);
        overall.xoff = TRUNC(ROUND(face->glyph->advance.x));
        unlockFace();
    }

    if (isScalableBitmap())
        overall = scaledBitmapMetrics(overall, matrix);
    return overall;
}

static inline QImage alphaMapFromGlyphData(QFontEngineFT::Glyph *glyph, QFontEngine::GlyphFormat glyphFormat)
{
    if (glyph == nullptr || glyph->height == 0 || glyph->width == 0)
        return QImage();

    QImage::Format format = QImage::Format_Invalid;
    int bytesPerLine = -1;
    switch (glyphFormat) {
    case QFontEngine::Format_Mono:
        format = QImage::Format_Mono;
        bytesPerLine = ((glyph->width + 31) & ~31) >> 3;
        break;
    case QFontEngine::Format_A8:
        format = QImage::Format_Alpha8;
        bytesPerLine = (glyph->width + 3) & ~3;
        break;
    case QFontEngine::Format_A32:
        format = QImage::Format_RGB32;
        bytesPerLine = glyph->width * 4;
        break;
    default:
        Q_UNREACHABLE();
    };

    QImage img(static_cast<const uchar *>(glyph->data), glyph->width, glyph->height, bytesPerLine, format);
    if (format == QImage::Format_Mono)
        img.setColor(1, QColor(Qt::white).rgba());  // Expands color table to 2 items; item 0 set to transparent.
    return img;
}

QFontEngine::Glyph *QFontEngineFT::glyphData(glyph_t glyphIndex, QFixed subPixelPosition,
                                             QFontEngine::GlyphFormat neededFormat, const QTransform &t)
{
    Q_ASSERT(cacheEnabled);

    if (isBitmapFont())
        neededFormat = Format_Mono;
    else if (neededFormat == Format_None && defaultFormat != Format_None)
        neededFormat = defaultFormat;
    else if (neededFormat == Format_None)
        neededFormat = Format_A8;

    Glyph *glyph = loadGlyphFor(glyphIndex, subPixelPosition, neededFormat, t);
    if (!glyph || !glyph->width || !glyph->height)
        return nullptr;

    return glyph;
}

static inline bool is2dRotation(const QTransform &t)
{
    return qFuzzyCompare(t.m11(), t.m22()) && qFuzzyCompare(t.m12(), -t.m21())
        && qFuzzyCompare(t.m11()*t.m22() - t.m12()*t.m21(), qreal(1.0));
}

QFontEngineFT::Glyph *QFontEngineFT::loadGlyphFor(glyph_t g,
                                                  QFixed subPixelPosition,
                                                  GlyphFormat format,
                                                  const QTransform &t,
                                                  bool fetchBoundingBox,
                                                  bool disableOutlineDrawing)
{
    QGlyphSet *glyphSet = loadGlyphSet(t);
    if (glyphSet != nullptr && glyphSet->outline_drawing && !disableOutlineDrawing && !fetchBoundingBox)
        return nullptr;

    Glyph *glyph = glyphSet != nullptr ? glyphSet->getGlyph(g, subPixelPosition) : nullptr;
    if (!glyph || glyph->format != format || (!fetchBoundingBox && !glyph->data)) {
        QScopedValueRollback<HintStyle> saved_default_hint_style(default_hint_style);
        if (t.type() >= QTransform::TxScale && !is2dRotation(t))
            default_hint_style = HintNone; // disable hinting if the glyphs are transformed

        lockFace();
        FT_Matrix m = this->matrix;
        FT_Matrix ftMatrix = glyphSet != nullptr ? glyphSet->transformationMatrix : QTransformToFTMatrix(t);
        FT_Matrix_Multiply(&ftMatrix, &m);
        freetype->matrix = m;
        glyph = loadGlyph(glyphSet, g, subPixelPosition, format, false, disableOutlineDrawing);
        unlockFace();
    }

    return glyph;
}

QImage QFontEngineFT::alphaMapForGlyph(glyph_t g, QFixed subPixelPosition)
{
    return alphaMapForGlyph(g, subPixelPosition, QTransform());
}

QImage QFontEngineFT::alphaMapForGlyph(glyph_t g, QFixed subPixelPosition, const QTransform &t)
{
    const GlyphFormat neededFormat = antialias ? Format_A8 : Format_Mono;

    Glyph *glyph = loadGlyphFor(g, subPixelPosition, neededFormat, t, false, true);

    QImage img = alphaMapFromGlyphData(glyph, neededFormat);
    img = img.copy();

    if (!cacheEnabled && glyph != &emptyGlyph)
        delete glyph;

    return img;
}

QImage QFontEngineFT::alphaRGBMapForGlyph(glyph_t g, QFixed subPixelPosition, const QTransform &t)
{
    if (t.type() > QTransform::TxRotate)
        return QFontEngine::alphaRGBMapForGlyph(g, subPixelPosition, t);

    const GlyphFormat neededFormat = Format_A32;

    Glyph *glyph = loadGlyphFor(g, subPixelPosition, neededFormat, t, false, true);

    QImage img = alphaMapFromGlyphData(glyph, neededFormat);
    img = img.copy();

    if (!cacheEnabled && glyph != &emptyGlyph)
        delete glyph;

    if (!img.isNull())
        return img;

    return QFontEngine::alphaRGBMapForGlyph(g, subPixelPosition, t);
}

QImage QFontEngineFT::bitmapForGlyph(glyph_t g, QFixed subPixelPosition, const QTransform &t, const QColor &color)
{
    Q_UNUSED(color);

    Glyph *glyph = loadGlyphFor(g, subPixelPosition, defaultFormat, t);
    if (glyph == nullptr)
        return QImage();

    QImage img;
    if (defaultFormat == GlyphFormat::Format_ARGB)
        img = QImage(glyph->data, glyph->width, glyph->height, QImage::Format_ARGB32_Premultiplied).copy();
    else if (defaultFormat == GlyphFormat::Format_Mono)
        img = QImage(glyph->data, glyph->width, glyph->height, QImage::Format_Mono).copy();

    if (!img.isNull() && (!t.isIdentity() || scalableBitmapScaleFactor != 1)) {
        QTransform trans(t);
        const qreal scaleFactor = scalableBitmapScaleFactor.toReal();
        trans.scale(scaleFactor, scaleFactor);
        img = img.transformed(trans, Qt::SmoothTransformation);
    }

    if (!cacheEnabled && glyph != &emptyGlyph)
        delete glyph;

    return img;
}

void QFontEngineFT::removeGlyphFromCache(glyph_t glyph)
{
    defaultGlyphSet.removeGlyphFromCache(glyph, 0);
}

int QFontEngineFT::glyphCount() const
{
    int count = 0;
    FT_Face face = lockFace();
    if (face) {
        count = face->num_glyphs;
        unlockFace();
    }
    return count;
}

FT_Face QFontEngineFT::lockFace(Scaling scale) const
{
    freetype->lock();
    FT_Face face = freetype->face;
    if (scale == Unscaled) {
        if (FT_Set_Char_Size(face, face->units_per_EM << 6, face->units_per_EM << 6, 0, 0) == 0) {
            freetype->xsize = face->units_per_EM << 6;
            freetype->ysize = face->units_per_EM << 6;
        }
    } else if (freetype->xsize != xsize || freetype->ysize != ysize) {
        FT_Set_Char_Size(face, xsize, ysize, 0, 0);
        freetype->xsize = xsize;
        freetype->ysize = ysize;
    }
    if (freetype->matrix.xx != matrix.xx ||
        freetype->matrix.yy != matrix.yy ||
        freetype->matrix.xy != matrix.xy ||
        freetype->matrix.yx != matrix.yx) {
        freetype->matrix = matrix;
        FT_Set_Transform(face, &freetype->matrix, nullptr);
    }

    return face;
}

void QFontEngineFT::unlockFace() const
{
    freetype->unlock();
}

FT_Face QFontEngineFT::non_locked_face() const
{
    return freetype->face;
}


QFontEngineFT::QGlyphSet::QGlyphSet()
    : outline_drawing(false)
{
    transformationMatrix.xx = 0x10000;
    transformationMatrix.yy = 0x10000;
    transformationMatrix.xy = 0;
    transformationMatrix.yx = 0;
    memset(fast_glyph_data, 0, sizeof(fast_glyph_data));
    fast_glyph_count = 0;
}

QFontEngineFT::QGlyphSet::~QGlyphSet()
{
    clear();
}

void QFontEngineFT::QGlyphSet::clear()
{
    if (fast_glyph_count > 0) {
        for (int i = 0; i < 256; ++i) {
            if (fast_glyph_data[i]) {
                delete fast_glyph_data[i];
                fast_glyph_data[i] = nullptr;
            }
        }
        fast_glyph_count = 0;
    }
    qDeleteAll(glyph_data);
    glyph_data.clear();
}

void QFontEngineFT::QGlyphSet::removeGlyphFromCache(glyph_t index, QFixed subPixelPosition)
{
    if (useFastGlyphData(index, subPixelPosition)) {
        if (fast_glyph_data[index]) {
            delete fast_glyph_data[index];
            fast_glyph_data[index] = nullptr;
            if (fast_glyph_count > 0)
                --fast_glyph_count;
        }
    } else {
        delete glyph_data.take(GlyphAndSubPixelPosition(index, subPixelPosition));
    }
}

void QFontEngineFT::QGlyphSet::setGlyph(glyph_t index, QFixed subPixelPosition, Glyph *glyph)
{
    if (useFastGlyphData(index, subPixelPosition)) {
        if (!fast_glyph_data[index])
            ++fast_glyph_count;
        fast_glyph_data[index] = glyph;
    } else {
        glyph_data.insert(GlyphAndSubPixelPosition(index, subPixelPosition), glyph);
    }
}

int QFontEngineFT::getPointInOutline(glyph_t glyph, int flags, quint32 point, QFixed *xpos, QFixed *ypos, quint32 *nPoints)
{
    lockFace();
    bool hsubpixel = true;
    int vfactor = 1;
    int load_flags = loadFlags(nullptr, Format_A8, flags, hsubpixel, vfactor);
    int result = freetype->getPointInOutline(glyph, load_flags, point, xpos, ypos, nPoints);
    unlockFace();
    return result;
}

bool QFontEngineFT::initFromFontEngine(const QFontEngineFT *fe)
{
    if (!init(fe->faceId(), fe->antialias, fe->defaultFormat, fe->freetype))
        return false;

    // Increase the reference of this QFreetypeFace since one more QFontEngineFT
    // will be using it
    freetype->ref.ref();

    default_load_flags = fe->default_load_flags;
    default_hint_style = fe->default_hint_style;
    antialias = fe->antialias;
    transform = fe->transform;
    embolden = fe->embolden;
    obliquen = fe->obliquen;
    subpixelType = fe->subpixelType;
    lcdFilterType = fe->lcdFilterType;
    embeddedbitmap = fe->embeddedbitmap;

    return true;
}

QFontEngine *QFontEngineFT::cloneWithSize(qreal pixelSize) const
{
    QFontDef fontDef(this->fontDef);
    fontDef.pixelSize = pixelSize;
    QFontEngineFT *fe = new QFontEngineFT(fontDef);
    if (!fe->initFromFontEngine(this)) {
        delete fe;
        return nullptr;
    } else {
        return fe;
    }
}

Qt::HANDLE QFontEngineFT::handle() const
{
    return non_locked_face();
}

QT_END_NAMESPACE

#endif // QT_NO_FREETYPE<|MERGE_RESOLUTION|>--- conflicted
+++ resolved
@@ -1356,7 +1356,6 @@
 
 QFontEngineFT::QGlyphSet *QFontEngineFT::TransformedGlyphSets::findSet(const QTransform &matrix, const QFontDef &fontDef)
 {
-<<<<<<< HEAD
     FT_Matrix m = QTransformToFTMatrix(matrix);
 
     int i = 0;
@@ -1368,25 +1367,6 @@
             && g->transformationMatrix.xy == m.xy
             && g->transformationMatrix.yx == m.yx
             && g->transformationMatrix.yy == m.yy) {
-=======
-    if (matrix.type() > QTransform::TxShear || !cacheEnabled)
-        return nullptr;
-
-    // FT_Set_Transform only supports scalable fonts
-    if (!FT_IS_SCALABLE(freetype->face))
-        return matrix.type() <= QTransform::TxTranslate ? &defaultGlyphSet : nullptr;
-
-    FT_Matrix m = QTransformToFTMatrix(matrix);
-
-    QGlyphSet *gs = nullptr;
-
-    for (int i = 0; i < transformedGlyphSets.count(); ++i) {
-        const QGlyphSet &g = transformedGlyphSets.at(i);
-        if (g.transformationMatrix.xx == m.xx
-            && g.transformationMatrix.xy == m.xy
-            && g.transformationMatrix.yx == m.yx
-            && g.transformationMatrix.yy == m.yy) {
->>>>>>> 4c3c63d4
 
             // found a match, move it to the front
             moveToFront(i);
@@ -1394,7 +1374,6 @@
         }
     }
 
-<<<<<<< HEAD
     // don't cache more than nSets transformations
     if (i == nSets)
         // reuse the last set
@@ -1406,22 +1385,7 @@
     gs->clear();
     gs->transformationMatrix = m;
     gs->outline_drawing = fontDef.pixelSize * fontDef.pixelSize * qAbs(matrix.determinant()) > QT_MAX_CACHED_GLYPH_SIZE * QT_MAX_CACHED_GLYPH_SIZE;
-    Q_ASSERT(gs != 0);
-=======
-    if (!gs) {
-        // don't cache more than 10 transformations
-        if (transformedGlyphSets.count() >= 10) {
-            transformedGlyphSets.move(transformedGlyphSets.size() - 1, 0);
-        } else {
-            transformedGlyphSets.prepend(QGlyphSet());
-        }
-        gs = &transformedGlyphSets[0];
-        gs->clear();
-        gs->transformationMatrix = m;
-        gs->outline_drawing = fontDef.pixelSize * fontDef.pixelSize * qAbs(matrix.determinant()) > QT_MAX_CACHED_GLYPH_SIZE * QT_MAX_CACHED_GLYPH_SIZE;
-    }
     Q_ASSERT(gs != nullptr);
->>>>>>> 4c3c63d4
 
     return gs;
 }
