//
// Copyright (c) 2002-2012 The ANGLE Project Authors. All rights reserved.
// Use of this source code is governed by a BSD-style license that can be
// found in the LICENSE file.
//

// Surface.cpp: Implements the egl::Surface class, representing a drawing surface
// such as the client area of a window, including any back buffers.
// Implements EGLSurface and related functionality. [EGL 1.4] section 2.2 page 3.

#include <tchar.h>

#include "libEGL/Surface.h"

#include "common/debug.h"
#include "libGLESv2/Texture.h"
#include "libGLESv2/renderer/SwapChain.h"
#include "libGLESv2/main.h"

#include "libEGL/main.h"
#include "libEGL/Display.h"

<<<<<<< HEAD
#if defined(ANGLE_OS_WINRT)
#include <windows.foundation.h>
#include <windows.ui.core.h>
#endif
=======
#include <algorithm>
>>>>>>> 1c2be58f

namespace egl
{

Surface::Surface(Display *display, const Config *config, EGLNativeWindowType window, EGLint postSubBufferSupported)
    : mDisplay(display), mConfig(config), mWindow(window), mPostSubBufferSupported(postSubBufferSupported)
{
    mRenderer = mDisplay->getRenderer();
    mSwapChain = NULL;
    mShareHandle = NULL;
    mTexture = NULL;
    mTextureFormat = EGL_NO_TEXTURE;
    mTextureTarget = EGL_NO_TEXTURE;

    mPixelAspectRatio = (EGLint)(1.0 * EGL_DISPLAY_SCALING);   // FIXME: Determine actual pixel aspect ratio
    mRenderBuffer = EGL_BACK_BUFFER;
    mSwapBehavior = EGL_BUFFER_PRESERVED;
    mSwapInterval = -1;
    mWidth = -1;
    mHeight = -1;
    setSwapInterval(1);

    subclassWindow();
}

Surface::Surface(Display *display, const Config *config, HANDLE shareHandle, EGLint width, EGLint height, EGLenum textureFormat, EGLenum textureType)
    : mDisplay(display), mWindow(NULL), mConfig(config), mShareHandle(shareHandle), mWidth(width), mHeight(height), mPostSubBufferSupported(EGL_FALSE)
{
    mRenderer = mDisplay->getRenderer();
    mSwapChain = NULL;
    mWindowSubclassed = false;
    mTexture = NULL;
    mTextureFormat = textureFormat;
    mTextureTarget = textureType;

    mPixelAspectRatio = (EGLint)(1.0 * EGL_DISPLAY_SCALING);   // FIXME: Determine actual pixel aspect ratio
    mRenderBuffer = EGL_BACK_BUFFER;
    mSwapBehavior = EGL_BUFFER_PRESERVED;
    mSwapInterval = -1;
    setSwapInterval(1);
}

Surface::~Surface()
{
    unsubclassWindow();
    release();
}

bool Surface::initialize()
{
    if (!resetSwapChain())
      return false;

    return true;
}

void Surface::release()
{
    delete mSwapChain;
    mSwapChain = NULL;

    if (mTexture)
    {
        mTexture->releaseTexImage();
        mTexture = NULL;
    }
}

bool Surface::resetSwapChain()
{
    ASSERT(!mSwapChain);

    int width;
    int height;

    if (mWindow)
    {
#if !defined(ANGLE_OS_WINRT)
        RECT windowRect;
        if (!GetClientRect(getWindowHandle(), &windowRect))
        {
            ASSERT(false);

            ERR("Could not retrieve the window dimensions");
            return error(EGL_BAD_SURFACE, false);
        }

        width = windowRect.right - windowRect.left;
        height = windowRect.bottom - windowRect.top;
#else
        ABI::Windows::Foundation::Rect windowRect;
        ABI::Windows::UI::Core::ICoreWindow *window;
        ASSERT(SUCCEEDED(mWindow->QueryInterface(IID_PPV_ARGS(&window))));
        window->get_Bounds(&windowRect);
        width = windowRect.Width;
        height = windowRect.Height;
#endif
    }
    else
    {
        // non-window surface - size is determined at creation
        width = mWidth;
        height = mHeight;
    }

    mSwapChain = mRenderer->createSwapChain(mWindow, mShareHandle,
                                            mConfig->mRenderTargetFormat,
                                            mConfig->mDepthStencilFormat);
    if (!mSwapChain)
    {
        return error(EGL_BAD_ALLOC, false);
    }

    if (!resetSwapChain(width, height))
    {
        delete mSwapChain;
        mSwapChain = NULL;
        return false;
    }

    return true;
}

bool Surface::resizeSwapChain(int backbufferWidth, int backbufferHeight)
{
    ASSERT(mSwapChain);

    // Prevent bad swap chain resize by calling reset if size is invalid
    if (backbufferWidth < 1 || backbufferHeight < 1)
    {
        mWidth = backbufferWidth;
        mHeight = backbufferHeight;
        return mSwapChain->reset(0, 0, mSwapInterval) == EGL_SUCCESS;
    }

    EGLint status = mSwapChain->resize(backbufferWidth, backbufferHeight);

    if (status == EGL_CONTEXT_LOST)
    {
        mDisplay->notifyDeviceLost();
        return false;
    }
    else if (status != EGL_SUCCESS)
    {
        return error(status, false);
    }

    mWidth = backbufferWidth;
    mHeight = backbufferHeight;

    return true;
}

bool Surface::resetSwapChain(int backbufferWidth, int backbufferHeight)
{
    ASSERT(backbufferWidth >= 0 && backbufferHeight >= 0);
    ASSERT(mSwapChain);

    EGLint status = mSwapChain->reset(backbufferWidth, backbufferHeight, mSwapInterval);

    if (status == EGL_CONTEXT_LOST)
    {
        mRenderer->notifyDeviceLost();
        return false;
    }
    else if (status != EGL_SUCCESS)
    {
        return error(status, false);
    }

    mWidth = backbufferWidth;
    mHeight = backbufferHeight;
    mSwapIntervalDirty = false;

    return true;
}

bool Surface::swapRect(EGLint x, EGLint y, EGLint width, EGLint height)
{
    if (!mSwapChain)
    {
        return true;
    }

    if (x + width > mWidth)
    {
        width = mWidth - x;
    }

    if (y + height > mHeight)
    {
        height = mHeight - y;
    }

    if (width == 0 || height == 0)
    {
        return true;
    }

    EGLint status = mSwapChain->swapRect(x, y, width, height);

    if (status == EGL_CONTEXT_LOST)
    {
        mRenderer->notifyDeviceLost();
        return false;
    }
    else if (status != EGL_SUCCESS)
    {
        return error(status, false);
    }

    checkForOutOfDateSwapChain();

    return true;
}

EGLNativeWindowType Surface::getWindowHandle()
{
    return mWindow;
}


#define kSurfaceProperty _TEXT("Egl::SurfaceOwner")
#define kParentWndProc _TEXT("Egl::SurfaceParentWndProc")

#if !defined(ANGLE_OS_WINRT)
static LRESULT CALLBACK SurfaceWindowProc(HWND hwnd, UINT message, WPARAM wparam, LPARAM lparam)
{
  if (message == WM_SIZE)
  {
      Surface* surf = reinterpret_cast<Surface*>(GetProp(hwnd, kSurfaceProperty));
      if(surf)
      {
          surf->checkForOutOfDateSwapChain();
      }
  }
  WNDPROC prevWndFunc = reinterpret_cast<WNDPROC >(GetProp(hwnd, kParentWndProc));
  return CallWindowProc(prevWndFunc, hwnd, message, wparam, lparam);
}
#endif

void Surface::subclassWindow()
{
#if defined(ANGLE_OS_WINRT)
    mWindowSubclassed = false;
#else
    if (!mWindow)
    {
        return;
    }

    DWORD processId;
    DWORD threadId = GetWindowThreadProcessId(mWindow, &processId);
    if (processId != GetCurrentProcessId() || threadId != GetCurrentThreadId())
    {
        return;
    }

    SetLastError(0);
    LONG_PTR oldWndProc = SetWindowLongPtr(mWindow, GWLP_WNDPROC, reinterpret_cast<LONG_PTR>(SurfaceWindowProc));
    if(oldWndProc == 0 && GetLastError() != ERROR_SUCCESS)
    {
        mWindowSubclassed = false;
        return;
    }

    SetProp(mWindow, kSurfaceProperty, reinterpret_cast<HANDLE>(this));
    SetProp(mWindow, kParentWndProc, reinterpret_cast<HANDLE>(oldWndProc));
    mWindowSubclassed = true;
#endif
}

void Surface::unsubclassWindow()
{
#if !defined(ANGLE_OS_WINRT)
    if(!mWindowSubclassed)
    {
        return;
    }

    // un-subclass
    LONG_PTR parentWndFunc = reinterpret_cast<LONG_PTR>(GetProp(mWindow, kParentWndProc));

    // Check the windowproc is still SurfaceWindowProc.
    // If this assert fails, then it is likely the application has subclassed the
    // hwnd as well and did not unsubclass before destroying its EGL context. The
    // application should be modified to either subclass before initializing the
    // EGL context, or to unsubclass before destroying the EGL context.
    if(parentWndFunc)
    {
        LONG_PTR prevWndFunc = SetWindowLongPtr(mWindow, GWLP_WNDPROC, parentWndFunc);
        ASSERT(prevWndFunc == reinterpret_cast<LONG_PTR>(SurfaceWindowProc));
    }

    RemoveProp(mWindow, kSurfaceProperty);
    RemoveProp(mWindow, kParentWndProc);
    mWindowSubclassed = false;
#endif
}

bool Surface::checkForOutOfDateSwapChain()
{
#if !defined(ANGLE_OS_WINRT)
    RECT client;
    if (!GetClientRect(getWindowHandle(), &client))
    {
        ASSERT(false);
        return false;
    }

    // Grow the buffer now, if the window has grown. We need to grow now to avoid losing information.
    int clientWidth = client.right - client.left;
    int clientHeight = client.bottom - client.top;
#else
    ABI::Windows::Foundation::Rect windowRect;
    ABI::Windows::UI::Core::ICoreWindow *window;
    ASSERT(SUCCEEDED(mWindow->QueryInterface(IID_PPV_ARGS(&window))));
    window->get_Bounds(&windowRect);
    int clientWidth = windowRect.Width;
    int clientHeight = windowRect.Height;
#endif
    bool sizeDirty = clientWidth != getWidth() || clientHeight != getHeight();

    if (mSwapIntervalDirty)
    {
        resetSwapChain(clientWidth, clientHeight);
    }
    else if (sizeDirty)
    {
        resizeSwapChain(clientWidth, clientHeight);
    }

    if (mSwapIntervalDirty || sizeDirty)
    {
        if (static_cast<egl::Surface*>(getCurrentDrawSurface()) == this)
        {
            glMakeCurrent(glGetCurrentContext(), static_cast<egl::Display*>(getCurrentDisplay()), this);
        }

        return true;
    }

    return false;
}

bool Surface::swap()
{
    return swapRect(0, 0, mWidth, mHeight);
}

bool Surface::postSubBuffer(EGLint x, EGLint y, EGLint width, EGLint height)
{
    if (!mPostSubBufferSupported)
    {
        // Spec is not clear about how this should be handled.
        return true;
    }
    
    return swapRect(x, y, width, height);
}

EGLint Surface::getWidth() const
{
    return mWidth;
}

EGLint Surface::getHeight() const
{
    return mHeight;
}

EGLint Surface::isPostSubBufferSupported() const
{
    return mPostSubBufferSupported;
}

rx::SwapChain *Surface::getSwapChain() const
{
    return mSwapChain;
}

void Surface::setSwapInterval(EGLint interval)
{
    if (mSwapInterval == interval)
    {
        return;
    }
    
    mSwapInterval = interval;
    mSwapInterval = std::max(mSwapInterval, mRenderer->getMinSwapInterval());
    mSwapInterval = std::min(mSwapInterval, mRenderer->getMaxSwapInterval());

    mSwapIntervalDirty = true;
}

EGLenum Surface::getTextureFormat() const
{
    return mTextureFormat;
}

EGLenum Surface::getTextureTarget() const
{
    return mTextureTarget;
}

void Surface::setBoundTexture(gl::Texture2D *texture)
{
    mTexture = texture;
}

gl::Texture2D *Surface::getBoundTexture() const
{
    return mTexture;
}

EGLenum Surface::getFormat() const
{
    return mConfig->mRenderTargetFormat;
}
}<|MERGE_RESOLUTION|>--- conflicted
+++ resolved
@@ -20,14 +20,12 @@
 #include "libEGL/main.h"
 #include "libEGL/Display.h"
 
-<<<<<<< HEAD
+#include <algorithm>
+
 #if defined(ANGLE_OS_WINRT)
 #include <windows.foundation.h>
 #include <windows.ui.core.h>
 #endif
-=======
-#include <algorithm>
->>>>>>> 1c2be58f
 
 namespace egl
 {
