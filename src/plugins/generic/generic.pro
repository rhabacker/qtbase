TEMPLATE = subdirs
QT_FOR_CONFIG += gui-private

qtConfig(thread): qtConfig(evdev) {
    SUBDIRS += evdevmouse evdevtouch evdevkeyboard
    qtConfig(tabletevent): \
        SUBDIRS += evdevtablet
}

qtConfig(tslib) {
    SUBDIRS += tslib
}

<<<<<<< HEAD
!emscripten:qtConfig(udpsocket) {
=======
qtConfig(tuiotouch) {
>>>>>>> e5a6e9bb
    SUBDIRS += tuiotouch
}

qtConfig(libinput) {
    SUBDIRS += libinput
}

freebsd {
    SUBDIRS += bsdkeyboard bsdmouse
}<|MERGE_RESOLUTION|>--- conflicted
+++ resolved
@@ -11,11 +11,7 @@
     SUBDIRS += tslib
 }
 
-<<<<<<< HEAD
-!emscripten:qtConfig(udpsocket) {
-=======
 qtConfig(tuiotouch) {
->>>>>>> e5a6e9bb
     SUBDIRS += tuiotouch
 }
 
