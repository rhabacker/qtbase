/****************************************************************************
**
** Copyright (C) 2015 The Qt Company Ltd.
** Contact: http://www.qt.io/licensing/
**
** This file is part of the plugins of the Qt Toolkit.
**
** $QT_BEGIN_LICENSE:LGPL21$
** Commercial License Usage
** Licensees holding valid commercial Qt licenses may use this file in
** accordance with the commercial license agreement provided with the
** Software or, alternatively, in accordance with the terms contained in
** a written agreement between you and The Qt Company. For licensing terms
** and conditions see http://www.qt.io/terms-conditions. For further
** information use the contact form at http://www.qt.io/contact-us.
**
** GNU Lesser General Public License Usage
** Alternatively, this file may be used under the terms of the GNU Lesser
** General Public License version 2.1 or version 3 as published by the Free
** Software Foundation and appearing in the file LICENSE.LGPLv21 and
** LICENSE.LGPLv3 included in the packaging of this file. Please review the
** following information to ensure the GNU Lesser General Public License
** requirements will be met: https://www.gnu.org/licenses/lgpl.html and
** http://www.gnu.org/licenses/old-licenses/lgpl-2.1.html.
**
** As a special exception, The Qt Company gives you certain additional
** rights. These rights are described in The Qt Company LGPL Exception
** version 1.1, included in the file LGPL_EXCEPTION.txt in this package.
**
** $QT_END_LICENSE$
**
****************************************************************************/

#include "qtablegenerator.h"

#include <QtCore/QByteArray>
#include <QtCore/QTextCodec>
#include <QtCore/QDebug>
#include <QtCore/QDir>
#include <QtCore/QStringList>
#include <QtCore/QString>
#include <QtCore/QSaveFile>
#include <QtCore/QStandardPaths>
#include <private/qcore_unix_p.h>

#include <algorithm>

#include <xkbcommon/xkbcommon.h>

#include <locale.h> // LC_CTYPE
#include <string.h> // strchr, strncmp, etc.
#include <strings.h> // strncasecmp
#include <clocale> // LC_CTYPE

static const quint32 SupportedCacheVersion = 1;

/*
    In short on how and why the "Compose" file is cached:

    The "Compose" file is large, for en_US it's likely located at:
    /usr/share/X11/locale/en_US.UTF-8/Compose
    and it has about 6000 string lines.
    Q(Gui)Applications parse this file each time they're created. On modern CPUs
    it incurs a 4-10 ms startup penalty of each Qt gui app, on older CPUs -
    tens of ms or more.
    Since the "Compose" file (almost) never changes using a pre-parsed
    cache file instead of the "Compose" file is a good idea to improve Qt5
    application startup time by about 5+ ms (or tens of ms on older CPUs).

    The cache file contains the contents of the QComposeCacheFileHeader struct at the
    beginning followed by the pre-parsed contents of the "Compose" file.

    struct QComposeCacheFileHeader stores
    (a) The cache version - in the unlikely event that some day one might need
    to break compatibility.
    (b) The (cache) file size.
    (c) The lastModified field tracks if anything changed since the last time
    the cache file was saved.
    If anything did change then we read the compose file and save (cache) it
    in binary/pre-parsed format, which should happen extremely rarely if at all.
*/

struct QComposeCacheFileHeader
{
    quint32 cacheVersion;
    // The compiler will add 4 padding bytes anyway.
    // Reserve them explicitly to possibly use in the future.
    quint32 reserved;
    quint64 fileSize;
    qint64 lastModified;
};

// localHostName() copied from qtbase/src/corelib/io/qlockfile_unix.cpp
static QByteArray localHostName()
{
    QByteArray hostName(512, Qt::Uninitialized);
    if (gethostname(hostName.data(), hostName.size()) == -1)
        return QByteArray();
    hostName.truncate(strlen(hostName.data()));
    return hostName;
}

/*
    Reads metadata about the Compose file. Later used to determine if the
    compose cache should be updated. The fileSize field will be zero on failure.
*/
static QComposeCacheFileHeader readFileMetadata(const QString &path)
{
    QComposeCacheFileHeader info;
    info.reserved = 0;
    info.fileSize = 0;
    const QByteArray pathBytes = QFile::encodeName(path);
    QT_STATBUF st;
    if (QT_STAT(pathBytes.data(), &st) != 0)
        return info;
    info.lastModified = st.st_mtime;
    info.fileSize = st.st_size;
    return info;
}

static const QString getCacheFilePath()
{
    QFile machineIdFile("/var/lib/dbus/machine-id");
    QString machineId;
    if (machineIdFile.exists()) {
        if (machineIdFile.open(QIODevice::ReadOnly))
            machineId = QString::fromLatin1(machineIdFile.readAll().trimmed());
    }
    if (machineId.isEmpty())
        machineId = localHostName();
    const QString dirPath = QStandardPaths::writableLocation(QStandardPaths::GenericCacheLocation);

    if (QSysInfo::ByteOrder == QSysInfo::BigEndian)
        return dirPath + QLatin1String("/qt_compose_cache_big_endian_") + machineId;
    return dirPath + QLatin1String("/qt_compose_cache_little_endian_") + machineId;
}

// Returns empty vector on failure
static QVector<QComposeTableElement> loadCache(const QComposeCacheFileHeader &composeInfo)
{
    QVector<QComposeTableElement> vec;
    const QString cacheFilePath = getCacheFilePath();
    QFile inputFile(cacheFilePath);

    if (!inputFile.open(QIODevice::ReadOnly))
        return vec;
    QComposeCacheFileHeader cacheInfo;
    // use a "buffer" variable to make the line after this one more readable.
    char *buffer = reinterpret_cast<char*>(&cacheInfo);

    if (inputFile.read(buffer, sizeof cacheInfo) != sizeof cacheInfo)
        return vec;
    if (cacheInfo.fileSize == 0)
        return vec;
    // using "!=" just in case someone replaced with a backup that existed before
    if (cacheInfo.lastModified != composeInfo.lastModified)
        return vec;
    if (cacheInfo.cacheVersion != SupportedCacheVersion)
        return vec;
    const QByteArray pathBytes = QFile::encodeName(cacheFilePath);
    QT_STATBUF st;
    if (QT_STAT(pathBytes.data(), &st) != 0)
        return vec;
    const off_t fileSize = st.st_size;
    if (fileSize > 1024 * 1024 * 5) {
        // The cache file size is usually about 150KB, so if its size is over
        // say 5MB then somebody inflated the file, abort.
        return vec;
    }
    const off_t bufferSize = fileSize - (sizeof cacheInfo);
    const size_t elemSize = sizeof (struct QComposeTableElement);
    const int elemCount = bufferSize / elemSize;
    const QByteArray ba = inputFile.read(bufferSize);
    const char *data = ba.data();
    // Since we know the number of the (many) elements and their size in
    // advance calling vector.reserve(..) seems reasonable.
    vec.reserve(elemCount);

    for (int i = 0; i < elemCount; i++) {
        const QComposeTableElement *elem =
            reinterpret_cast<const QComposeTableElement*>(data + (i * elemSize));
        vec.push_back(*elem);
    }
    return vec;
}

// Returns true on success, false otherwise.
static bool saveCache(const QComposeCacheFileHeader &info, const QVector<QComposeTableElement> &vec)
{
    const QString filePath = getCacheFilePath();
    QSaveFile outputFile(filePath);

    if (!outputFile.open(QIODevice::WriteOnly))
        return false;
    const char *data = reinterpret_cast<const char*>(&info);

    if (outputFile.write(data, sizeof info) != sizeof info)
        return false;
    data = reinterpret_cast<const char*>(vec.constData());
    const qint64 size = vec.size() * (sizeof (struct QComposeTableElement));

    if (outputFile.write(data, size) != size)
        return false;
    return outputFile.commit();
}

TableGenerator::TableGenerator() : m_state(NoErrors),
    m_systemComposeDir(QString())
{
    initPossibleLocations();
    QString composeFilePath = findComposeFile();
#ifdef DEBUG_GENERATOR
// don't use cache when in debug mode.
    if (!composeFilePath.isEmpty())
        qDebug() << "Using Compose file from: " << composeFilePath;
#else
    QComposeCacheFileHeader fileInfo = readFileMetadata(composeFilePath);
    if (fileInfo.fileSize != 0)
        m_composeTable = loadCache(fileInfo);
#endif
    if (m_composeTable.isEmpty() && cleanState()) {
        if (composeFilePath.isEmpty()) {
            m_state = MissingComposeFile;
        } else {
            QFile composeFile(composeFilePath);
            composeFile.open(QIODevice::ReadOnly);
            parseComposeFile(&composeFile);
            orderComposeTable();
            if (m_composeTable.isEmpty()) {
                m_state = EmptyTable;
#ifndef DEBUG_GENERATOR
// don't save cache when in debug mode
            } else {
                fileInfo.cacheVersion = SupportedCacheVersion;
                saveCache(fileInfo, m_composeTable);
#endif
            }
        }
    }
#ifdef DEBUG_GENERATOR
    printComposeTable();
#endif
}

void TableGenerator::initPossibleLocations()
{
    // Compose files come as a part of Xlib library. Xlib doesn't provide
    // a mechanism how to retrieve the location of these files reliably, since it was
    // never meant for external software to parse compose tables directly. Best we
    // can do is to hardcode search paths. To add an extra system path use
    // the QTCOMPOSE environment variable
    if (qEnvironmentVariableIsSet("QTCOMPOSE"))
        m_possibleLocations.append(QString::fromLocal8Bit(qgetenv("QTCOMPOSE")));
    m_possibleLocations.append(QStringLiteral("/usr/share/X11/locale"));
    m_possibleLocations.append(QStringLiteral("/usr/local/share/X11/locale"));
    m_possibleLocations.append(QStringLiteral("/usr/lib/X11/locale"));
    m_possibleLocations.append(QStringLiteral("/usr/local/lib/X11/locale"));
    m_possibleLocations.append(QStringLiteral(X11_PREFIX "/share/X11/locale"));
    m_possibleLocations.append(QStringLiteral(X11_PREFIX "/lib/X11/locale"));
}

QString TableGenerator::findComposeFile()
{
    // check if XCOMPOSEFILE points to a Compose file
    if (qEnvironmentVariableIsSet("XCOMPOSEFILE")) {
        const QString path = QFile::decodeName(qgetenv("XCOMPOSEFILE"));
        if (QFile::exists(path))
            return path;
        else
            qWarning("$XCOMPOSEFILE doesn't point to an existing file");
    }

    // check if user’s home directory has a file named .XCompose
    if (cleanState()) {
        QString path = qgetenv("HOME") + QStringLiteral("/.XCompose");
<<<<<<< HEAD
        if (QFile(path).exists())
=======
        if (QFile::exists(path))
>>>>>>> ba8d3430
            return path;
    }

    // check for the system provided compose files
    if (cleanState()) {
        QString table = composeTableForLocale();
        if (cleanState()) {
            if (table.isEmpty())
                // no table mappings for the system's locale in the compose.dir
                m_state = UnsupportedLocale;
            else {
                QString path = QDir(systemComposeDir()).filePath(table);
<<<<<<< HEAD
                if (QFile(path).exists())
=======
                if (QFile::exists(path))
>>>>>>> ba8d3430
                    return path;
            }
        }
    }
    return QString();
}

QString TableGenerator::composeTableForLocale()
{
    QByteArray loc = locale().toUpper().toUtf8();
    QString table = readLocaleMappings(loc);
    if (table.isEmpty())
        table = readLocaleMappings(readLocaleAliases(loc));
    return table;
}

bool TableGenerator::findSystemComposeDir()
{
    bool found = false;
    for (int i = 0; i < m_possibleLocations.size(); ++i) {
        QString path = m_possibleLocations.at(i);
        if (QFile::exists(path + QLatin1String("/compose.dir"))) {
            m_systemComposeDir = path;
            found = true;
            break;
        }
    }

    if (!found) {
        // should we ask to report this in the qt bug tracker?
        m_state = UnknownSystemComposeDir;
        qWarning("Qt Warning: Could not find a location of the system's Compose files. "
             "Consider setting the QTCOMPOSE environment variable.");
    }

    return found;
}

QString TableGenerator::systemComposeDir()
{
    if (m_systemComposeDir.isNull()
            && !findSystemComposeDir()) {
        return QLatin1String("$QTCOMPOSE");
    }

    return m_systemComposeDir;
}

QString TableGenerator::locale() const
{
    char *name = setlocale(LC_CTYPE, (char *)0);
    return QLatin1String(name);
}

QString TableGenerator::readLocaleMappings(const QByteArray &locale)
{
    QString file;
    if (locale.isEmpty())
        return file;

    QFile mappings(systemComposeDir() + QLatin1String("/compose.dir"));
    if (mappings.open(QIODevice::ReadOnly)) {
        const int localeNameLength = locale.size();
        const char * const localeData = locale.constData();

        char l[1024];
        // formating of compose.dir has some inconsistencies
        while (!mappings.atEnd()) {
            int read = mappings.readLine(l, sizeof(l));
            if (read <= 0)
                break;

            char *line = l;
            if (*line >= 'a' && *line <= 'z') {
                // file name
                while (*line && *line != ':' && *line != ' ' && *line != '\t')
                    ++line;
                if (!*line)
                    continue;
                const char * const composeFileNameEnd = line;
                *line = '\0';
                ++line;

                // locale name
                while (*line && (*line == ' ' || *line == '\t'))
                    ++line;
                const char * const lc = line;
                while (*line && *line != ' ' && *line != '\t' && *line != '\n')
                    ++line;
                *line = '\0';
                if (localeNameLength == (line - lc) && !strncasecmp(lc, localeData, line - lc)) {
                    file = QString::fromLocal8Bit(l, composeFileNameEnd - l);
                    break;
                }
            }
        }
        mappings.close();
    }
    return file;
}

QByteArray TableGenerator::readLocaleAliases(const QByteArray &locale)
{
    QFile aliases(systemComposeDir() + QLatin1String("/locale.alias"));
    QByteArray fullLocaleName;
    if (aliases.open(QIODevice::ReadOnly)) {
        while (!aliases.atEnd()) {
            char l[1024];
            int read = aliases.readLine(l, sizeof(l));
            char *line = l;
            if (read && ((*line >= 'a' && *line <= 'z') ||
                         (*line >= 'A' && *line <= 'Z'))) {
                const char *alias = line;
                while (*line && *line != ':' && *line != ' ' && *line != '\t')
                    ++line;
                if (!*line)
                    continue;
                *line = 0;
                if (locale.size() == (line - alias)
                        && !strncasecmp(alias, locale.constData(), line - alias)) {
                    // found a match for alias, read the real locale name
                    ++line;
                    while (*line && (*line == ' ' || *line == '\t'))
                        ++line;
                    const char *fullName = line;
                    while (*line && *line != ' ' && *line != '\t' && *line != '\n')
                        ++line;
                    *line = 0;
                    fullLocaleName = fullName;
#ifdef DEBUG_GENERATOR
                    qDebug() << "Alias for: " << alias << "is: " << fullLocaleName;
                    break;
#endif
                }
            }
        }
        aliases.close();
    }
    return fullLocaleName;
}

bool TableGenerator::processFile(const QString &composeFileName)
{
    QFile composeFile(composeFileName);
    if (composeFile.open(QIODevice::ReadOnly)) {
        parseComposeFile(&composeFile);
        return true;
    }
    qWarning() << QString(QLatin1String("Qt Warning: Compose file: \"%1\" can't be found"))
                  .arg(composeFile.fileName());
    return false;
}

TableGenerator::~TableGenerator()
{
}

QVector<QComposeTableElement> TableGenerator::composeTable() const
{
    return m_composeTable;
}

void TableGenerator::parseComposeFile(QFile *composeFile)
{
#ifdef DEBUG_GENERATOR
    qDebug() << "TableGenerator::parseComposeFile: " << composeFile->fileName();
#endif

    char line[1024];
    while (!composeFile->atEnd()) {
        composeFile->readLine(line, sizeof(line));
        if (*line == '<')
            parseKeySequence(line);
        else if (!strncmp(line, "include", 7))
            parseIncludeInstruction(QString::fromLocal8Bit(line));
    }

    composeFile->close();
}

void TableGenerator::parseIncludeInstruction(QString line)
{
    // Parse something that looks like:
    // include "/usr/share/X11/locale/en_US.UTF-8/Compose"
    QString quote = QStringLiteral("\"");
    line.remove(0, line.indexOf(quote) + 1);
    line.chop(line.length() - line.indexOf(quote));

    // expand substitutions if present
    line.replace(QLatin1String("%H"), QString(qgetenv("HOME")));
    line.replace(QLatin1String("%L"), systemComposeDir() +  QLatin1Char('/')  + composeTableForLocale());
    line.replace(QLatin1String("%S"), systemComposeDir());

    processFile(line);
}

ushort TableGenerator::keysymToUtf8(quint32 sym)
{
    QByteArray chars;
    int bytes;
    chars.resize(8);
    bytes = xkb_keysym_to_utf8(sym, chars.data(), chars.size());
    if (bytes == -1)
        qWarning("TableGenerator::keysymToUtf8 - buffer too small");

    chars.resize(bytes-1);

#ifdef DEBUG_GENERATOR
    QTextCodec *codec = QTextCodec::codecForLocale();
    qDebug() << QString("keysym - 0x%1 : utf8 - %2").arg(QString::number(sym, 16))
                                                    .arg(codec->toUnicode(chars));
#endif
    return QString::fromUtf8(chars).at(0).unicode();
}

static inline int fromBase8(const char *s, const char *end)
{
    int result = 0;
    while (*s && s != end) {
        if (*s <= '0' && *s >= '7')
            return 0;
        result *= 8;
        result += *s - '0';
        ++s;
    }
    return result;
}

static inline int fromBase16(const char *s, const char *end)
{
    int result = 0;
    while (*s && s != end) {
        result *= 16;
        if (*s >= '0' && *s <= '9')
            result += *s - '0';
        else if (*s >= 'a' && *s <= 'f')
            result += *s - 'a' + 10;
        else if (*s >= 'A' && *s <= 'F')
            result += *s - 'A' + 10;
        else
            return 0;
        ++s;
    }
    return result;
}

void TableGenerator::parseKeySequence(char *line)
{
    // we are interested in the lines with the following format:
    // <Multi_key> <numbersign> <S> : "♬"   U266c # BEAMED SIXTEENTH NOTE
    char *keysEnd = strchr(line, ':');
    if (!keysEnd)
        return;

    QComposeTableElement elem;
    // find the composed value - strings may be direct text encoded in the locale
    // for which the compose file is to be used, or an escaped octal or hexadecimal
    // character code. Octal codes are specified as "\123" and hexadecimal codes as "\0x123a".
    char *composeValue = strchr(keysEnd, '"');
    if (!composeValue)
        return;
    ++composeValue;

    char *composeValueEnd = strchr(composeValue, '"');
    if (!composeValueEnd)
        return;

    // if composed value is a quotation mark adjust the end pointer
    if (composeValueEnd[1] == '"')
        ++composeValueEnd;

    if (*composeValue == '\\' && composeValue[1] >= '0' && composeValue[1] <= '9') {
        // handle octal and hex code values
        char detectBase = composeValue[2];
        if (detectBase == 'x') {
            // hexadecimal character code
            elem.value = keysymToUtf8(fromBase16(composeValue + 3, composeValueEnd));
        } else {
            // octal character code
            elem.value = keysymToUtf8(fromBase8(composeValue + 1, composeValueEnd));
        }
    } else {
        // handle direct text encoded in the locale
        if (*composeValue == '\\')
            ++composeValue;
        elem.value = QString::fromLocal8Bit(composeValue, composeValueEnd - composeValue).at(0).unicode();
        ++composeValue;
    }

#ifdef DEBUG_GENERATOR
    // find the comment
    elem.comment = QString::fromLocal8Bit(composeValueEnd + 1).trimmed();
#endif

    // find the key sequence and convert to X11 keysym
    char *k = line;
    const char *kend = keysEnd;

    for (int i = 0; i < QT_KEYSEQUENCE_MAX_LEN; i++) {
        // find the next pair of angle brackets and get the contents within
        while (k < kend && *k != '<')
            ++k;
        char *sym = ++k;
        while (k < kend && *k != '>')
            ++k;
        *k = '\0';
        if (k < kend) {
            elem.keys[i] = xkb_keysym_from_name(sym, (xkb_keysym_flags)0);
            if (elem.keys[i] == XKB_KEY_NoSymbol) {
                if (!strcmp(sym, "dead_inverted_breve"))
                    elem.keys[i] = XKB_KEY_dead_invertedbreve;
                else if (!strcmp(sym, "dead_double_grave"))
                    elem.keys[i] = XKB_KEY_dead_doublegrave;
#ifdef DEBUG_GENERATOR
                else
                    qWarning() << QString("Qt Warning - invalid keysym: %1").arg(sym);
#endif
            }
        } else {
            elem.keys[i] = 0;
        }
    }
    m_composeTable.append(elem);
}

void TableGenerator::printComposeTable() const
{
#ifdef DEBUG_GENERATOR
# ifndef QT_NO_DEBUG_STREAM
    if (m_composeTable.isEmpty())
        return;

    QDebug ds = qDebug() << "output:\n";
    ds.nospace();
    const int tableSize = m_composeTable.size();
    for (int i = 0; i < tableSize; ++i) {
        const QComposeTableElement &elem = m_composeTable.at(i);
        ds << "{ {";
        for (int j = 0; j < QT_KEYSEQUENCE_MAX_LEN; j++) {
            ds << hex << showbase << elem.keys[j] << ", ";
        }
        ds << "}, " << hex << showbase << elem.value << ", \"\" }, // " << elem.comment << " \n";
    }
# endif
#endif
}

void TableGenerator::orderComposeTable()
{
    // Stable-sorting to ensure that the item that appeared before the other in the
    // original container will still appear first after the sort. This property is
    // needed to handle the cases when user re-defines already defined key sequence
    std::stable_sort(m_composeTable.begin(), m_composeTable.end(), Compare());
}
<|MERGE_RESOLUTION|>--- conflicted
+++ resolved
@@ -273,11 +273,7 @@
     // check if user’s home directory has a file named .XCompose
     if (cleanState()) {
         QString path = qgetenv("HOME") + QStringLiteral("/.XCompose");
-<<<<<<< HEAD
-        if (QFile(path).exists())
-=======
         if (QFile::exists(path))
->>>>>>> ba8d3430
             return path;
     }
 
@@ -290,11 +286,7 @@
                 m_state = UnsupportedLocale;
             else {
                 QString path = QDir(systemComposeDir()).filePath(table);
-<<<<<<< HEAD
-                if (QFile(path).exists())
-=======
                 if (QFile::exists(path))
->>>>>>> ba8d3430
                     return path;
             }
         }
