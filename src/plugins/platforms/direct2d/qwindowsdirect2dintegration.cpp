--- conflicted
+++ resolved
@@ -103,11 +103,7 @@
             if (_tcscat_s(filename, bufSize, __TEXT("\\d2d1.dll")) == 0) {
                 DWORD versionInfoSize = GetFileVersionInfoSize(filename, NULL);
                 if (versionInfoSize) {
-<<<<<<< HEAD
-                    QVector<BYTE> info(static_cast<int>(versionInfoSize));
-=======
-                    QVarLengthArray<BYTE> info(versionInfoSize);
->>>>>>> a732576a
+                    QVarLengthArray<BYTE> info(static_cast<int>(versionInfoSize));
                     if (GetFileVersionInfo(filename, NULL, versionInfoSize, info.data())) {
                         UINT size;
                         DWORD *fi;
