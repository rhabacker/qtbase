--- conflicted
+++ resolved
@@ -155,25 +155,13 @@
         qCDebug(qLcEglfsKmsDebug, "Creating gbm_surface for screen %s", qPrintable(name()));
 
         const auto gbmDevice = static_cast<QEglFSKmsGbmDevice *>(device())->gbmDevice();
-<<<<<<< HEAD
-        EGLint native_format = -1;
-        EGLBoolean success = eglGetConfigAttrib(display(), eglConfig, EGL_NATIVE_VISUAL_ID, &native_format);
-        qCDebug(qLcEglfsKmsDebug) << "Got native format" << Qt::hex << native_format << Qt::dec << "from eglGetConfigAttrib() with return code" << bool(success);
-
-        if (success)
-            m_gbm_surface = gbm_surface_create(gbmDevice,
-                                           rawGeometry().width(),
-                                           rawGeometry().height(),
-                                           native_format,
-                                           GBM_BO_USE_SCANOUT | GBM_BO_USE_RENDERING);
-=======
         // If there was no format override given in the config file,
         // query the native (here, gbm) format from the EGL config.
         const bool queryFromEgl = !m_output.drm_format_requested_by_user;
         if (queryFromEgl) {
             EGLint native_format = -1;
             EGLBoolean success = eglGetConfigAttrib(display(), eglConfig, EGL_NATIVE_VISUAL_ID, &native_format);
-            qCDebug(qLcEglfsKmsDebug) << "Got native format" << hex << native_format << dec
+            qCDebug(qLcEglfsKmsDebug) << "Got native format" << Qt::hex << native_format << Qt::dec
                                       << "from eglGetConfigAttrib() with return code" << bool(success);
 
             if (success) {
@@ -186,7 +174,6 @@
                     m_output.drm_format = gbmFormatToDrmFormat(native_format);
             }
         }
->>>>>>> db57af5a
 
         // Fallback for older drivers, and when "format" is explicitly specified
         // in the output config. (not guaranteed that the requested format works
