/****************************************************************************
**
** Copyright (C) 2018 The Qt Company Ltd.
** Contact: https://www.qt.io/licensing/
**
** This file is part of the plugins of the Qt Toolkit.
**
** $QT_BEGIN_LICENSE:GPL$
** Commercial License Usage
** Licensees holding valid commercial Qt licenses may use this file in
** accordance with the commercial license agreement provided with the
** Software or, alternatively, in accordance with the terms contained in
** a written agreement between you and The Qt Company. For licensing terms
** and conditions see https://www.qt.io/terms-conditions. For further
** information use the contact form at https://www.qt.io/contact-us.
**
** GNU General Public License Usage
** Alternatively, this file may be used under the terms of the GNU
** General Public License version 3 or (at your option) any later version
** approved by the KDE Free Qt Foundation. The licenses are as published by
** the Free Software Foundation and appearing in the file LICENSE.GPL3
** included in the packaging of this file. Please review the following
** information to ensure the GNU General Public License requirements will
** be met: https://www.gnu.org/licenses/gpl-3.0.html.
**
** $QT_END_LICENSE$
**
****************************************************************************/

#ifndef QWASMINTEGRATION_H
#define QWASMINTEGRATION_H

#include "qwasmwindow.h"

#include <qpa/qplatformintegration.h>
#include <qpa/qplatformscreen.h>
#include <qpa/qplatforminputcontext.h>

#include <QtCore/qhash.h>

#include <emscripten.h>
#include <emscripten/html5.h>

QT_BEGIN_NAMESPACE

class QWasmEventTranslator;
class QWasmFontDatabase;
class QWasmWindow;
class QWasmEventDispatcher;
class QWasmScreen;
class QWasmCompositor;
class QWasmBackingStore;
class QWasmClipboard;
class QWasmServices;

class QWasmIntegration : public QObject, public QPlatformIntegration
{
    Q_OBJECT
public:
    QWasmIntegration();
    ~QWasmIntegration();

    bool hasCapability(QPlatformIntegration::Capability cap) const override;
    QPlatformWindow *createPlatformWindow(QWindow *window) const override;
    QPlatformBackingStore *createPlatformBackingStore(QWindow *window) const override;
#ifndef QT_NO_OPENGL
    QPlatformOpenGLContext *createPlatformOpenGLContext(QOpenGLContext *context) const override;
#endif
    QPlatformOffscreenSurface *createPlatformOffscreenSurface(QOffscreenSurface *surface) const override;
    QPlatformFontDatabase *fontDatabase() const override;
    QAbstractEventDispatcher *createEventDispatcher() const override;
    QVariant styleHint(QPlatformIntegration::StyleHint hint) const override;
    Qt::WindowState defaultWindowState(Qt::WindowFlags flags) const override;
    QStringList themeNames() const override;
    QPlatformTheme *createPlatformTheme(const QString &name) const override;
    QPlatformServices *services() const override;
    QPlatformClipboard *clipboard() const override;
    void initialize() override;
    QPlatformInputContext *inputContext() const override;

    QWasmClipboard *getWasmClipboard() { return m_clipboard; }

    static QWasmIntegration *get() { return s_instance; }
    static void QWasmBrowserExit();

    void addScreen(const QString &canvasId);
    void removeScreen(const QString &canvasId);
    void resizeScreen(const QString &canvasId);
<<<<<<< HEAD
    void updateDpi();
=======
    void resizeAllScreens();
>>>>>>> 2ea3e133

private:
    mutable QWasmFontDatabase *m_fontDb;
    mutable QWasmServices *m_desktopServices;
    mutable QHash<QWindow *, QWasmBackingStore *> m_backingStores;

    QHash<QString, QWasmScreen *> m_screens;
    mutable QWasmClipboard *m_clipboard;
    qreal m_fontDpi = -1;
    mutable QScopedPointer<QPlatformInputContext> m_inputContext;
    static QWasmIntegration *s_instance;
};

QT_END_NAMESPACE

#endif // QWASMINTEGRATION_H<|MERGE_RESOLUTION|>--- conflicted
+++ resolved
@@ -86,11 +86,8 @@
     void addScreen(const QString &canvasId);
     void removeScreen(const QString &canvasId);
     void resizeScreen(const QString &canvasId);
-<<<<<<< HEAD
+    void resizeAllScreens();
     void updateDpi();
-=======
-    void resizeAllScreens();
->>>>>>> 2ea3e133
 
 private:
     mutable QWasmFontDatabase *m_fontDb;
