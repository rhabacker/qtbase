/****************************************************************************
**
** Copyright (C) 2015 Digia Plc and/or its subsidiary(-ies).
** Contact: http://www.qt-project.org/legal
**
** This file is part of the plugins of the Qt Toolkit.
**
** $QT_BEGIN_LICENSE:LGPL21$
** Commercial License Usage
** Licensees holding valid commercial Qt licenses may use this file in
** accordance with the commercial license agreement provided with the
** Software or, alternatively, in accordance with the terms contained in
** a written agreement between you and Digia. For licensing terms and
** conditions see http://qt.digia.com/licensing. For further information
** use the contact form at http://qt.digia.com/contact-us.
**
** GNU Lesser General Public License Usage
** Alternatively, this file may be used under the terms of the GNU Lesser
** General Public License version 2.1 or version 3 as published by the Free
** Software Foundation and appearing in the file LICENSE.LGPLv21 and
** LICENSE.LGPLv3 included in the packaging of this file. Please review the
** following information to ensure the GNU Lesser General Public License
** requirements will be met: https://www.gnu.org/licenses/lgpl.html and
** http://www.gnu.org/licenses/old-licenses/lgpl-2.1.html.
**
** In addition, as a special exception, Digia gives you certain additional
** rights. These rights are described in the Digia Qt LGPL Exception
** version 1.1, included in the file LGPL_EXCEPTION.txt in this package.
**
** $QT_END_LICENSE$
**
****************************************************************************/

#include "qwindowsnativeinterface.h"
#include "qwindowswindow.h"
#include "qwindowscontext.h"
#include "qwindowsopenglcontext.h"
#include "qwindowsopengltester.h"
#include "qwindowsintegration.h"
#include "qwindowsmime.h"

#include <QtGui/QWindow>
#include <QtGui/QOpenGLContext>

QT_BEGIN_NAMESPACE

enum ResourceType {
    RenderingContextType,
    EglContextType,
    EglDisplayType,
    EglConfigType,
    HandleType,
    GlHandleType,
    GetDCType,
    ReleaseDCType
};

static int resourceType(const QByteArray &key)
{
    static const char *names[] = { // match ResourceType
        "renderingcontext",
        "eglcontext",
        "egldisplay",
        "eglconfig",
        "handle",
        "glhandle",
        "getdc",
        "releasedc"
    };
    const char ** const end = names + sizeof(names) / sizeof(names[0]);
    const char **result = std::find(names, end, key);
    if (result == end)
        result = std::find(names, end, key.toLower());
    return int(result - names);
}

void *QWindowsNativeInterface::nativeResourceForWindow(const QByteArray &resource, QWindow *window)
{
    if (!window || !window->handle()) {
        qWarning("%s: '%s' requested for null window or window without handle.", __FUNCTION__, resource.constData());
        return 0;
    }
    QWindowsWindow *bw = static_cast<QWindowsWindow *>(window->handle());
    int type = resourceType(resource);
    if (type == HandleType)
        return bw->handle();
    switch (window->surfaceType()) {
    case QWindow::RasterSurface:
    case QWindow::RasterGLSurface:
        if (type == GetDCType)
            return bw->getDC();
        if (type == ReleaseDCType) {
            bw->releaseDC();
            return 0;
        }
        break;
    case QWindow::OpenGLSurface:
        break;
    }
    qWarning("%s: Invalid key '%s' requested.", __FUNCTION__, resource.constData());
    return 0;
}

static const char customMarginPropertyC[] = "WindowsCustomMargins";

QVariant QWindowsNativeInterface::windowProperty(QPlatformWindow *window, const QString &name) const
{
    QWindowsWindow *platformWindow = static_cast<QWindowsWindow *>(window);
    if (name == QLatin1String(customMarginPropertyC))
        return qVariantFromValue(platformWindow->customMargins());
    return QVariant();
}

QVariant QWindowsNativeInterface::windowProperty(QPlatformWindow *window, const QString &name, const QVariant &defaultValue) const
{
    const QVariant result = windowProperty(window, name);
    return result.isValid() ? result : defaultValue;
}

void QWindowsNativeInterface::setWindowProperty(QPlatformWindow *window, const QString &name, const QVariant &value)
{
    QWindowsWindow *platformWindow = static_cast<QWindowsWindow *>(window);
    if (name == QLatin1String(customMarginPropertyC))
        platformWindow->setCustomMargins(qvariant_cast<QMargins>(value));
}

QVariantMap QWindowsNativeInterface::windowProperties(QPlatformWindow *window) const
{
    QVariantMap result;
    const QString customMarginProperty = QLatin1String(customMarginPropertyC);
    result.insert(customMarginProperty, windowProperty(window, customMarginProperty));
    return result;
}

void *QWindowsNativeInterface::nativeResourceForIntegration(const QByteArray &resource)
{
#ifndef QT_NO_OPENGL
    if (resourceType(resource) == GlHandleType)
        return QWindowsIntegration::staticOpenGLContext()->moduleHandle();
#endif

    return 0;
}

#ifndef QT_NO_OPENGL
void *QWindowsNativeInterface::nativeResourceForContext(const QByteArray &resource, QOpenGLContext *context)
{
    if (!context || !context->handle()) {
        qWarning("%s: '%s' requested for null context or context without handle.", __FUNCTION__, resource.constData());
        return 0;
    }

    QWindowsOpenGLContext *glcontext = static_cast<QWindowsOpenGLContext *>(context->handle());
    switch (resourceType(resource)) {
    case RenderingContextType: // Fall through.
    case EglContextType:
        return glcontext->nativeContext();
    case EglDisplayType:
        return glcontext->nativeDisplay();
    case EglConfigType:
        return glcontext->nativeConfig();
    default:
        break;
    }

    qWarning("%s: Invalid key '%s' requested.", __FUNCTION__, resource.constData());
    return 0;
}
#endif // !QT_NO_OPENGL

/*!
    \brief Creates a non-visible window handle for filtering messages.
*/

void *QWindowsNativeInterface::createMessageWindow(const QString &classNameTemplate,
                                                   const QString &windowName,
                                                   void *eventProc) const
{
    QWindowsContext *ctx = QWindowsContext::instance();
    const HWND hwnd = ctx->createDummyWindow(classNameTemplate,
                                             (wchar_t*)windowName.utf16(),
                                             (WNDPROC)eventProc);
    return hwnd;
}

/*!
    \brief Registers a unique window class with a callback function based on \a classNameIn.
*/

QString QWindowsNativeInterface::registerWindowClass(const QString &classNameIn, void *eventProc) const
{
    return QWindowsContext::instance()->registerWindowClass(classNameIn, (WNDPROC)eventProc);
}

bool QWindowsNativeInterface::asyncExpose() const
{
    return QWindowsContext::instance()->asyncExpose();
}

void QWindowsNativeInterface::setAsyncExpose(bool value)
{
    QWindowsContext::instance()->setAsyncExpose(value);
}

void QWindowsNativeInterface::registerWindowsMime(void *mimeIn)
{
    QWindowsContext::instance()->mimeConverter().registerMime(reinterpret_cast<QWindowsMime *>(mimeIn));
}

void QWindowsNativeInterface::unregisterWindowsMime(void *mimeIn)
{
    QWindowsContext::instance()->mimeConverter().unregisterMime(reinterpret_cast<QWindowsMime *>(mimeIn));
}

int QWindowsNativeInterface::registerMimeType(const QString &mimeType)
{
    return QWindowsMime::registerMimeType(mimeType);
}

<<<<<<< HEAD
QFunctionPointer QWindowsNativeInterface::platformFunction(const QByteArray &function) const
{
    if (function == QWindowsWindowFunctions::setTouchWindowTouchTypeIdentifier())
        return QFunctionPointer(QWindowsWindow::setTouchWindowTouchTypeStatic);
    return Q_NULLPTR;
=======
QVariant QWindowsNativeInterface::gpu() const
{
    return GpuDescription::detect().toVariant();
>>>>>>> 0d990b9c
}

QT_END_NAMESPACE<|MERGE_RESOLUTION|>--- conflicted
+++ resolved
@@ -217,17 +217,16 @@
     return QWindowsMime::registerMimeType(mimeType);
 }
 
-<<<<<<< HEAD
 QFunctionPointer QWindowsNativeInterface::platformFunction(const QByteArray &function) const
 {
     if (function == QWindowsWindowFunctions::setTouchWindowTouchTypeIdentifier())
         return QFunctionPointer(QWindowsWindow::setTouchWindowTouchTypeStatic);
     return Q_NULLPTR;
-=======
+}
+
 QVariant QWindowsNativeInterface::gpu() const
 {
     return GpuDescription::detect().toVariant();
->>>>>>> 0d990b9c
 }
 
 QT_END_NAMESPACE