/****************************************************************************
**
** Copyright (C) 2016 The Qt Company Ltd.
** Contact: https://www.qt.io/licensing/
**
** This file is part of the plugins of the Qt Toolkit.
**
** $QT_BEGIN_LICENSE:LGPL$
** Commercial License Usage
** Licensees holding valid commercial Qt licenses may use this file in
** accordance with the commercial license agreement provided with the
** Software or, alternatively, in accordance with the terms contained in
** a written agreement between you and The Qt Company. For licensing terms
** and conditions see https://www.qt.io/terms-conditions. For further
** information use the contact form at https://www.qt.io/contact-us.
**
** GNU Lesser General Public License Usage
** Alternatively, this file may be used under the terms of the GNU Lesser
** General Public License version 3 as published by the Free Software
** Foundation and appearing in the file LICENSE.LGPL3 included in the
** packaging of this file. Please review the following information to
** ensure the GNU Lesser General Public License version 3 requirements
** will be met: https://www.gnu.org/licenses/lgpl-3.0.html.
**
** GNU General Public License Usage
** Alternatively, this file may be used under the terms of the GNU
** General Public License version 2.0 or (at your option) the GNU General
** Public license version 3 or any later version approved by the KDE Free
** Qt Foundation. The licenses are as published by the Free Software
** Foundation and appearing in the file LICENSE.GPL2 and LICENSE.GPL3
** included in the packaging of this file. Please review the following
** information to ensure the GNU General Public License requirements will
** be met: https://www.gnu.org/licenses/gpl-2.0.html and
** https://www.gnu.org/licenses/gpl-3.0.html.
**
** $QT_END_LICENSE$
**
****************************************************************************/

#include "qwindowsglcontext.h"
#include "qwindowscontext.h"
#include "qwindowswindow.h"
#include "qwindowsintegration.h"

#include <QtCore/qdebug.h>
#include <QtCore/qsysinfo.h>
#include <QtGui/qguiapplication.h>
#include <qpa/qplatformnativeinterface.h>
#include <QtPlatformHeaders/qwglnativecontext.h>

#include <algorithm>

#include <wingdi.h>
#include <GL/gl.h>

// #define DEBUG_GL

// ARB extension API
#ifndef WGL_ARB_multisample
#define WGL_SAMPLE_BUFFERS_ARB               0x2041
#define WGL_SAMPLES_ARB                      0x2042
#endif

#ifndef WGL_ARB_pixel_format
#define WGL_NUMBER_PIXEL_FORMATS_ARB   0x2000
#define WGL_DRAW_TO_WINDOW_ARB         0x2001
#define WGL_DRAW_TO_BITMAP_ARB         0x2002
#define WGL_ACCELERATION_ARB           0x2003
#define WGL_NEED_PALETTE_ARB           0x2004
#define WGL_NEED_SYSTEM_PALETTE_ARB    0x2005
#define WGL_SWAP_LAYER_BUFFERS_ARB     0x2006
#define WGL_SWAP_METHOD_ARB            0x2007
#define WGL_NUMBER_OVERLAYS_ARB        0x2008
#define WGL_NUMBER_UNDERLAYS_ARB       0x2009
#define WGL_TRANSPARENT_ARB            0x200A
#define WGL_TRANSPARENT_RED_VALUE_ARB  0x2037
#define WGL_TRANSPARENT_GREEN_VALUE_ARB 0x2038
#define WGL_TRANSPARENT_BLUE_VALUE_ARB 0x2039
#define WGL_TRANSPARENT_ALPHA_VALUE_ARB 0x203A
#define WGL_TRANSPARENT_INDEX_VALUE_ARB 0x203B
#define WGL_SHARE_DEPTH_ARB            0x200C
#define WGL_SHARE_STENCIL_ARB          0x200D
#define WGL_SHARE_ACCUM_ARB            0x200E
#define WGL_SUPPORT_GDI_ARB            0x200F
#define WGL_SUPPORT_OPENGL_ARB         0x2010
#define WGL_DOUBLE_BUFFER_ARB          0x2011
#define WGL_STEREO_ARB                 0x2012
#define WGL_PIXEL_TYPE_ARB             0x2013
#define WGL_COLOR_BITS_ARB             0x2014
#define WGL_RED_BITS_ARB               0x2015
#define WGL_RED_SHIFT_ARB              0x2016
#define WGL_GREEN_BITS_ARB             0x2017
#define WGL_GREEN_SHIFT_ARB            0x2018
#define WGL_BLUE_BITS_ARB              0x2019
#define WGL_BLUE_SHIFT_ARB             0x201A
#define WGL_ALPHA_BITS_ARB             0x201B
#define WGL_ALPHA_SHIFT_ARB            0x201C
#define WGL_ACCUM_BITS_ARB             0x201D
#define WGL_ACCUM_RED_BITS_ARB         0x201E
#define WGL_ACCUM_GREEN_BITS_ARB       0x201F
#define WGL_ACCUM_BLUE_BITS_ARB        0x2020
#define WGL_ACCUM_ALPHA_BITS_ARB       0x2021
#define WGL_DEPTH_BITS_ARB             0x2022
#define WGL_STENCIL_BITS_ARB           0x2023
#define WGL_AUX_BUFFERS_ARB            0x2024
#define WGL_NO_ACCELERATION_ARB        0x2025
#define WGL_GENERIC_ACCELERATION_ARB   0x2026
#define WGL_FULL_ACCELERATION_ARB      0x2027
#define WGL_SWAP_EXCHANGE_ARB          0x2028
#define WGL_SWAP_COPY_ARB              0x2029
#define WGL_SWAP_UNDEFINED_ARB         0x202A
#define WGL_TYPE_RGBA_ARB              0x202B
#define WGL_TYPE_COLORINDEX_ARB        0x202C
#endif

#ifndef WGL_ARB_create_context
#define WGL_CONTEXT_MAJOR_VERSION_ARB               0x2091
#define WGL_CONTEXT_MINOR_VERSION_ARB               0x2092
#define WGL_CONTEXT_LAYER_PLANE_ARB                 0x2093
#define WGL_CONTEXT_FLAGS_ARB                       0x2094
#define WGL_CONTEXT_PROFILE_MASK_ARB                0x9126
#define WGL_CONTEXT_DEBUG_BIT_ARB                   0x0001
#define WGL_CONTEXT_FORWARD_COMPATIBLE_BIT_ARB      0x0002
#define WGL_CONTEXT_CORE_PROFILE_BIT_ARB            0x0001
#define WGL_CONTEXT_COMPATIBILITY_PROFILE_BIT_ARB   0x0002
// Error codes returned by GetLastError().
#define ERROR_INVALID_VERSION_ARB                   0x2095
#define ERROR_INVALID_PROFILE_ARB                   0x2096
#endif

#ifndef GL_VERSION_3_2
#define GL_CONTEXT_PROFILE_MASK                     0x9126
#define GL_MAJOR_VERSION                            0x821B
#define GL_MINOR_VERSION                            0x821C
#define GL_NUM_EXTENSIONS                           0x821D
#define GL_CONTEXT_FLAGS                            0x821E
#define GL_CONTEXT_FLAG_FORWARD_COMPATIBLE_BIT      0x0001
#endif

#ifndef GL_CONTEXT_FLAG_DEBUG_BIT
#define GL_CONTEXT_FLAG_DEBUG_BIT 0x00000002
#endif

// Common GL and WGL constants
#define RESET_NOTIFICATION_STRATEGY_ARB 0x8256
#define LOSE_CONTEXT_ON_RESET_ARB 0x8252

#ifndef WGL_FRAMEBUFFER_SRGB_CAPABLE_EXT
#define WGL_FRAMEBUFFER_SRGB_CAPABLE_EXT 0x20A9
#endif

QT_BEGIN_NAMESPACE

QWindowsOpengl32DLL QOpenGLStaticContext::opengl32;

QFunctionPointer QWindowsOpengl32DLL::resolve(const char *name)
{
    return m_lib
        ? reinterpret_cast<QFunctionPointer>(::GetProcAddress(m_lib, name))
        : nullptr;
}

bool QWindowsOpengl32DLL::init(bool softwareRendering)
{
    const QByteArray opengl32 = QByteArrayLiteral("opengl32.dll");
    const QByteArray swopengl = QByteArrayLiteral("opengl32sw.dll");

    QByteArray openglDll = qgetenv("QT_OPENGL_DLL");
    if (openglDll.isEmpty())
        openglDll = softwareRendering ? swopengl : opengl32;

    openglDll = openglDll.toLower();
    m_nonOpengl32 = openglDll != opengl32;

    qCDebug(lcQpaGl) << "Qt: Using WGL and OpenGL from" << openglDll;

    m_lib = ::LoadLibraryA(openglDll.constData());
    if (!m_lib) {
        qErrnoWarning(::GetLastError(), "Failed to load %s", openglDll.constData());
        return false;
    }

    if (moduleIsNotOpengl32()) {
        // Load opengl32.dll always. GDI functions like ChoosePixelFormat do
        // GetModuleHandle for opengl32.dll and behave differently (and call back into
        // opengl32) when the module is present. This is fine for dummy contexts and windows.
        ::LoadLibraryA("opengl32.dll");
    }

    wglCreateContext = reinterpret_cast<HGLRC (WINAPI *)(HDC)>(resolve("wglCreateContext"));
    wglDeleteContext = reinterpret_cast<BOOL (WINAPI *)(HGLRC)>(resolve("wglDeleteContext"));
    wglGetCurrentContext = reinterpret_cast<HGLRC (WINAPI *)()>(resolve("wglGetCurrentContext"));
    wglGetCurrentDC = reinterpret_cast<HDC (WINAPI *)()>(resolve("wglGetCurrentDC"));
    wglGetProcAddress = reinterpret_cast<PROC (WINAPI *)(LPCSTR)>(resolve("wglGetProcAddress"));
    wglMakeCurrent = reinterpret_cast<BOOL (WINAPI *)(HDC, HGLRC)>(resolve("wglMakeCurrent"));
    wglShareLists = reinterpret_cast<BOOL (WINAPI *)(HGLRC, HGLRC)>(resolve("wglShareLists"));
    wglSwapBuffers = reinterpret_cast<BOOL (WINAPI *)(HDC)>(resolve("wglSwapBuffers"));
    wglSetPixelFormat = reinterpret_cast<BOOL (WINAPI *)(HDC, int, const PIXELFORMATDESCRIPTOR *)>(resolve("wglSetPixelFormat"));
    wglDescribePixelFormat = reinterpret_cast<int (WINAPI *)(HDC, int, UINT, PIXELFORMATDESCRIPTOR *)>(resolve("wglDescribePixelFormat"));

    glGetError = reinterpret_cast<GLenum (APIENTRY *)()>(resolve("glGetError"));
    glGetIntegerv = reinterpret_cast<void (APIENTRY *)(GLenum , GLint *)>(resolve("glGetIntegerv"));
    glGetString = reinterpret_cast<const GLubyte * (APIENTRY *)(GLenum )>(resolve("glGetString"));

    return wglCreateContext && glGetError && glGetString;
}

BOOL QWindowsOpengl32DLL::swapBuffers(HDC dc)
{
    return moduleIsNotOpengl32() ? wglSwapBuffers(dc) : SwapBuffers(dc);
}

BOOL QWindowsOpengl32DLL::setPixelFormat(HDC dc, int pf, const PIXELFORMATDESCRIPTOR *pfd)
{
    return moduleIsNotOpengl32() ? wglSetPixelFormat(dc, pf, pfd) : SetPixelFormat(dc, pf, pfd);
}

int QWindowsOpengl32DLL::describePixelFormat(HDC dc, int pf, UINT size, PIXELFORMATDESCRIPTOR *pfd)
{
    return moduleIsNotOpengl32() ? wglDescribePixelFormat(dc, pf, size, pfd) : DescribePixelFormat(dc, pf, size, pfd);
}

QWindowsOpenGLContext *QOpenGLStaticContext::createContext(QOpenGLContext *context)
{
    return new QWindowsGLContext(this, context);
}

template <class MaskType, class FlagType> inline bool testFlag(MaskType mask, FlagType flag)
{
    return (mask & MaskType(flag)) != 0;
}

static inline bool hasGLOverlay(const PIXELFORMATDESCRIPTOR &pd)
{ return (pd.bReserved & 0x0f) != 0; }

static inline bool isDirectRendering(const PIXELFORMATDESCRIPTOR &pfd)
{ return (pfd.dwFlags & PFD_GENERIC_ACCELERATED) || !(pfd.dwFlags & PFD_GENERIC_FORMAT); }

static inline void initPixelFormatDescriptor(PIXELFORMATDESCRIPTOR *d)
{
    memset(d, 0, sizeof(PIXELFORMATDESCRIPTOR));
    d->nSize = sizeof(PIXELFORMATDESCRIPTOR);
    d->nVersion = 1;
}

#ifndef QT_NO_DEBUG_STREAM
QDebug operator<<(QDebug d, const PIXELFORMATDESCRIPTOR &pd)
{
    QDebugStateSaver saver(d);
    d.nospace();
    d << "PIXELFORMATDESCRIPTOR "
        << "dwFlags=" << Qt::hex << Qt::showbase << pd.dwFlags << Qt::dec << Qt::noshowbase;
    if (pd.dwFlags & PFD_DRAW_TO_WINDOW) d << " PFD_DRAW_TO_WINDOW";
    if (pd.dwFlags & PFD_DRAW_TO_BITMAP) d << " PFD_DRAW_TO_BITMAP";
    if (pd.dwFlags & PFD_SUPPORT_GDI) d << " PFD_SUPPORT_GDI";
    if (pd.dwFlags & PFD_SUPPORT_OPENGL) d << " PFD_SUPPORT_OPENGL";
    if (pd.dwFlags & PFD_GENERIC_ACCELERATED) d << " PFD_GENERIC_ACCELERATED";
    if (pd.dwFlags & PFD_SUPPORT_DIRECTDRAW) d << " PFD_SUPPORT_DIRECTDRAW";
    if (pd.dwFlags & PFD_DIRECT3D_ACCELERATED) d << " PFD_DIRECT3D_ACCELERATED";
    if (pd.dwFlags & PFD_SUPPORT_COMPOSITION) d << " PFD_SUPPORT_COMPOSITION";
    if (pd.dwFlags & PFD_GENERIC_FORMAT) d << " PFD_GENERIC_FORMAT";
    if (pd.dwFlags & PFD_NEED_PALETTE) d << " PFD_NEED_PALETTE";
    if (pd.dwFlags & PFD_NEED_SYSTEM_PALETTE) d << " PFD_NEED_SYSTEM_PALETTE";
    if (pd.dwFlags & PFD_DOUBLEBUFFER) d << " PFD_DOUBLEBUFFER";
    if (pd.dwFlags & PFD_STEREO) d << " PFD_STEREO";
    if (pd.dwFlags & PFD_SWAP_LAYER_BUFFERS) d << " PFD_SWAP_LAYER_BUFFERS";
    if (hasGLOverlay(pd)) d << " overlay";
    d << " iPixelType=" << pd.iPixelType << " cColorBits=" << pd.cColorBits
        << " cRedBits=" << pd.cRedBits << " cRedShift=" << pd.cRedShift
        << " cGreenBits=" << pd.cGreenBits << " cGreenShift=" << pd.cGreenShift
        << " cBlueBits=" << pd.cBlueBits << " cBlueShift=" << pd.cBlueShift;
    d  << " cDepthBits=" << pd.cDepthBits;
    if (pd.cStencilBits)
        d << " cStencilBits=" << pd.cStencilBits;
    if (pd.cAuxBuffers)
        d << " cAuxBuffers=" << pd.cAuxBuffers;
    d << " iLayerType=" << pd.iLayerType;
    if (pd.dwVisibleMask)
        d << " dwVisibleMask=" << pd.dwVisibleMask;
    if (pd.cAlphaBits)
        d << " cAlphaBits=" << pd.cAlphaBits << " cAlphaShift=" << pd.cAlphaShift;
    if (pd.cAccumBits)
        d << " cAccumBits=" << pd.cAccumBits << " cAccumRedBits=" << pd.cAccumRedBits
        << " cAccumGreenBits=" << pd.cAccumGreenBits << " cAccumBlueBits=" << pd.cAccumBlueBits
        << " cAccumAlphaBits=" << pd.cAccumAlphaBits;
    return d;
}

QDebug operator<<(QDebug d, const QOpenGLStaticContext &s)
{
    QDebugStateSaver saver(d);
    d.nospace();
    d << "OpenGL: " << s.vendor << ',' << s.renderer << " default "
        <<  s.defaultFormat;
    if (s.extensions &  QOpenGLStaticContext::SampleBuffers)
        d << ",SampleBuffers";
    if (s.hasExtensions())
        d << ", Extension-API present";
    d << "\nExtensions: " << (s.extensionNames.count(' ') + 1);
    if (QWindowsContext::verbose > 1)
        d << s.extensionNames;
    return d;
}

QDebug operator<<(QDebug d, const QWindowsOpenGLContextFormat &f)
{
    QDebugStateSaver saver(d);
    d.nospace();
    d << "ContextFormat: v" << (f.version >> 8) << '.' << (f.version & 0xFF)
        << " profile: " << f.profile << " options: " << f.options;
    return d;
}
#endif // !QT_NO_DEBUG_STREAM

// Check whether an obtained PIXELFORMATDESCRIPTOR matches the request.
static inline bool
    isAcceptableFormat(const QWindowsOpenGLAdditionalFormat &additional,
                       const PIXELFORMATDESCRIPTOR &pfd,
                       bool ignoreGLSupport = false) // ARB format may not contain it.
{
    const bool pixmapRequested = testFlag(additional.formatFlags, QWindowsGLRenderToPixmap);
    const bool pixmapOk = !pixmapRequested || testFlag(pfd.dwFlags, PFD_DRAW_TO_BITMAP);
    const bool colorOk =  !pixmapRequested || pfd.cColorBits == additional.pixmapDepth;
    const bool glOk = ignoreGLSupport || testFlag(pfd.dwFlags, PFD_SUPPORT_OPENGL);
    const bool overlayOk = hasGLOverlay(pfd) == testFlag(additional.formatFlags, QWindowsGLOverlay);
    return pixmapOk && glOk && overlayOk && colorOk;
}

static void describeFormats(HDC hdc)
{
<<<<<<< HEAD
    const int pfiMax = DescribePixelFormat(hdc, 0, 0, nullptr);
    for (int i = 1; i <= pfiMax; i++) {
=======
    const int pfiMax = QOpenGLStaticContext::opengl32.describePixelFormat(hdc, 0, 0, nullptr);
    for (int i = 0; i < pfiMax; i++) {
>>>>>>> 35cdcddd
        PIXELFORMATDESCRIPTOR pfd;
        initPixelFormatDescriptor(&pfd);
        QOpenGLStaticContext::opengl32.describePixelFormat(hdc, i, sizeof(PIXELFORMATDESCRIPTOR), &pfd);
        qCDebug(lcQpaGl) << '#' << i << '/' << pfiMax << ':' << pfd;
    }
}

// Classic GDI API
namespace GDI {
static QSurfaceFormat
    qSurfaceFormatFromPixelFormat(const PIXELFORMATDESCRIPTOR &pfd,
                                         QWindowsOpenGLAdditionalFormat *additionalIn = nullptr)
{
    QSurfaceFormat format;
    format.setRenderableType(QSurfaceFormat::OpenGL);
    if (pfd.dwFlags & PFD_DOUBLEBUFFER)
        format.setSwapBehavior(QSurfaceFormat::DoubleBuffer);
    format.setDepthBufferSize(pfd.cDepthBits);

    if (pfd.iPixelType == PFD_TYPE_RGBA)
        format.setAlphaBufferSize(pfd.cAlphaBits);
    format.setRedBufferSize(pfd.cRedBits);
    format.setGreenBufferSize(pfd.cGreenBits);
    format.setBlueBufferSize(pfd.cBlueBits);
    format.setStencilBufferSize(pfd.cStencilBits);
    format.setStereo(pfd.dwFlags & PFD_STEREO);
    if (additionalIn) {
        QWindowsOpenGLAdditionalFormat additional;
        if (isDirectRendering(pfd))
            additional.formatFlags |= QWindowsGLDirectRendering;
        if (hasGLOverlay(pfd))
            additional.formatFlags |= QWindowsGLOverlay;
        if (pfd.cAccumRedBits)
            additional.formatFlags |= QWindowsGLAccumBuffer;
        if (testFlag(pfd.dwFlags, PFD_DRAW_TO_BITMAP)) {
            additional.formatFlags |= QWindowsGLRenderToPixmap;
            additional.pixmapDepth = pfd.cColorBits;
        }
        *additionalIn = additional;
    }
    return format;
}

static PIXELFORMATDESCRIPTOR
    qPixelFormatFromSurfaceFormat(const QSurfaceFormat &format,
                                  const QWindowsOpenGLAdditionalFormat &additional)
{
    PIXELFORMATDESCRIPTOR pfd;
    initPixelFormatDescriptor(&pfd);
    pfd.iPixelType = PFD_TYPE_RGBA;
    pfd.iLayerType  = PFD_MAIN_PLANE;
    pfd.dwFlags = PFD_SUPPORT_OPENGL | PFD_SUPPORT_COMPOSITION;
    const bool isPixmap = (additional.formatFlags & QWindowsGLRenderToPixmap) != 0;
    pfd.dwFlags |= isPixmap ? PFD_DRAW_TO_BITMAP : PFD_DRAW_TO_WINDOW;
    if (!(additional.formatFlags & QWindowsGLDirectRendering))
        pfd.dwFlags |= PFD_GENERIC_FORMAT;

    if (format.stereo())
        pfd.dwFlags |= PFD_STEREO;
    if (format.swapBehavior() != QSurfaceFormat::SingleBuffer && !isPixmap)
        pfd.dwFlags |= PFD_DOUBLEBUFFER;
    pfd.cDepthBits =
        format.depthBufferSize() >= 0 ? format.depthBufferSize() : 32;
    const int redBufferSize = format.redBufferSize();
    if (redBufferSize != -1)
        pfd.cRedBits = BYTE(redBufferSize);
    const int greenBufferSize = format.greenBufferSize();
    if (greenBufferSize != -1)
        pfd.cGreenBits = BYTE(greenBufferSize);
    const int blueBufferSize = format.blueBufferSize();
    if (blueBufferSize != -1)
        pfd.cBlueBits = BYTE(blueBufferSize);
    pfd.cAlphaBits = format.alphaBufferSize() > 0 ? format.alphaBufferSize() : 8;
    pfd.cStencilBits = format.stencilBufferSize() > 0 ? format.stencilBufferSize() : 8;
    if (additional.formatFlags & QWindowsGLAccumBuffer)
        pfd.cAccumRedBits = pfd.cAccumGreenBits = pfd.cAccumBlueBits = pfd.cAccumAlphaBits = 16;
    return pfd;
}

// Choose a suitable pixelformat using GDI WinAPI in case ARB
// functions cannot be found. First tries to find a suitable
// format using GDI function ChoosePixelFormat(). Since that
// does not handle overlay and direct-rendering requests, manually loop
// over the available formats to find the best one.
// Note: As of Windows 7, it seems direct-rendering is handled, so,
// the code might be obsolete?
//
// NB! When using an implementation with a name different than opengl32.dll
// this code path should not be used since it will result in a mess due to GDI
// relying on and possibly calling back into functions in opengl32.dll (and not
// the one we are using). This is not a problem usually since for Mesa, which
// we are most likely to ship with a name other than opengl32.dll, the ARB code
// path should work. Hence the early bail out below.
//
static int choosePixelFormat(HDC hdc, const QSurfaceFormat &format,
                            const QWindowsOpenGLAdditionalFormat &additional,
                            PIXELFORMATDESCRIPTOR *obtainedPfd)
{
    if (QOpenGLStaticContext::opengl32.moduleIsNotOpengl32()) {
        qWarning("Attempted to use GDI functions with a non-opengl32.dll library");
        return 0;
    }

    // 1) Try ChoosePixelFormat().
    PIXELFORMATDESCRIPTOR requestedPfd = qPixelFormatFromSurfaceFormat(format, QWindowsGLDirectRendering);
    initPixelFormatDescriptor(obtainedPfd);
    int pixelFormat = ChoosePixelFormat(hdc, &requestedPfd);
    if (pixelFormat >= 0) {
        DescribePixelFormat(hdc, pixelFormat, sizeof(PIXELFORMATDESCRIPTOR), obtainedPfd);
        if (isAcceptableFormat(additional, *obtainedPfd))
            return pixelFormat;
    }
    // 2) No matching format found, manual search loop.
    const int pfiMax = DescribePixelFormat(hdc, 0, 0, nullptr);
    int bestScore = -1;
    int bestPfi = -1;
    const bool stereoRequested = format.stereo();
    const bool accumBufferRequested = testFlag(additional.formatFlags, QWindowsGLAccumBuffer);
    const bool doubleBufferRequested = format.swapBehavior() == QSurfaceFormat::DoubleBuffer;
    const bool directRenderingRequested = testFlag(additional.formatFlags, QWindowsGLDirectRendering);
    for (int pfi = 1; pfi <= pfiMax; pfi++) {
        PIXELFORMATDESCRIPTOR checkPfd;
        initPixelFormatDescriptor(&checkPfd);
        DescribePixelFormat(hdc, pfi, sizeof(PIXELFORMATDESCRIPTOR), &checkPfd);
        if (isAcceptableFormat(additional, checkPfd)) {
            int score = checkPfd.cColorBits + checkPfd.cAlphaBits + checkPfd.cStencilBits;
            if (accumBufferRequested)
                score += checkPfd.cAccumBits;
            if (doubleBufferRequested == testFlag(checkPfd.dwFlags, PFD_DOUBLEBUFFER))
                score += 1000;
            if (stereoRequested == testFlag(checkPfd.dwFlags, PFD_STEREO))
                score += 2000;
            if (directRenderingRequested == isDirectRendering(checkPfd))
                score += 4000;
            if (checkPfd.iPixelType == PFD_TYPE_RGBA)
                score += 8000;
            if (score > bestScore) {
                bestScore = score;
                bestPfi = pfi;
                *obtainedPfd = checkPfd;
            }
            qCDebug(lcQpaGl) << __FUNCTION__ << "    checking  " << pfi << '/' << pfiMax
                << " score=" << score << " (best " << bestPfi << '/' << bestScore << ") " << checkPfd;
        }
    } // for
    if (bestPfi > 0)
        pixelFormat = bestPfi;
    return pixelFormat;
}

static inline HGLRC createContext(HDC hdc, HGLRC shared)
{
    HGLRC result = QOpenGLStaticContext::opengl32.wglCreateContext(hdc);
    if (!result) {
        qErrnoWarning("%s: wglCreateContext failed.", __FUNCTION__);
        return nullptr;
    }
    if (shared && !QOpenGLStaticContext::opengl32.wglShareLists(shared, result))
        qErrnoWarning("%s: wglShareLists() failed.", __FUNCTION__);
    return result;
}
} // namespace GDI

// ARB OpenGL extension API
namespace ARB {
// Choose a suitable pixelformat using ARB extension functions.
static int choosePixelFormat(HDC hdc,
                             const QOpenGLStaticContext &staticContext,
                             const QSurfaceFormat &format,
                             const QWindowsOpenGLAdditionalFormat &additional,
                             PIXELFORMATDESCRIPTOR *obtainedPfd)
{
    enum { attribSize = 42 };
    if ((additional.formatFlags & QWindowsGLRenderToPixmap) || !staticContext.hasExtensions())
        return 0;

    int iAttributes[attribSize];
    std::fill(iAttributes, iAttributes + attribSize, int(0));
    int i = 0;
    iAttributes[i++] = WGL_ACCELERATION_ARB;
    iAttributes[i++] = testFlag(additional.formatFlags, QWindowsGLDirectRendering) ?
                       WGL_FULL_ACCELERATION_ARB : WGL_NO_ACCELERATION_ARB;
    iAttributes[i++] = WGL_SUPPORT_OPENGL_ARB;
    iAttributes[i++] = TRUE;
    iAttributes[i++] = WGL_DRAW_TO_WINDOW_ARB;
    iAttributes[i++] = TRUE;
    iAttributes[i++] = WGL_COLOR_BITS_ARB;

    iAttributes[i++] = (format.redBufferSize() > 0)
                       && (format.greenBufferSize() > 0)
                       && (format.blueBufferSize() > 0) ?
                       format.redBufferSize() + format.greenBufferSize() + format.blueBufferSize() :
                       24;
    switch (format.swapBehavior()) {
    case QSurfaceFormat::SingleBuffer:
        iAttributes[i++] = WGL_DOUBLE_BUFFER_ARB;
        iAttributes[i++] = FALSE;
        break;
    case QSurfaceFormat::DefaultSwapBehavior:
    case QSurfaceFormat::DoubleBuffer:
    case QSurfaceFormat::TripleBuffer:
        iAttributes[i++] = WGL_DOUBLE_BUFFER_ARB;
        iAttributes[i++] = TRUE;
        break;
    }
    if (format.stereo()) {
        iAttributes[i++] = WGL_STEREO_ARB;
        iAttributes[i++] = TRUE;
    }
    if (format.depthBufferSize() >= 0) {
        iAttributes[i++] = WGL_DEPTH_BITS_ARB;
        iAttributes[i++] = format.depthBufferSize();
    }
    iAttributes[i++] = WGL_PIXEL_TYPE_ARB;
    iAttributes[i++] = WGL_TYPE_RGBA_ARB;
    if (format.redBufferSize() >= 0) {
        iAttributes[i++] = WGL_RED_BITS_ARB;
        iAttributes[i++] = format.redBufferSize();
    }
    if (format.greenBufferSize() >= 0) {
        iAttributes[i++] = WGL_GREEN_BITS_ARB;
        iAttributes[i++] = format.greenBufferSize();
    }
    if (format.blueBufferSize() >= 0) {
        iAttributes[i++] = WGL_BLUE_BITS_ARB;
        iAttributes[i++] = format.blueBufferSize();
    }
    iAttributes[i++] = WGL_ALPHA_BITS_ARB;
    iAttributes[i++] = format.alphaBufferSize() >= 0 ? format.alphaBufferSize() : 8;
    if (additional.formatFlags & QWindowsGLAccumBuffer) {
        iAttributes[i++] = WGL_ACCUM_BITS_ARB;
        iAttributes[i++] = 16;
    }
    iAttributes[i++] = WGL_STENCIL_BITS_ARB;
    iAttributes[i++] = 8;
    if (additional.formatFlags & QWindowsGLOverlay) {
        iAttributes[i++] = WGL_NUMBER_OVERLAYS_ARB;
        iAttributes[i++] = 1;
    }
    const int samples = format.samples();
    const bool sampleBuffersRequested = samples > 1
            && testFlag(staticContext.extensions, QOpenGLStaticContext::SampleBuffers);
    int samplesValuePosition = 0;
    if (sampleBuffersRequested) {
        iAttributes[i++] = WGL_SAMPLE_BUFFERS_ARB;
        iAttributes[i++] = TRUE;
        iAttributes[i++] = WGL_SAMPLES_ARB;
        samplesValuePosition = i;
        iAttributes[i++] = format.samples();
    } else {
        iAttributes[i++] = WGL_SAMPLE_BUFFERS_ARB;
        iAttributes[i++] = FALSE;
    }
    // must be the last
    bool srgbRequested = format.colorSpace() == QSurfaceFormat::sRGBColorSpace;
    int srgbValuePosition = 0;
    if (srgbRequested) {
        srgbValuePosition = i;
        iAttributes[i++] = WGL_FRAMEBUFFER_SRGB_CAPABLE_EXT;
        iAttributes[i++] = TRUE;
    }
    // If sample or sRGB request cannot be satisfied, reduce request.
    int pixelFormat = 0;
    uint numFormats = 0;
    while (true) {
        const bool valid =
            staticContext.wglChoosePixelFormatARB(hdc, iAttributes, nullptr, 1,
                                               &pixelFormat, &numFormats)
                && numFormats >= 1;
        if (valid || (!sampleBuffersRequested && !srgbRequested))
            break;
        if (srgbRequested) {
            iAttributes[srgbValuePosition] = 0;
            srgbRequested = false;
        } else if (sampleBuffersRequested) {
            if (iAttributes[samplesValuePosition] > 1) {
                iAttributes[samplesValuePosition] /= 2;
            } else if (iAttributes[samplesValuePosition] == 1) {
                // Fallback in case it is unable to initialize with any
                // samples to avoid falling back to the GDI path
                // NB: The sample attributes needs to be at the end for this
                // to work correctly
                iAttributes[samplesValuePosition - 1] = FALSE;
                iAttributes[samplesValuePosition] = 0;
                iAttributes[samplesValuePosition + 1] = 0;
            } else {
                break;
            }
        }
    }
    // Verify if format is acceptable. Note that the returned
    // formats have been observed to not contain PFD_SUPPORT_OPENGL, ignore.
    initPixelFormatDescriptor(obtainedPfd);
    QOpenGLStaticContext::opengl32.describePixelFormat(hdc, pixelFormat, sizeof(PIXELFORMATDESCRIPTOR), obtainedPfd);
    if (!isAcceptableFormat(additional, *obtainedPfd, true)) {
        qCDebug(lcQpaGl) << __FUNCTION__ << " obtained px #" << pixelFormat
            << " not acceptable=" << *obtainedPfd;
        pixelFormat = 0;
    }

#ifndef QT_NO_DEBUG_OUTPUT
    if (lcQpaGl().isDebugEnabled()) {
        QString message;
        QDebug nsp(&message);
        nsp << __FUNCTION__;
        if (sampleBuffersRequested)
            nsp << " samples=" << iAttributes[samplesValuePosition];
        nsp << " Attributes: " << Qt::hex << Qt::showbase;
        for (int ii = 0; ii < i; ++ii)
            nsp << iAttributes[ii] << ',';
        nsp << Qt::noshowbase << Qt::dec << "\n    obtained px #" << pixelFormat
            << " of " << numFormats << "\n    " << *obtainedPfd;
        qCDebug(lcQpaGl) << message;
    } // Debug
#endif

    return pixelFormat;
}

static QSurfaceFormat
    qSurfaceFormatFromHDC(const QOpenGLStaticContext &staticContext,
                          HDC hdc, int pixelFormat,
                          QWindowsOpenGLAdditionalFormat *additionalIn = nullptr)
{
    enum { attribSize = 42 };

    QSurfaceFormat result;
    result.setRenderableType(QSurfaceFormat::OpenGL);
    if (!staticContext.hasExtensions())
        return result;
    int iAttributes[attribSize];
    int iValues[attribSize];
    std::fill(iAttributes, iAttributes + attribSize, int(0));
    std::fill(iValues, iValues + attribSize, int(0));

    int i = 0;
    const bool hasSampleBuffers = testFlag(staticContext.extensions, QOpenGLStaticContext::SampleBuffers);
    const bool hasSrgbSupport = testFlag(staticContext.extensions, QOpenGLStaticContext::sRGBCapableFramebuffer);

    iAttributes[i++] = WGL_DOUBLE_BUFFER_ARB; // 0
    iAttributes[i++] = WGL_DEPTH_BITS_ARB; // 1
    iAttributes[i++] = WGL_PIXEL_TYPE_ARB; // 2
    iAttributes[i++] = WGL_RED_BITS_ARB; // 3
    iAttributes[i++] = WGL_GREEN_BITS_ARB; // 4
    iAttributes[i++] = WGL_BLUE_BITS_ARB; // 5
    iAttributes[i++] = WGL_ALPHA_BITS_ARB; // 6
    iAttributes[i++] = WGL_ACCUM_BITS_ARB; // 7
    iAttributes[i++] = WGL_STENCIL_BITS_ARB; // 8
    iAttributes[i++] = WGL_STEREO_ARB; // 9
    iAttributes[i++] = WGL_ACCELERATION_ARB; // 10
    iAttributes[i++] = WGL_NUMBER_OVERLAYS_ARB; // 11
    if (hasSampleBuffers) {
        iAttributes[i++] = WGL_SAMPLE_BUFFERS_ARB; // 12
        iAttributes[i++] = WGL_SAMPLES_ARB; // 13
    }
    if (hasSrgbSupport)
        iAttributes[i++] = WGL_FRAMEBUFFER_SRGB_CAPABLE_EXT; // 12 or 14

    if (!staticContext.wglGetPixelFormatAttribIVARB(hdc, pixelFormat, 0, i,
                                        iAttributes, iValues)) {
        qErrnoWarning("%s: wglGetPixelFormatAttribIVARB() failed for basic parameters.", __FUNCTION__);
        return result;
    }
    result.setSwapBehavior(iValues[0] ? QSurfaceFormat::DoubleBuffer : QSurfaceFormat::SingleBuffer);
    result.setDepthBufferSize(iValues[1]);
    result.setRedBufferSize(iValues[3]);
    result.setGreenBufferSize(iValues[4]);
    result.setBlueBufferSize(iValues[5]);
    result.setAlphaBufferSize(iValues[6]);
    result.setStencilBufferSize(iValues[8]);
    if (iValues[9])
        result.setOption(QSurfaceFormat::StereoBuffers);

    if (hasSampleBuffers) {
        result.setSamples(iValues[13]);
        if (hasSrgbSupport && iValues[14])
            result.setColorSpace(QSurfaceFormat::sRGBColorSpace);
    } else {
        if (hasSrgbSupport && iValues[12])
            result.setColorSpace(QSurfaceFormat::sRGBColorSpace);
    }
    if (additionalIn) {
        if (iValues[7])
            additionalIn->formatFlags |= QWindowsGLAccumBuffer;
        if (iValues[10] == WGL_FULL_ACCELERATION_ARB)
            additionalIn->formatFlags |= QWindowsGLDirectRendering;
        if (iValues[11])
            additionalIn->formatFlags |= QWindowsGLOverlay;
    }
    return result;
}

static HGLRC createContext(const QOpenGLStaticContext &staticContext,
                           HDC hdc,
                           const QSurfaceFormat &format,
                           const QWindowsOpenGLAdditionalFormat &,
                           HGLRC shared = nullptr)
{
    enum { attribSize = 11 };

    if (!staticContext.hasExtensions())
        return nullptr;
    int attributes[attribSize];
    int attribIndex = 0;
    std::fill(attributes, attributes + attribSize, int(0));

    // We limit the requested version by the version of the static context as
    // wglCreateContextAttribsARB fails and returns NULL if the requested context
    // version is not supported. This means that we will get the closest supported
    // context format that that which was requested and is supported by the driver
    const int requestedVersion = qMin((format.majorVersion() << 8) + format.minorVersion(),
                                      staticContext.defaultFormat.version);
    const int majorVersion = requestedVersion >> 8;
    const int minorVersion = requestedVersion & 0xFF;

    if (requestedVersion > 0x0101) {
        attributes[attribIndex++] = WGL_CONTEXT_MAJOR_VERSION_ARB;
        attributes[attribIndex++] = majorVersion;
        attributes[attribIndex++] = WGL_CONTEXT_MINOR_VERSION_ARB;
        attributes[attribIndex++] = minorVersion;
    }

    int flags = 0;
    if (format.testOption(QSurfaceFormat::DebugContext))
        flags |= WGL_CONTEXT_DEBUG_BIT_ARB;
    if (requestedVersion >= 0x0300) {
        if (!format.testOption(QSurfaceFormat::DeprecatedFunctions))
            flags |= WGL_CONTEXT_FORWARD_COMPATIBLE_BIT_ARB;
    }
    attributes[attribIndex++] = WGL_CONTEXT_FLAGS_ARB;
    attributes[attribIndex++] = flags;

    if (requestedVersion >= 0x0302) {
        switch (format.profile()) {
        case QSurfaceFormat::NoProfile:
            break;
        case QSurfaceFormat::CoreProfile:
            attributes[attribIndex++] = WGL_CONTEXT_PROFILE_MASK_ARB;
            attributes[attribIndex++] = WGL_CONTEXT_CORE_PROFILE_BIT_ARB;
            break;
        case QSurfaceFormat::CompatibilityProfile:
            attributes[attribIndex++] = WGL_CONTEXT_PROFILE_MASK_ARB;
            attributes[attribIndex++] = WGL_CONTEXT_COMPATIBILITY_PROFILE_BIT_ARB;
            break;
        }
    }

    if (format.testOption(QSurfaceFormat::ResetNotification)) {
        attributes[attribIndex++] = RESET_NOTIFICATION_STRATEGY_ARB;
        attributes[attribIndex++] = LOSE_CONTEXT_ON_RESET_ARB;
    }

    qCDebug(lcQpaGl) << __FUNCTION__ << "Creating context version"
        << majorVersion << '.' << minorVersion <<  attribIndex / 2 << "attributes";

    const HGLRC result =
        staticContext.wglCreateContextAttribsARB(hdc, shared, attributes);
    if (!result) {
        QString message;
        QDebug(&message).nospace() << __FUNCTION__ << ": wglCreateContextAttribsARB() failed (GL error code: 0x"
            << Qt::hex << staticContext.opengl32.glGetError() << Qt::dec << ") for format: " << format << ", shared context: " << shared;
        qErrnoWarning("%s", qPrintable(message));
    }
    return result;
}

} // namespace ARB

// Helpers for temporary contexts
static inline HWND createDummyGLWindow()
{
    return QWindowsContext::instance()->
        createDummyWindow(QStringLiteral("QtOpenGLDummyWindow"),
                          L"OpenGLDummyWindow", nullptr, WS_OVERLAPPED | WS_CLIPCHILDREN | WS_CLIPSIBLINGS);
}

// Create a dummy GL context (see QOpenGLTemporaryContext).
static inline HGLRC createDummyGLContext(HDC dc)
{
    if (!dc)
        return nullptr;
    PIXELFORMATDESCRIPTOR pixelFormDescriptor;
    initPixelFormatDescriptor(&pixelFormDescriptor);
    pixelFormDescriptor.dwFlags = PFD_SUPPORT_OPENGL | PFD_DRAW_TO_WINDOW | PFD_GENERIC_FORMAT;
    pixelFormDescriptor.iPixelType = PFD_TYPE_RGBA;
    // Use the GDI variant, for the dummy this is fine, even when using something other than opengl32.dll.
    const int pixelFormat = ChoosePixelFormat(dc, &pixelFormDescriptor);
    if (!pixelFormat) {
        qErrnoWarning("%s: ChoosePixelFormat failed.", __FUNCTION__);
        return nullptr;
    }
    if (!QOpenGLStaticContext::opengl32.setPixelFormat(dc, pixelFormat, &pixelFormDescriptor)) {
        qErrnoWarning("%s: SetPixelFormat failed.", __FUNCTION__);
        return nullptr;
    }
    HGLRC rc = QOpenGLStaticContext::opengl32.wglCreateContext(dc);
    if (!rc) {
        qErrnoWarning("%s: wglCreateContext failed.", __FUNCTION__);
        return nullptr;
    }
    return rc;
}

static inline QOpenGLContextData currentOpenGLContextData()
{
    QOpenGLContextData result;
    result.hdc = QOpenGLStaticContext::opengl32.wglGetCurrentDC();
    result.renderingContext = QOpenGLStaticContext::opengl32.wglGetCurrentContext();
    return result;
}

static inline QOpenGLContextData createDummyWindowOpenGLContextData()
{
    QOpenGLContextData result;
    result.hwnd = createDummyGLWindow();
    result.hdc = GetDC(result.hwnd);
    result.renderingContext = createDummyGLContext(result.hdc);
    return result;
}

/*!
    \class QOpenGLContextFormat
    \brief Format options that are related to the context (not pixelformats)

    Provides utility function to retrieve from currently active
    context and to apply to a QSurfaceFormat.

    \internal
    \ingroup qt-lighthouse-win
*/

QWindowsOpenGLContextFormat QWindowsOpenGLContextFormat::current()
{
    QWindowsOpenGLContextFormat result;
    const QByteArray version = QOpenGLStaticContext::getGlString(GL_VERSION);
    int major, minor;
    if (QPlatformOpenGLContext::parseOpenGLVersion(version, major, minor))
        result.version = (major << 8) + minor;
    else
        result.version = 0x0200;
    result.profile = QSurfaceFormat::NoProfile;
    if (result.version < 0x0300) {
        result.options |= QSurfaceFormat::DeprecatedFunctions;
        return result;
    }
    // v3 onwards
    GLint value = 0;
    QOpenGLStaticContext::opengl32.glGetIntegerv(GL_CONTEXT_FLAGS, &value);
    if (!(value & GL_CONTEXT_FLAG_FORWARD_COMPATIBLE_BIT))
        result.options |= QSurfaceFormat::DeprecatedFunctions;
    if (value & GL_CONTEXT_FLAG_DEBUG_BIT)
        result.options |= QSurfaceFormat::DebugContext;
    if (result.version < 0x0302)
        return result;
    // v3.2 onwards: Profiles
    value = 0;
    QOpenGLStaticContext::opengl32.glGetIntegerv(GL_CONTEXT_PROFILE_MASK, &value);
    if (value & GL_CONTEXT_CORE_PROFILE_BIT)
        result.profile = QSurfaceFormat::CoreProfile;
    else if (value & GL_CONTEXT_COMPATIBILITY_PROFILE_BIT)
        result.profile = QSurfaceFormat::CompatibilityProfile;
    if (result.version < 0x0400)
        return result;
    // v4.0 onwards
    value = 0;
    QOpenGLStaticContext::opengl32.glGetIntegerv(RESET_NOTIFICATION_STRATEGY_ARB, &value);
    if (value == LOSE_CONTEXT_ON_RESET_ARB)
        result.options |= QSurfaceFormat::ResetNotification;
    return result;
}

void QWindowsOpenGLContextFormat::apply(QSurfaceFormat *format) const
{
    format->setMajorVersion(version >> 8);
    format->setMinorVersion(version & 0xFF);
    format->setProfile(profile);
    if (options & QSurfaceFormat::DebugContext)
        format->setOption(QSurfaceFormat::DebugContext);
    if (options & QSurfaceFormat::DeprecatedFunctions)
        format->setOption(QSurfaceFormat::DeprecatedFunctions);
}

/*!
    \class QOpenGLTemporaryContext
    \brief A temporary context that can be instantiated on the stack.

    Functions like wglGetProcAddress() or glGetString() only work if there
    is a current GL context.

    \internal
    \ingroup qt-lighthouse-win
*/

class QOpenGLTemporaryContext
{
    Q_DISABLE_COPY_MOVE(QOpenGLTemporaryContext)
public:
    QOpenGLTemporaryContext();
    ~QOpenGLTemporaryContext();

private:
    const QOpenGLContextData m_previous;
    const QOpenGLContextData m_current;
};

QOpenGLTemporaryContext::QOpenGLTemporaryContext() :
    m_previous(currentOpenGLContextData()),
    m_current(createDummyWindowOpenGLContextData())
{
    QOpenGLStaticContext::opengl32.wglMakeCurrent(m_current.hdc, m_current.renderingContext);
}

QOpenGLTemporaryContext::~QOpenGLTemporaryContext()
{
    QOpenGLStaticContext::opengl32.wglMakeCurrent(m_previous.hdc, m_previous.renderingContext);
    ReleaseDC(m_current.hwnd, m_current.hdc);
    DestroyWindow(m_current.hwnd);
    QOpenGLStaticContext::opengl32.wglDeleteContext(m_current.renderingContext);
}

/*!
    \class QWindowsOpenGLAdditionalFormat
    \brief Additional format information that is not in QSurfaceFormat
    \ingroup qt-lighthouse-win
*/

/*!
    \class QOpenGLStaticContext
    \brief Static Open GL context containing version information, extension function pointers, etc.

    Functions pending integration in the next version of OpenGL are post-fixed ARB.

    No WGL or OpenGL functions are called directly from the windows plugin. Instead, the
    static context loads opengl32.dll and resolves the necessary functions. This allows
    building the plugin without linking to opengl32 and enables QT_OPENGL_DYNAMIC builds
    where both the EGL and WGL (this) based implementation of the context are built.

    \note Initialization requires an active context (see create()).

    \sa QWindowsGLContext
    \internal
    \ingroup qt-lighthouse-win
*/

#define SAMPLE_BUFFER_EXTENSION "GL_ARB_multisample"

QOpenGLStaticContext::QOpenGLStaticContext() :
    vendor(QOpenGLStaticContext::getGlString(GL_VENDOR)),
    renderer(QOpenGLStaticContext::getGlString(GL_RENDERER)),
    extensionNames(QOpenGLStaticContext::getGlString(GL_EXTENSIONS)),
    extensions(0),
    defaultFormat(QWindowsOpenGLContextFormat::current()),
    wglGetPixelFormatAttribIVARB(reinterpret_cast<WglGetPixelFormatAttribIVARB>(
        reinterpret_cast<QFunctionPointer>(QOpenGLStaticContext::opengl32.wglGetProcAddress("wglGetPixelFormatAttribivARB")))),
    wglChoosePixelFormatARB(reinterpret_cast<WglChoosePixelFormatARB>(
        reinterpret_cast<QFunctionPointer>(QOpenGLStaticContext::opengl32.wglGetProcAddress("wglChoosePixelFormatARB")))),
    wglCreateContextAttribsARB(reinterpret_cast<WglCreateContextAttribsARB>(
        reinterpret_cast<QFunctionPointer>(QOpenGLStaticContext::opengl32.wglGetProcAddress("wglCreateContextAttribsARB")))),
    wglSwapInternalExt(reinterpret_cast<WglSwapInternalExt>(
        reinterpret_cast<QFunctionPointer>(QOpenGLStaticContext::opengl32.wglGetProcAddress("wglSwapIntervalEXT")))),
    wglGetSwapInternalExt(reinterpret_cast<WglGetSwapInternalExt>(
        reinterpret_cast<QFunctionPointer>(QOpenGLStaticContext::opengl32.wglGetProcAddress("wglGetSwapIntervalEXT")))),
    wglGetExtensionsStringARB(reinterpret_cast<WglGetExtensionsStringARB>(
        reinterpret_cast<QFunctionPointer>(QOpenGLStaticContext::opengl32.wglGetProcAddress("wglGetExtensionsStringARB"))))
{
    if (extensionNames.startsWith(SAMPLE_BUFFER_EXTENSION " ")
            || extensionNames.indexOf(" " SAMPLE_BUFFER_EXTENSION " ") != -1)
        extensions |= SampleBuffers;
}

QByteArray QOpenGLStaticContext::getGlString(unsigned int which)
{
    if (const GLubyte *s = opengl32.glGetString(which))
        return QByteArray(reinterpret_cast<const char*>(s));
    return QByteArray();
}

QOpenGLStaticContext *QOpenGLStaticContext::create(bool softwareRendering)
{
    if (!opengl32.init(softwareRendering)) {
        qWarning("Failed to load and resolve WGL/OpenGL functions");
        return nullptr;
    }

    // We need a current context for wglGetProcAdress()/getGLString() to work.
    QScopedPointer<QOpenGLTemporaryContext> temporaryContext;
    if (!QOpenGLStaticContext::opengl32.wglGetCurrentContext())
        temporaryContext.reset(new QOpenGLTemporaryContext);
    auto *result = new QOpenGLStaticContext;
    qCDebug(lcQpaGl) << __FUNCTION__ << *result;
    return result;
}

/*!
    \class QWindowsGLContext
    \brief Open GL context.

    An Open GL context for use with several windows.
    As opposed to other implementations, activating a GL context for
    a window requires a HDC allocated for it. The first time this
    HDC is created for the window, the pixel format must be applied,
    which will affect the window as well. The HDCs are stored in a list of
    QOpenGLContextData and are released in doneCurrent().

    \internal
    \ingroup qt-lighthouse-win
*/

QWindowsGLContext::QWindowsGLContext(QOpenGLStaticContext *staticContext,
                                     QOpenGLContext *context) :
    m_staticContext(staticContext),
    m_context(context),
    m_renderingContext(nullptr),
    m_pixelFormat(0),
    m_extensionsUsed(false),
    m_swapInterval(-1),
    m_ownsContext(true),
    m_getGraphicsResetStatus(nullptr),
    m_lost(false)
{
    if (!m_staticContext) // Something went very wrong. Stop here, isValid() will return false.
        return;

    QVariant nativeHandle = context->nativeHandle();
    if (!nativeHandle.isNull()) {
        // Adopt and existing context.
        if (!nativeHandle.canConvert<QWGLNativeContext>()) {
            qWarning("QWindowsGLContext: Requires a QWGLNativeContext");
            return;
        }
        auto handle = nativeHandle.value<QWGLNativeContext>();
        HGLRC wglcontext = handle.context();
        HWND wnd = handle.window();
        if (!wglcontext || !wnd) {
            qWarning("QWindowsGLContext: No context and window given");
            return;
        }

        HDC dc = GetDC(wnd);
        // A window with an associated pixel format is mandatory.
        // When no SetPixelFormat() call has been made, the following will fail.
        m_pixelFormat = GetPixelFormat(dc);
        bool ok = m_pixelFormat != 0;
        if (!ok)
            qWarning("QWindowsGLContext: Failed to get pixel format");
        ok = DescribePixelFormat(dc, m_pixelFormat, sizeof(PIXELFORMATDESCRIPTOR), &m_obtainedPixelFormatDescriptor);
        if (!ok) {
            qWarning("QWindowsGLContext: Failed to describe pixel format");
        } else {
            QWindowsOpenGLAdditionalFormat obtainedAdditional;
            m_obtainedFormat = GDI::qSurfaceFormatFromPixelFormat(m_obtainedPixelFormatDescriptor, &obtainedAdditional);
            m_renderingContext = wglcontext;
            ok = updateObtainedParams(dc);
        }

        ReleaseDC(wnd, dc);

        if (ok)
            m_ownsContext = false;
        else
            m_renderingContext = nullptr;

        return;
    }

    QSurfaceFormat format = context->format();
    if (format.renderableType() == QSurfaceFormat::DefaultRenderableType)
        format.setRenderableType(QSurfaceFormat::OpenGL);
    if (format.renderableType() != QSurfaceFormat::OpenGL)
        return;

    // workaround for matrox driver:
    // make a cheap call to opengl to force loading of DLL
    static bool opengl32dll = false;
    if (!opengl32dll) {
        GLint params;
        staticContext->opengl32.glGetIntegerv(GL_DEPTH_BITS, &params);
        opengl32dll = true;
    }

    // SetPixelFormat (as of Windows 7) requires a real window.
    // Create a dummy one as we are not associated with a window yet.
    // Try to find a suitable pixel format using preferably ARB extensions
    // (default to GDI) and store that.
    HWND dummyWindow = nullptr;
    HDC hdc = nullptr;
    bool tryExtensions = false;
    int obtainedSwapInterval = -1;
    do {
        dummyWindow = createDummyGLWindow();
        if (!dummyWindow)
            break;
        hdc = GetDC(dummyWindow);
        if (!hdc)
            break;

        if (QWindowsContext::verbose > 1)
            describeFormats(hdc);
        // Preferably use direct rendering and ARB extensions (unless pixmap
        // or explicitly turned off on command line).
        const QWindowsOpenGLAdditionalFormat
            requestedAdditional(QWindowsGLDirectRendering);
        tryExtensions = m_staticContext->hasExtensions()
                && !testFlag(requestedAdditional.formatFlags, QWindowsGLRenderToPixmap)
                && !(QWindowsIntegration::instance()->options() & QWindowsIntegration::DisableArb);
        QWindowsOpenGLAdditionalFormat obtainedAdditional;
        if (tryExtensions) {
            if (m_staticContext->wglGetExtensionsStringARB) {
                const char *exts = m_staticContext->wglGetExtensionsStringARB(hdc);
                if (exts) {
                    qCDebug(lcQpaGl) << __FUNCTION__ << "WGL extensions:" << exts;
                    if (strstr(exts, "WGL_EXT_framebuffer_sRGB"))
                        m_staticContext->extensions |= QOpenGLStaticContext::sRGBCapableFramebuffer;
                }
            }
            m_pixelFormat =
                ARB::choosePixelFormat(hdc, *m_staticContext, format,
                                       requestedAdditional, &m_obtainedPixelFormatDescriptor);
            if (m_pixelFormat > 0) {
                m_obtainedFormat =
                    ARB::qSurfaceFormatFromHDC(*m_staticContext, hdc, m_pixelFormat,
                                                &obtainedAdditional);
                m_extensionsUsed = true;
            }
        } // tryExtensions
        if (!m_pixelFormat) { // Failed, try GDI
            m_pixelFormat = GDI::choosePixelFormat(hdc, format, requestedAdditional,
                                                   &m_obtainedPixelFormatDescriptor);
            if (m_pixelFormat)
                m_obtainedFormat =
                    GDI::qSurfaceFormatFromPixelFormat(m_obtainedPixelFormatDescriptor,
                                                       &obtainedAdditional);
        } // try GDI
        if (!m_pixelFormat) {
            qWarning("%s: Unable find a suitable pixel format.", __FUNCTION__);
            break;
        }
        if (!QOpenGLStaticContext::opengl32.setPixelFormat(hdc, m_pixelFormat, &m_obtainedPixelFormatDescriptor)) {
            qErrnoWarning("SetPixelFormat failed.");
            break;
        }
        // Create context with sharing, again preferably using ARB.
        HGLRC sharingRenderingContext = nullptr;
        if (const QPlatformOpenGLContext *sc = context->shareHandle())
            sharingRenderingContext = static_cast<const QWindowsGLContext *>(sc)->renderingContext();

        if (m_extensionsUsed)
            m_renderingContext =
                ARB::createContext(*m_staticContext, hdc,
                                   format,
                                   requestedAdditional,
                                   sharingRenderingContext);
        if (!m_renderingContext)
            m_renderingContext = GDI::createContext(hdc, sharingRenderingContext);

        if (!m_renderingContext) {
            qWarning("Unable to create a GL Context.");
            break;
        }

        // Query obtained parameters and apply swap interval.
        if (!updateObtainedParams(hdc, &obtainedSwapInterval))
            break;

    } while (false);

    // Make the HGLRC retrievable via QOpenGLContext::nativeHandle().
    // Do not provide the window since it is the dummy one and it is about to disappear.
    if (m_renderingContext)
        context->setNativeHandle(QVariant::fromValue<QWGLNativeContext>(QWGLNativeContext(m_renderingContext, nullptr)));

    if (hdc)
        ReleaseDC(dummyWindow, hdc);
    if (dummyWindow)
        DestroyWindow(dummyWindow);

    qCDebug(lcQpaGl) << __FUNCTION__ << this << (tryExtensions ? "ARB" : "GDI")
        << " requested: " << context->format()
        << "\n    obtained #" << m_pixelFormat << (m_extensionsUsed ? "ARB" : "GDI") << m_obtainedFormat
        << "\n    " << m_obtainedPixelFormatDescriptor << " swap interval: " << obtainedSwapInterval
        << "\n    default: " << m_staticContext->defaultFormat
        << "\n    HGLRC=" << m_renderingContext;
}

QWindowsGLContext::~QWindowsGLContext()
{
    if (m_renderingContext && m_ownsContext)
        QOpenGLStaticContext::opengl32.wglDeleteContext(m_renderingContext);
    releaseDCs();
}

bool QWindowsGLContext::updateObtainedParams(HDC hdc, int *obtainedSwapInterval)
{
    HGLRC prevContext = QOpenGLStaticContext::opengl32.wglGetCurrentContext();
    HDC prevSurface = QOpenGLStaticContext::opengl32.wglGetCurrentDC();

    if (!QOpenGLStaticContext::opengl32.wglMakeCurrent(hdc, m_renderingContext)) {
        qWarning("Failed to make context current.");
        return false;
    }

    QWindowsOpenGLContextFormat::current().apply(&m_obtainedFormat);

    if (m_staticContext->wglGetSwapInternalExt && obtainedSwapInterval)
        *obtainedSwapInterval = m_staticContext->wglGetSwapInternalExt();

    bool hasRobustness = false;
    if (m_obtainedFormat.majorVersion() < 3) {
        const char *exts = reinterpret_cast<const char *>(QOpenGLStaticContext::opengl32.glGetString(GL_EXTENSIONS));
        hasRobustness = exts && strstr(exts, "GL_ARB_robustness");
    } else {
        typedef const GLubyte * (APIENTRY *glGetStringi_t)(GLenum, GLuint);
        auto glGetStringi = reinterpret_cast<glGetStringi_t>(
            reinterpret_cast<QFunctionPointer>(QOpenGLStaticContext::opengl32.wglGetProcAddress("glGetStringi")));
        if (glGetStringi) {
            GLint n = 0;
            QOpenGLStaticContext::opengl32.glGetIntegerv(GL_NUM_EXTENSIONS, &n);
            for (GLint i = 0; i < n; ++i) {
                const char *p = reinterpret_cast<const char *>(glGetStringi(GL_EXTENSIONS, i));
                if (p && !strcmp(p, "GL_ARB_robustness")) {
                    hasRobustness = true;
                    break;
                }
            }
        }
    }
    if (hasRobustness) {
        m_getGraphicsResetStatus = reinterpret_cast<GlGetGraphicsResetStatusArbType>(
            reinterpret_cast<QFunctionPointer>(QOpenGLStaticContext::opengl32.wglGetProcAddress("glGetGraphicsResetStatusARB")));
    }

    QOpenGLStaticContext::opengl32.wglMakeCurrent(prevSurface, prevContext);
    return true;
}

void QWindowsGLContext::releaseDCs()
{
    for (const auto &e : m_windowContexts)
        ReleaseDC(e.hwnd, e.hdc);
    m_windowContexts.clear();
}

static inline QWindowsWindow *glWindowOf(QPlatformSurface *s)
{
    return static_cast<QWindowsWindow *>(s);
}

static inline HWND handleOf(QPlatformSurface *s)
{
    return glWindowOf(s)->handle();
}

// Find a window in a context list.
static inline const QOpenGLContextData *
    findByHWND(const std::vector<QOpenGLContextData> &data, HWND hwnd)
{
    for (const auto &e : data) {
        if (e.hwnd == hwnd)
            return &e;
    }
    return nullptr;
}

void QWindowsGLContext::swapBuffers(QPlatformSurface *surface)
{
    if (QWindowsContext::verbose > 1)
        qCDebug(lcQpaGl) << __FUNCTION__ << surface;

    if (const QOpenGLContextData *contextData = findByHWND(m_windowContexts, handleOf(surface)))
        QOpenGLStaticContext::opengl32.swapBuffers(contextData->hdc);
    else
        qWarning("%s: Cannot find window %p", __FUNCTION__, handleOf(surface));
}

bool QWindowsGLContext::makeCurrent(QPlatformSurface *surface)
{
#ifdef DEBUG_GL
    if (QWindowsContext::verbose > 1)
        qCDebug(lcQpaGl) << __FUNCTION__ << this << m_windowContexts.size() << "contexts";
#endif // DEBUG_GL

    Q_ASSERT(surface->surface()->supportsOpenGL());

    // Do we already have a DC entry for that window?
    auto *window = static_cast<QWindowsWindow *>(surface);
    window->aboutToMakeCurrent();
    const HWND hwnd = window->handle();
    if (const QOpenGLContextData *contextData = findByHWND(m_windowContexts, hwnd)) {
        // Repeated calls to wglMakeCurrent when vsync is enabled in the driver will
        // often result in 100% cpuload. This check is cheap and avoids the problem.
        // This is reproducable on NVidia cards and Intel onboard chips.
        if (QOpenGLStaticContext::opengl32.wglGetCurrentContext() == contextData->renderingContext
                && QOpenGLStaticContext::opengl32.wglGetCurrentDC() == contextData->hdc) {
            return true;
        }
        return QOpenGLStaticContext::opengl32.wglMakeCurrent(contextData->hdc, contextData->renderingContext);
    }
    // Create a new entry.
    const QOpenGLContextData newContext(m_renderingContext, hwnd, GetDC(hwnd));
    if (!newContext.hdc)
        return false;
    // Initialize pixel format first time. This will apply to
    // the HWND as well and  must be done only once.
    if (!window->testFlag(QWindowsWindow::OpenGlPixelFormatInitialized)) {
        if (!QOpenGLStaticContext::opengl32.setPixelFormat(newContext.hdc, m_pixelFormat, &m_obtainedPixelFormatDescriptor)) {
            qErrnoWarning("%s: SetPixelFormat() failed", __FUNCTION__);
            ReleaseDC(newContext.hwnd, newContext.hdc);
            return false;
        }
        window->setFlag(QWindowsWindow::OpenGlPixelFormatInitialized);
        if (m_obtainedFormat.swapBehavior() == QSurfaceFormat::DoubleBuffer)
            window->setFlag(QWindowsWindow::OpenGLDoubleBuffered);
    }
    m_windowContexts.push_back(newContext);

    m_lost = false;
    bool success = QOpenGLStaticContext::opengl32.wglMakeCurrent(newContext.hdc, newContext.renderingContext);
    if (!success) {
        if (m_getGraphicsResetStatus && m_getGraphicsResetStatus()) {
            m_lost = true;
            qCDebug(lcQpaGl) << "makeCurrent(): context loss detected" << this;
            // Drop the surface. Will recreate on the next makeCurrent.
            window->invalidateSurface();
        }
    }

    // Set the swap interval
    if (m_staticContext->wglSwapInternalExt) {
        const int interval = surface->format().swapInterval();
        if (m_swapInterval != interval)
            m_swapInterval = interval;
        if (interval >= 0)
            m_staticContext->wglSwapInternalExt(interval);
    }

    return success;
}

void QWindowsGLContext::doneCurrent()
{
#ifdef DEBUG_GL
    if (QWindowsContext::verbose > 1)
        qCDebug(lcQpaGl) << __FUNCTION__ << this << m_windowContexts.size() << "contexts";
#endif // DEBUG_GL
    QOpenGLStaticContext::opengl32.wglMakeCurrent(nullptr, nullptr);
    releaseDCs();
}

QFunctionPointer QWindowsGLContext::getProcAddress(const char *procName)
{
    // Even though we use QFunctionPointer, it does not mean the function can be called.
    // It will need to be cast to the proper function type with the correct calling
    // convention. QFunctionPointer is nothing more than a glorified void* here.
    auto procAddress = reinterpret_cast<QFunctionPointer>(QOpenGLStaticContext::opengl32.wglGetProcAddress(procName));

    // We support AllGLFunctionsQueryable, which means this function must be able to
    // return a function pointer even for functions that are in GL.h and exported
    // normally from opengl32.dll. wglGetProcAddress() is not guaranteed to work for such
    // functions, however in QT_OPENGL_DYNAMIC builds QOpenGLFunctions will just blindly
    // call into here for _any_ OpenGL function.
    if (procAddress == nullptr || reinterpret_cast<quintptr>(procAddress) < 4u
        || procAddress == reinterpret_cast<QFunctionPointer>(-1)) {
        procAddress = QOpenGLStaticContext::opengl32.resolve(procName);
    }

    if (QWindowsContext::verbose > 1)
        qCDebug(lcQpaGl) << __FUNCTION__ <<  procName << QOpenGLStaticContext::opengl32.wglGetCurrentContext() << "returns" << procAddress;

    return reinterpret_cast<QFunctionPointer>(procAddress);
}

QT_END_NAMESPACE<|MERGE_RESOLUTION|>--- conflicted
+++ resolved
@@ -328,13 +328,8 @@
 
 static void describeFormats(HDC hdc)
 {
-<<<<<<< HEAD
-    const int pfiMax = DescribePixelFormat(hdc, 0, 0, nullptr);
+    const int pfiMax = QOpenGLStaticContext::opengl32.describePixelFormat(hdc, 0, 0, nullptr);
     for (int i = 1; i <= pfiMax; i++) {
-=======
-    const int pfiMax = QOpenGLStaticContext::opengl32.describePixelFormat(hdc, 0, 0, nullptr);
-    for (int i = 0; i < pfiMax; i++) {
->>>>>>> 35cdcddd
         PIXELFORMATDESCRIPTOR pfd;
         initPixelFormatDescriptor(&pfd);
         QOpenGLStaticContext::opengl32.describePixelFormat(hdc, i, sizeof(PIXELFORMATDESCRIPTOR), &pfd);
