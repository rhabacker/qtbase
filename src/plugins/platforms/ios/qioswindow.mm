--- conflicted
+++ resolved
@@ -239,23 +239,9 @@
     if (window()->isTopLevel() && window()->isVisible() && window()->isActive())
         [m_view.qtViewController updateProperties];
 
-<<<<<<< HEAD
-    if (state & Qt::WindowMinimized)
+    if (state & Qt::WindowMinimized) {
         applyGeometry(QRect());
-    else if (state & Qt::WindowFullScreen)
-        applyGeometry(screen()->geometry());
-    else if (state & Qt::WindowMaximized)
-        applyGeometry(window()->flags() & Qt::MaximizeUsingFullscreenGeometryHint ?
-            screen()->geometry() : screen()->availableGeometry());
-    else
-        applyGeometry(m_normalGeometry);
-=======
-    switch (state) {
-    case Qt::WindowNoState:
-        applyGeometry(m_normalGeometry);
-        break;
-    case Qt::WindowMaximized:
-    case Qt::WindowFullScreen: {
+    } else if (state & (Qt::WindowFullScreen | Qt::WindowMaximized)) {
         // When an application is in split-view mode, the UIScreen still has the
         // same geometry, but the UIWindow is resized to the area reserved for the
         // application. We use this to constrain the geometry used when applying the
@@ -272,17 +258,9 @@
             applyGeometry(fullscreenGeometry);
         else
             applyGeometry(maximizedGeometry);
-        break;
-    }
-    case Qt::WindowMinimized:
-        applyGeometry(QRect());
-        break;
-    case Qt::WindowActive:
-        Q_UNREACHABLE();
-    default:
-        Q_UNREACHABLE();
-    }
->>>>>>> eade2255
+    } else {
+        applyGeometry(m_normalGeometry);
+    }
 }
 
 void QIOSWindow::setParent(const QPlatformWindow *parentWindow)
