/****************************************************************************
**
** Copyright (C) 2016 The Qt Company Ltd.
** Contact: https://www.qt.io/licensing/
**
** This file is part of the plugins of the Qt Toolkit.
**
** $QT_BEGIN_LICENSE:LGPL$
** Commercial License Usage
** Licensees holding valid commercial Qt licenses may use this file in
** accordance with the commercial license agreement provided with the
** Software or, alternatively, in accordance with the terms contained in
** a written agreement between you and The Qt Company. For licensing terms
** and conditions see https://www.qt.io/terms-conditions. For further
** information use the contact form at https://www.qt.io/contact-us.
**
** GNU Lesser General Public License Usage
** Alternatively, this file may be used under the terms of the GNU Lesser
** General Public License version 3 as published by the Free Software
** Foundation and appearing in the file LICENSE.LGPL3 included in the
** packaging of this file. Please review the following information to
** ensure the GNU Lesser General Public License version 3 requirements
** will be met: https://www.gnu.org/licenses/lgpl-3.0.html.
**
** GNU General Public License Usage
** Alternatively, this file may be used under the terms of the GNU
** General Public License version 2.0 or (at your option) the GNU General
** Public license version 3 or any later version approved by the KDE Free
** Qt Foundation. The licenses are as published by the Free Software
** Foundation and appearing in the file LICENSE.GPL2 and LICENSE.GPL3
** included in the packaging of this file. Please review the following
** information to ensure the GNU General Public License requirements will
** be met: https://www.gnu.org/licenses/gpl-2.0.html and
** https://www.gnu.org/licenses/gpl-3.0.html.
**
** $QT_END_LICENSE$
**
****************************************************************************/

#ifndef QIOSWINDOW_H
#define QIOSWINDOW_H

#include <qpa/qplatformwindow.h>
#include <qpa/qwindowsysteminterface.h>

#import <UIKit/UIKit.h>

class QIOSContext;
class QIOSWindow;

@class QUIView;

QT_BEGIN_NAMESPACE

class QIOSWindow : public QObject, public QPlatformWindow
{
    Q_OBJECT

public:
    explicit QIOSWindow(QWindow *window);
    ~QIOSWindow();

    void setGeometry(const QRect &rect) override;

<<<<<<< HEAD
    void setWindowState(Qt::WindowStates state) override;
    void setParent(const QPlatformWindow *window) override;
    void handleContentOrientationChange(Qt::ScreenOrientation orientation) override;
    void setVisible(bool visible) override;
    void setOpacity(qreal level) override;
=======
    void setWindowState(Qt::WindowStates state) Q_DECL_OVERRIDE;
    void setParent(const QPlatformWindow *window) Q_DECL_OVERRIDE;
    void handleContentOrientationChange(Qt::ScreenOrientation orientation) Q_DECL_OVERRIDE;
    void setVisible(bool visible) Q_DECL_OVERRIDE;
    void setOpacity(qreal level) Q_DECL_OVERRIDE;
>>>>>>> 4ba53561

    bool isExposed() const override;
    void propagateSizeHints() override {}

    QMargins safeAreaMargins() const override;

    void raise() override{ raiseOrLower(true); }
    void lower() override { raiseOrLower(false); }

    bool shouldAutoActivateWindow() const;
    void requestActivateWindow() override;

    qreal devicePixelRatio() const override;

    bool setMouseGrabEnabled(bool grab) override { return grab; }
    bool setKeyboardGrabEnabled(bool grab) override { return grab; }

    WId winId() const override { return WId(m_view); }

    void clearAccessibleCache();

    QSurfaceFormat format() const override;

    void requestUpdate() override;

    CAEAGLLayer *eaglLayer() const;

private:
    void applicationStateChanged(Qt::ApplicationState state);
    void applyGeometry(const QRect &rect);

    QUIView *m_view;

    QRect m_normalGeometry;
    int m_windowLevel;

    void raiseOrLower(bool raise);
    void updateWindowLevel();
    bool blockedByModal();

    friend class QIOSScreen;
};

#ifndef QT_NO_DEBUG_STREAM
QDebug operator<<(QDebug debug, const QIOSWindow *window);
#endif

QT_END_NAMESPACE

#endif // QIOSWINDOW_H<|MERGE_RESOLUTION|>--- conflicted
+++ resolved
@@ -62,19 +62,11 @@
 
     void setGeometry(const QRect &rect) override;
 
-<<<<<<< HEAD
     void setWindowState(Qt::WindowStates state) override;
     void setParent(const QPlatformWindow *window) override;
     void handleContentOrientationChange(Qt::ScreenOrientation orientation) override;
     void setVisible(bool visible) override;
     void setOpacity(qreal level) override;
-=======
-    void setWindowState(Qt::WindowStates state) Q_DECL_OVERRIDE;
-    void setParent(const QPlatformWindow *window) Q_DECL_OVERRIDE;
-    void handleContentOrientationChange(Qt::ScreenOrientation orientation) Q_DECL_OVERRIDE;
-    void setVisible(bool visible) Q_DECL_OVERRIDE;
-    void setOpacity(qreal level) Q_DECL_OVERRIDE;
->>>>>>> 4ba53561
 
     bool isExposed() const override;
     void propagateSizeHints() override {}
