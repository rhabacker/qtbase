/****************************************************************************
**
** Copyright (C) 2016 The Qt Company Ltd.
** Contact: https://www.qt.io/licensing/
**
** This file is part of the plugins of the Qt Toolkit.
**
** $QT_BEGIN_LICENSE:LGPL$
** Commercial License Usage
** Licensees holding valid commercial Qt licenses may use this file in
** accordance with the commercial license agreement provided with the
** Software or, alternatively, in accordance with the terms contained in
** a written agreement between you and The Qt Company. For licensing terms
** and conditions see https://www.qt.io/terms-conditions. For further
** information use the contact form at https://www.qt.io/contact-us.
**
** GNU Lesser General Public License Usage
** Alternatively, this file may be used under the terms of the GNU Lesser
** General Public License version 3 as published by the Free Software
** Foundation and appearing in the file LICENSE.LGPL3 included in the
** packaging of this file. Please review the following information to
** ensure the GNU Lesser General Public License version 3 requirements
** will be met: https://www.gnu.org/licenses/lgpl-3.0.html.
**
** GNU General Public License Usage
** Alternatively, this file may be used under the terms of the GNU
** General Public License version 2.0 or (at your option) the GNU General
** Public license version 3 or any later version approved by the KDE Free
** Qt Foundation. The licenses are as published by the Free Software
** Foundation and appearing in the file LICENSE.GPL2 and LICENSE.GPL3
** included in the packaging of this file. Please review the following
** information to ensure the GNU General Public License requirements will
** be met: https://www.gnu.org/licenses/gpl-2.0.html and
** https://www.gnu.org/licenses/gpl-3.0.html.
**
** $QT_END_LICENSE$
**
****************************************************************************/

#include "qxcbconnection.h"
#include "qxcbkeyboard.h"
#include "qxcbscreen.h"
#include "qxcbwindow.h"
#include "qtouchdevice.h"
#include "QtCore/qmetaobject.h"
#include <qpa/qwindowsysteminterface_p.h>
#include <QDebug>
#include <cmath>

#include <xcb/xinput.h>

using qt_xcb_input_device_event_t = xcb_input_button_press_event_t;

void QXcbConnection::initializeXInput2()
{
    const xcb_query_extension_reply_t *reply = xcb_get_extension_data(m_connection, &xcb_input_id);
    if (!reply || !reply->present) {
        qCDebug(lcQpaXInput, "XInput extension is not present on the X server");
        return;
    }

    m_xiOpCode = reply->major_opcode;
    xinput_first_event = reply->first_event;

    auto xinput_query = Q_XCB_REPLY(xcb_input_xi_query_version, m_connection, 2, 2);

    if (!xinput_query || xinput_query->major_version != 2) {
        qCWarning(lcQpaXInput, "X server does not support XInput 2");
    } else {
        qCDebug(lcQpaXInput, "Using XInput version %d.%d",
                xinput_query->major_version, xinput_query->minor_version);
        m_xi2Minor = xinput_query->minor_version;
        m_xi2Enabled = true;
        xi2SetupDevices();
        xi2SelectStateEvents();
    }
}

struct qt_xcb_input_event_mask_t {
    xcb_input_event_mask_t header;
    uint32_t               mask;
};

void QXcbConnection::xi2SelectStateEvents()
{
    // These state events do not depend on a specific X window, but are global
    // for the X client's (application's) state.
    qt_xcb_input_event_mask_t xiEventMask;
    xiEventMask.header.deviceid = XCB_INPUT_DEVICE_ALL;
    xiEventMask.header.mask_len = 1;
    xiEventMask.mask = XCB_INPUT_XI_EVENT_MASK_HIERARCHY;
    xiEventMask.mask |= XCB_INPUT_XI_EVENT_MASK_DEVICE_CHANGED;
    xiEventMask.mask |= XCB_INPUT_XI_EVENT_MASK_PROPERTY;
    xcb_input_xi_select_events(m_connection, rootWindow(), 1, &xiEventMask.header);
}

void QXcbConnection::xi2SelectDeviceEvents(xcb_window_t window)
{
    if (window == rootWindow())
        return;

    uint32_t bitMask = XCB_INPUT_XI_EVENT_MASK_BUTTON_PRESS;
    bitMask |= XCB_INPUT_XI_EVENT_MASK_BUTTON_RELEASE;
    bitMask |= XCB_INPUT_XI_EVENT_MASK_MOTION;
    // There is a check for enter/leave events in plain xcb enter/leave event handler,
    // core enter/leave events will be ignored in this case.
    bitMask |= XCB_INPUT_XI_EVENT_MASK_ENTER;
    bitMask |= XCB_INPUT_XI_EVENT_MASK_LEAVE;
    if (isAtLeastXI22()) {
        bitMask |= XCB_INPUT_XI_EVENT_MASK_TOUCH_BEGIN;
        bitMask |= XCB_INPUT_XI_EVENT_MASK_TOUCH_UPDATE;
        bitMask |= XCB_INPUT_XI_EVENT_MASK_TOUCH_END;
    }

    qt_xcb_input_event_mask_t mask;
    mask.header.deviceid = XCB_INPUT_DEVICE_ALL_MASTER;
    mask.header.mask_len = 1;
    mask.mask = bitMask;
    xcb_void_cookie_t cookie =
            xcb_input_xi_select_events_checked(m_connection, window, 1, &mask.header);
    xcb_generic_error_t *error = xcb_request_check(m_connection, cookie);
    if (error) {
        qCDebug(lcQpaXInput, "failed to select events, window %x, error code %d", window, error->error_code);
        free(error);
    } else {
        QWindowSystemInterfacePrivate::TabletEvent::setPlatformSynthesizesMouse(false);
    }
}

static inline qreal fixed3232ToReal(xcb_input_fp3232_t val)
{
    return qreal(val.integral) + qreal(val.frac) / (1ULL << 32);
}

void QXcbConnection::xi2SetupDevice(void *info, bool removeExisting)
{
    auto *deviceInfo = reinterpret_cast<xcb_input_xi_device_info_t *>(info);
    if (removeExisting) {
#if QT_CONFIG(tabletevent)
        for (int i = 0; i < m_tabletData.count(); ++i) {
            if (m_tabletData.at(i).deviceId == deviceInfo->deviceid) {
                m_tabletData.remove(i);
                break;
            }
        }
#endif
        m_scrollingDevices.remove(deviceInfo->deviceid);
        m_touchDevices.remove(deviceInfo->deviceid);
    }

    qCDebug(lcQpaXInputDevices) << "input device " << xcb_input_xi_device_info_name(deviceInfo) << "ID" << deviceInfo->deviceid;
#if QT_CONFIG(tabletevent)
    TabletData tabletData;
#endif
    ScrollingDevice scrollingDevice;
    auto classes_it = xcb_input_xi_device_info_classes_iterator(deviceInfo);
    for (; classes_it.rem; xcb_input_device_class_next(&classes_it)) {
        xcb_input_device_class_t *classinfo = classes_it.data;
        switch (classinfo->type) {
        case XCB_INPUT_DEVICE_CLASS_TYPE_VALUATOR: {
            auto *vci = reinterpret_cast<xcb_input_valuator_class_t *>(classinfo);
            const int valuatorAtom = qatom(vci->label);
            qCDebug(lcQpaXInputDevices) << "   has valuator" << atomName(vci->label) << "recognized?" << (valuatorAtom < QXcbAtom::NAtoms);
#if QT_CONFIG(tabletevent)
            if (valuatorAtom < QXcbAtom::NAtoms) {
                TabletData::ValuatorClassInfo info;
                info.minVal = fixed3232ToReal(vci->min);
                info.maxVal = fixed3232ToReal(vci->max);
                info.number = vci->number;
                tabletData.valuatorInfo[valuatorAtom] = info;
            }
#endif // QT_CONFIG(tabletevent)
            if (valuatorAtom == QXcbAtom::RelHorizScroll || valuatorAtom == QXcbAtom::RelHorizWheel)
                scrollingDevice.lastScrollPosition.setX(fixed3232ToReal(vci->value));
            else if (valuatorAtom == QXcbAtom::RelVertScroll || valuatorAtom == QXcbAtom::RelVertWheel)
                scrollingDevice.lastScrollPosition.setY(fixed3232ToReal(vci->value));
            break;
        }
        case XCB_INPUT_DEVICE_CLASS_TYPE_SCROLL: {
            auto *sci = reinterpret_cast<xcb_input_scroll_class_t *>(classinfo);
            if (sci->scroll_type == XCB_INPUT_SCROLL_TYPE_VERTICAL) {
                scrollingDevice.orientations |= Qt::Vertical;
                scrollingDevice.verticalIndex = sci->number;
                scrollingDevice.verticalIncrement = fixed3232ToReal(sci->increment);
            } else if (sci->scroll_type == XCB_INPUT_SCROLL_TYPE_HORIZONTAL) {
                scrollingDevice.orientations |= Qt::Horizontal;
                scrollingDevice.horizontalIndex = sci->number;
                scrollingDevice.horizontalIncrement = fixed3232ToReal(sci->increment);
            }
            break;
        }
        case XCB_INPUT_DEVICE_CLASS_TYPE_BUTTON: {
            auto *bci = reinterpret_cast<xcb_input_button_class_t *>(classinfo);
            xcb_atom_t *labels = 0;
            if (bci->num_buttons >= 5) {
                labels = xcb_input_button_class_labels(bci);
                xcb_atom_t label4 = labels[3];
                xcb_atom_t label5 = labels[4];
                // Some drivers have no labels on the wheel buttons, some have no label on just one and some have no label on
                // button 4 and the wrong one on button 5. So we just check that they are not labelled with unrelated buttons.
                if ((!label4 || qatom(label4) == QXcbAtom::ButtonWheelUp || qatom(label4) == QXcbAtom::ButtonWheelDown) &&
                    (!label5 || qatom(label5) == QXcbAtom::ButtonWheelUp || qatom(label5) == QXcbAtom::ButtonWheelDown))
                    scrollingDevice.legacyOrientations |= Qt::Vertical;
            }
            if (bci->num_buttons >= 7) {
                xcb_atom_t label6 = labels[5];
                xcb_atom_t label7 = labels[6];
                if ((!label6 || qatom(label6) == QXcbAtom::ButtonHorizWheelLeft) && (!label7 || qatom(label7) == QXcbAtom::ButtonHorizWheelRight))
                    scrollingDevice.legacyOrientations |= Qt::Horizontal;
            }
            qCDebug(lcQpaXInputDevices, "   has %d buttons", bci->num_buttons);
            break;
        }
        case XCB_INPUT_DEVICE_CLASS_TYPE_KEY:
            qCDebug(lcQpaXInputDevices) << "   it's a keyboard";
            break;
        case XCB_INPUT_DEVICE_CLASS_TYPE_TOUCH:
            // will be handled in populateTouchDevices()
            break;
        default:
            qCDebug(lcQpaXInputDevices) << "   has class" << classinfo->type;
            break;
        }
    }
    bool isTablet = false;
#if QT_CONFIG(tabletevent)
    // If we have found the valuators which we expect a tablet to have, it might be a tablet.
    if (tabletData.valuatorInfo.contains(QXcbAtom::AbsX) &&
            tabletData.valuatorInfo.contains(QXcbAtom::AbsY) &&
            tabletData.valuatorInfo.contains(QXcbAtom::AbsPressure))
        isTablet = true;

    // But we need to be careful not to take the touch and tablet-button devices as tablets.
    QByteArray name = QByteArray(xcb_input_xi_device_info_name(deviceInfo),
                                 xcb_input_xi_device_info_name_length(deviceInfo)).toLower();
    QString dbgType = QLatin1String("UNKNOWN");
    if (name.contains("eraser")) {
        isTablet = true;
        tabletData.pointerType = QTabletEvent::Eraser;
        dbgType = QLatin1String("eraser");
    } else if (name.contains("cursor") && !(name.contains("cursor controls") && name.contains("trackball"))) {
        isTablet = true;
        tabletData.pointerType = QTabletEvent::Cursor;
        dbgType = QLatin1String("cursor");
    } else if (name.contains("wacom") && name.contains("finger touch")) {
        isTablet = false;
    } else if ((name.contains("pen") || name.contains("stylus")) && isTablet) {
        tabletData.pointerType = QTabletEvent::Pen;
        dbgType = QLatin1String("pen");
    } else if (name.contains("wacom") && isTablet && !name.contains("touch")) {
        // combined device (evdev) rather than separate pen/eraser (wacom driver)
        tabletData.pointerType = QTabletEvent::Pen;
        dbgType = QLatin1String("pen");
    } else if (name.contains("aiptek") /* && device == QXcbAtom::KEYBOARD */) {
        // some "Genius" tablets
        isTablet = true;
        tabletData.pointerType = QTabletEvent::Pen;
        dbgType = QLatin1String("pen");
    } else if (name.contains("waltop") && name.contains("tablet")) {
        // other "Genius" tablets
        // WALTOP International Corp. Slim Tablet
        isTablet = true;
        tabletData.pointerType = QTabletEvent::Pen;
        dbgType = QLatin1String("pen");
    } else if (name.contains("uc-logic") && isTablet) {
        tabletData.pointerType = QTabletEvent::Pen;
        dbgType = QLatin1String("pen");
    } else {
        isTablet = false;
    }

    if (isTablet) {
        tabletData.deviceId = deviceInfo->deviceid;
        m_tabletData.append(tabletData);
        qCDebug(lcQpaXInputDevices) << "   it's a tablet with pointer type" << dbgType;
    }
#endif // QT_CONFIG(tabletevent)

    if (scrollingDevice.orientations || scrollingDevice.legacyOrientations) {
        scrollingDevice.deviceId = deviceInfo->deviceid;
        // Only use legacy wheel button events when we don't have real scroll valuators.
        scrollingDevice.legacyOrientations &= ~scrollingDevice.orientations;
        m_scrollingDevices.insert(scrollingDevice.deviceId, scrollingDevice);
        qCDebug(lcQpaXInputDevices) << "   it's a scrolling device";
    }

    if (!isTablet) {
        TouchDeviceData *dev = populateTouchDevices(deviceInfo);
        if (dev && lcQpaXInputDevices().isDebugEnabled()) {
            if (dev->qtTouchDevice->type() == QTouchDevice::TouchScreen)
                qCDebug(lcQpaXInputDevices, "   it's a touchscreen with type %d capabilities 0x%X max touch points %d",
                        dev->qtTouchDevice->type(), (unsigned int)dev->qtTouchDevice->capabilities(),
                        dev->qtTouchDevice->maximumTouchPoints());
            else if (dev->qtTouchDevice->type() == QTouchDevice::TouchPad)
                qCDebug(lcQpaXInputDevices, "   it's a touchpad with type %d capabilities 0x%X max touch points %d size %f x %f",
                        dev->qtTouchDevice->type(), (unsigned int)dev->qtTouchDevice->capabilities(),
                        dev->qtTouchDevice->maximumTouchPoints(),
                        dev->size.width(), dev->size.height());
        }
    }

}

void QXcbConnection::xi2SetupDevices()
{
#if QT_CONFIG(tabletevent)
    m_tabletData.clear();
#endif
    m_scrollingDevices.clear();
    m_touchDevices.clear();
    m_xiMasterPointerIds.clear();

    auto reply = Q_XCB_REPLY(xcb_input_xi_query_device, m_connection, XCB_INPUT_DEVICE_ALL);
    if (!reply) {
        qCDebug(lcQpaXInputDevices) << "failed to query devices";
        return;
    }

    auto it = xcb_input_xi_query_device_infos_iterator(reply.get());
    for (; it.rem; xcb_input_xi_device_info_next(&it)) {
        xcb_input_xi_device_info_t *deviceInfo = it.data;
        if (deviceInfo->type == XCB_INPUT_DEVICE_TYPE_MASTER_POINTER) {
            m_xiMasterPointerIds.append(deviceInfo->deviceid);
            continue;
        }
        // only slave pointer devices are relevant here
        if (deviceInfo->type == XCB_INPUT_DEVICE_TYPE_SLAVE_POINTER)
            xi2SetupDevice(deviceInfo, false);
    }

    if (m_xiMasterPointerIds.size() > 1)
        qCDebug(lcQpaXInputDevices) << "multi-pointer X detected";
}

/*! \internal

    Notes on QT_XCB_NO_XI2_MOUSE Handling:

    Here we don't select pointer button press/release and motion events on master devices, instead
    we select these events directly on slave devices. This means that a master device will fallback
    to sending core events for every XI_* event that is sent directly by a slave device. For more
    details see "Event processing for attached slave devices" in XInput2 specification. To prevent
    handling of the same event twice, we have checks for xi2MouseEventsDisabled() in XI2 event
    handlers (but this is somewhat inconsistent in some situations). If the purpose for
    QT_XCB_NO_XI2_MOUSE was so that an application using QAbstractNativeEventFilter would see core
    mouse events before they are handled by Qt then QT_XCB_NO_XI2_MOUSE won't always work as
    expected (e.g. we handle scroll event directly from a slave device event, before an application
    has seen the fallback core event from a master device).

    The commit introducing QT_XCB_NO_XI2_MOUSE also states that setting this envvar "restores the
    old behavior with broken grabbing". It did not elaborate why grabbing was not fixed for this
    code path. The issue that this envvar tries to solve seem to be less important than broken
    grabbing (broken apparently only for touch events). Thus, if you really want core mouse events
    in your application and do not care about broken touch, then use QT_XCB_NO_XI2 (more on this
    below) to disable the extension all together. The reason why grabbing might have not been fixed
    is that calling XIGrabDevice with this code path for some reason always returns AlreadyGrabbed
    (by debugging X server's code it appears that when we call XIGrabDevice, an X server first grabs
    pointer via core pointer and then fails to do XI2 grab with AlreadyGrabbed; disclaimer - I did
    not debug this in great detail). When we try supporting odd setups like QT_XCB_NO_XI2_MOUSE, we
    are asking for trouble anyways.

    In conclusion, introduction of QT_XCB_NO_XI2_MOUSE causes more issues than solves - the above
    mentioned inconsistencies, maintenance of this code path and that QT_XCB_NO_XI2_MOUSE replaces
    less important issue with somewhat more important issue. It also makes us to use less optimal
    code paths in certain situations (see xi2HandleHierarchyEvent). Using of QT_XCB_NO_XI2 has its
    drawbacks too - no tablet and touch events. So the only real fix in this case is at an
    application side (teach the application about xcb_ge_event_t events). Based on this,
    QT_XCB_NO_XI2_MOUSE will be removed in ### Qt 6. It should not have existed in the first place,
    native events seen by QAbstractNativeEventFilter is not really a public API, applications should
    expect changes at this level and do ifdefs if something changes between Qt version.
*/
void QXcbConnection::xi2SelectDeviceEventsCompatibility(xcb_window_t window)
{
    if (window == rootWindow())
        return;

    uint32_t mask = 0;

    if (isAtLeastXI22()) {
        mask |= XCB_INPUT_XI_EVENT_MASK_TOUCH_BEGIN;
        mask |= XCB_INPUT_XI_EVENT_MASK_TOUCH_UPDATE;
        mask |= XCB_INPUT_XI_EVENT_MASK_TOUCH_END;

        qt_xcb_input_event_mask_t xiMask;
        xiMask.header.deviceid = XCB_INPUT_DEVICE_ALL_MASTER;
        xiMask.header.mask_len = 1;
        xiMask.mask = mask;

        xcb_void_cookie_t cookie =
                xcb_input_xi_select_events_checked(m_connection, window, 1, &xiMask.header);
        xcb_generic_error_t *error = xcb_request_check(m_connection, cookie);
        if (error) {
            qCDebug(lcQpaXInput, "failed to select events, window %x, error code %d", window, error->error_code);
            free(error);
        } else {
            QWindowSystemInterfacePrivate::TabletEvent::setPlatformSynthesizesMouse(false);
        }
    }

    mask = XCB_INPUT_XI_EVENT_MASK_BUTTON_PRESS;
    mask |= XCB_INPUT_XI_EVENT_MASK_BUTTON_RELEASE;
    mask |= XCB_INPUT_XI_EVENT_MASK_MOTION;

#if QT_CONFIG(tabletevent)
    QSet<int> tabletDevices;
    if (!m_tabletData.isEmpty()) {
        const int nrTablets = m_tabletData.count();
        QVector<qt_xcb_input_event_mask_t> xiEventMask(nrTablets);
        for (int i = 0; i < nrTablets; ++i) {
            int deviceId = m_tabletData.at(i).deviceId;
            tabletDevices.insert(deviceId);
            xiEventMask[i].header.deviceid = deviceId;
            xiEventMask[i].header.mask_len = 1;
            xiEventMask[i].mask = mask;
        }
        xcb_input_xi_select_events(m_connection, window, nrTablets, &(xiEventMask.data()->header));
    }
#endif

    if (!m_scrollingDevices.isEmpty()) {
        QVector<qt_xcb_input_event_mask_t> xiEventMask(m_scrollingDevices.size());
        int i = 0;
        for (const ScrollingDevice& scrollingDevice : qAsConst(m_scrollingDevices)) {
#if QT_CONFIG(tabletevent)
            if (tabletDevices.contains(scrollingDevice.deviceId))
                continue; // All necessary events are already captured.
#endif
            xiEventMask[i].header.deviceid = scrollingDevice.deviceId;
            xiEventMask[i].header.mask_len = 1;
            xiEventMask[i].mask = mask;
            i++;
        }
        xcb_input_xi_select_events(m_connection, window, i, &(xiEventMask.data()->header));
    }
}

QXcbConnection::TouchDeviceData *QXcbConnection::touchDeviceForId(int id)
{
    TouchDeviceData *dev = nullptr;
    if (m_touchDevices.contains(id))
        dev = &m_touchDevices[id];
    return dev;
}

QXcbConnection::TouchDeviceData *QXcbConnection::populateTouchDevices(void *info)
{
    auto *deviceinfo = reinterpret_cast<xcb_input_xi_device_info_t *>(info);
    QTouchDevice::Capabilities caps = 0;
    int type = -1;
    int maxTouchPoints = 1;
    bool isTouchDevice = false;
    bool hasRelativeCoords = false;
    TouchDeviceData dev;
    auto classes_it = xcb_input_xi_device_info_classes_iterator(deviceinfo);
    for (; classes_it.rem; xcb_input_device_class_next(&classes_it)) {
        xcb_input_device_class_t *classinfo = classes_it.data;
        switch (classinfo->type) {
        case XCB_INPUT_DEVICE_CLASS_TYPE_TOUCH: {
            auto *tci = reinterpret_cast<xcb_input_touch_class_t *>(classinfo);
            maxTouchPoints = tci->num_touches;
            qCDebug(lcQpaXInputDevices, "   has touch class with mode %d", tci->mode);
            switch (tci->mode) {
            case XCB_INPUT_TOUCH_MODE_DEPENDENT:
                type = QTouchDevice::TouchPad;
                break;
            case XCB_INPUT_TOUCH_MODE_DIRECT:
                type = QTouchDevice::TouchScreen;
                break;
            }
            break;
        }
        case XCB_INPUT_DEVICE_CLASS_TYPE_VALUATOR: {
            auto *vci = reinterpret_cast<xcb_input_valuator_class_t *>(classinfo);
            const QXcbAtom::Atom valuatorAtom = qatom(vci->label);
            if (valuatorAtom < QXcbAtom::NAtoms) {
                TouchDeviceData::ValuatorClassInfo info;
                info.min = fixed3232ToReal(vci->min);
                info.max = fixed3232ToReal(vci->max);
                info.number = vci->number;
                info.label = valuatorAtom;
                dev.valuatorInfo.append(info);
            }
            // Some devices (mice) report a resolution of 0; they will be excluded later,
            // for now just prevent a division by zero
            const int vciResolution = vci->resolution ? vci->resolution : 1;
            if (valuatorAtom == QXcbAtom::AbsMTPositionX)
                caps |= QTouchDevice::Position | QTouchDevice::NormalizedPosition;
            else if (valuatorAtom == QXcbAtom::AbsMTTouchMajor)
                caps |= QTouchDevice::Area;
            else if (valuatorAtom == QXcbAtom::AbsMTOrientation)
                dev.providesTouchOrientation = true;
            else if (valuatorAtom == QXcbAtom::AbsMTPressure || valuatorAtom == QXcbAtom::AbsPressure)
                caps |= QTouchDevice::Pressure;
            else if (valuatorAtom == QXcbAtom::RelX) {
                hasRelativeCoords = true;
                dev.size.setWidth((fixed3232ToReal(vci->max) - fixed3232ToReal(vci->min)) * 1000.0 / vciResolution);
            } else if (valuatorAtom == QXcbAtom::RelY) {
                hasRelativeCoords = true;
                dev.size.setHeight((fixed3232ToReal(vci->max) - fixed3232ToReal(vci->min)) * 1000.0 / vciResolution);
            } else if (valuatorAtom == QXcbAtom::AbsX) {
                caps |= QTouchDevice::Position;
                dev.size.setWidth((fixed3232ToReal(vci->max) - fixed3232ToReal(vci->min)) * 1000.0 / vciResolution);
            } else if (valuatorAtom == QXcbAtom::AbsY) {
                caps |= QTouchDevice::Position;
                dev.size.setHeight((fixed3232ToReal(vci->max) - fixed3232ToReal(vci->min)) * 1000.0 / vciResolution);
            }
            break;
        }
        default:
            break;
        }
    }
    if (type < 0 && caps && hasRelativeCoords) {
        type = QTouchDevice::TouchPad;
        if (dev.size.width() < 10 || dev.size.height() < 10 ||
                dev.size.width() > 10000 || dev.size.height() > 10000)
            dev.size = QSizeF(130, 110);
    }
    if (!isAtLeastXI22() || type == QTouchDevice::TouchPad)
        caps |= QTouchDevice::MouseEmulation;

    if (type >= QTouchDevice::TouchScreen && type <= QTouchDevice::TouchPad) {
        dev.qtTouchDevice = new QTouchDevice;
        dev.qtTouchDevice->setName(QString::fromUtf8(xcb_input_xi_device_info_name(deviceinfo),
                                                     xcb_input_xi_device_info_name_length(deviceinfo)));
        dev.qtTouchDevice->setType((QTouchDevice::DeviceType)type);
        dev.qtTouchDevice->setCapabilities(caps);
        dev.qtTouchDevice->setMaximumTouchPoints(maxTouchPoints);
        if (caps != 0)
            QWindowSystemInterface::registerTouchDevice(dev.qtTouchDevice);
        m_touchDevices[deviceinfo->deviceid] = dev;
        isTouchDevice = true;
    }

    return isTouchDevice ? &m_touchDevices[deviceinfo->deviceid] : nullptr;
}

#if QT_CONFIG(tabletevent)
static inline qreal fixed1616ToReal(xcb_input_fp1616_t val)
{
    return qreal(val) / 0x10000;
}
#endif // QT_CONFIG(tabletevent)

void QXcbConnection::xi2HandleEvent(xcb_ge_event_t *event)
{
    auto *xiEvent = reinterpret_cast<qt_xcb_input_device_event_t *>(event);
    int sourceDeviceId = xiEvent->deviceid; // may be the master id
    qt_xcb_input_device_event_t *xiDeviceEvent = nullptr;
    xcb_input_enter_event_t *xiEnterEvent = nullptr;
    QXcbWindowEventListener *eventListener = 0;

    switch (xiEvent->event_type) {
    case XCB_INPUT_BUTTON_PRESS:
    case XCB_INPUT_BUTTON_RELEASE:
    case XCB_INPUT_MOTION:
    case XCB_INPUT_TOUCH_BEGIN:
    case XCB_INPUT_TOUCH_UPDATE:
    case XCB_INPUT_TOUCH_END:
    {
        xiDeviceEvent = xiEvent;
        eventListener = windowEventListenerFromId(xiDeviceEvent->event);
        sourceDeviceId = xiDeviceEvent->sourceid; // use the actual device id instead of the master
        break;
    }
    case XCB_INPUT_ENTER:
    case XCB_INPUT_LEAVE: {
        xiEnterEvent = reinterpret_cast<xcb_input_enter_event_t *>(event);
        eventListener = windowEventListenerFromId(xiEnterEvent->event);
        sourceDeviceId = xiEnterEvent->sourceid; // use the actual device id instead of the master
        break;
    }
    case XCB_INPUT_HIERARCHY:
        xi2HandleHierarchyEvent(event);
        return;
    case XCB_INPUT_DEVICE_CHANGED:
        xi2HandleDeviceChangedEvent(event);
        return;
    default:
        break;
    }

    if (eventListener) {
        long result = 0;
        if (eventListener->handleGenericEvent(reinterpret_cast<xcb_generic_event_t *>(event), &result))
            return;
    }

#if QT_CONFIG(tabletevent)
    if (!xiEnterEvent) {
        QXcbConnection::TabletData *tablet = tabletDataForDevice(sourceDeviceId);
        if (tablet && xi2HandleTabletEvent(event, tablet))
            return;
    }
#endif // QT_CONFIG(tabletevent)

    if (ScrollingDevice *device = scrollingDeviceForId(sourceDeviceId))
        xi2HandleScrollEvent(event, *device);

    if (xiDeviceEvent) {
        switch (xiDeviceEvent->event_type) {
        case XCB_INPUT_BUTTON_PRESS:
        case XCB_INPUT_BUTTON_RELEASE:
        case XCB_INPUT_MOTION:
            if (!xi2MouseEventsDisabled() && eventListener &&
                    !(xiDeviceEvent->flags & XCB_INPUT_POINTER_EVENT_FLAGS_POINTER_EMULATED))
                eventListener->handleXIMouseEvent(event);
            break;

        case XCB_INPUT_TOUCH_BEGIN:
        case XCB_INPUT_TOUCH_UPDATE:
        case XCB_INPUT_TOUCH_END:
            if (Q_UNLIKELY(lcQpaXInputEvents().isDebugEnabled()))
                qCDebug(lcQpaXInputEvents, "XI2 touch event type %d seq %d detail %d pos %6.1f, %6.1f root pos %6.1f, %6.1f on window %x",
                        event->event_type, xiDeviceEvent->sequence, xiDeviceEvent->detail,
                        fixed1616ToReal(xiDeviceEvent->event_x), fixed1616ToReal(xiDeviceEvent->event_y),
                        fixed1616ToReal(xiDeviceEvent->root_x), fixed1616ToReal(xiDeviceEvent->root_y),xiDeviceEvent->event);
            if (QXcbWindow *platformWindow = platformWindowFromId(xiDeviceEvent->event))
                xi2ProcessTouch(xiDeviceEvent, platformWindow);
            break;
        }
    } else if (xiEnterEvent && !xi2MouseEventsDisabled() && eventListener) {
        switch (xiEnterEvent->event_type) {
        case XCB_INPUT_ENTER:
        case XCB_INPUT_LEAVE:
            eventListener->handleXIEnterLeave(event);
            break;
        }
    }
}

bool QXcbConnection::xi2MouseEventsDisabled() const
{
    static bool xi2MouseDisabled = qEnvironmentVariableIsSet("QT_XCB_NO_XI2_MOUSE");
    // FIXME: Don't use XInput2 mouse events when Xinerama extension
    // is enabled, because it causes problems with multi-monitor setup.
    return xi2MouseDisabled || has_xinerama_extension;
}

bool QXcbConnection::isTouchScreen(int id)
{
    auto device = touchDeviceForId(id);
    return device && device->qtTouchDevice->type() == QTouchDevice::TouchScreen;
}

void QXcbConnection::xi2ProcessTouch(void *xiDevEvent, QXcbWindow *platformWindow)
{
    auto *xiDeviceEvent = reinterpret_cast<xcb_input_touch_begin_event_t *>(xiDevEvent);
    TouchDeviceData *dev = touchDeviceForId(xiDeviceEvent->sourceid);
    Q_ASSERT(dev);
    const bool firstTouch = dev->touchPoints.isEmpty();
    if (xiDeviceEvent->event_type == XCB_INPUT_TOUCH_BEGIN) {
        QWindowSystemInterface::TouchPoint tp;
        tp.id = xiDeviceEvent->detail % INT_MAX;
        tp.state = Qt::TouchPointPressed;
        tp.pressure = -1.0;
        dev->touchPoints[tp.id] = tp;
    }
    QWindowSystemInterface::TouchPoint &touchPoint = dev->touchPoints[xiDeviceEvent->detail];
    QXcbScreen* screen = platformWindow->xcbScreen();
    qreal x = fixed1616ToReal(xiDeviceEvent->root_x);
    qreal y = fixed1616ToReal(xiDeviceEvent->root_y);
    qreal nx = -1.0, ny = -1.0;
    qreal w = 0.0, h = 0.0;
    bool majorAxisIsY = touchPoint.area.height() > touchPoint.area.width();
    for (const TouchDeviceData::ValuatorClassInfo vci : dev->valuatorInfo) {
        double value;
        if (!xi2GetValuatorValueIfSet(xiDeviceEvent, vci.number, &value))
            continue;
        if (Q_UNLIKELY(lcQpaXInputEvents().isDebugEnabled()))
            qCDebug(lcQpaXInputEvents, "   valuator %20s value %lf from range %lf -> %lf",
                    atomName(vci.label).constData(), value, vci.min, vci.max);
        if (value > vci.max)
            value = vci.max;
        if (value < vci.min)
            value = vci.min;
        qreal valuatorNormalized = (value - vci.min) / (vci.max - vci.min);
        if (vci.label == QXcbAtom::RelX) {
            nx = valuatorNormalized;
        } else if (vci.label == QXcbAtom::RelY) {
            ny = valuatorNormalized;
        } else if (vci.label == QXcbAtom::AbsX) {
            nx = valuatorNormalized;
        } else if (vci.label == QXcbAtom::AbsY) {
            ny = valuatorNormalized;
        } else if (vci.label == QXcbAtom::AbsMTPositionX) {
            nx = valuatorNormalized;
        } else if (vci.label == QXcbAtom::AbsMTPositionY) {
            ny = valuatorNormalized;
        } else if (vci.label == QXcbAtom::AbsMTTouchMajor) {
            const qreal sw = screen->geometry().width();
            const qreal sh = screen->geometry().height();
            w = valuatorNormalized * std::sqrt(sw * sw + sh * sh);
        } else if (vci.label == QXcbAtom::AbsMTTouchMinor) {
            const qreal sw = screen->geometry().width();
            const qreal sh = screen->geometry().height();
            h = valuatorNormalized * std::sqrt(sw * sw + sh * sh);
        } else if (vci.label == QXcbAtom::AbsMTOrientation) {
            // Find the closest axis.
            // 0 corresponds to the Y axis, vci.max to the X axis.
            // Flipping over the Y axis and rotating by 180 degrees
            // don't change the result, so normalize value to range
            // [0, vci.max] first.
            value = qAbs(value);
            while (value > vci.max)
                value -= 2 * vci.max;
            value = qAbs(value);
            majorAxisIsY = value < vci.max - value;
        } else if (vci.label == QXcbAtom::AbsMTPressure || vci.label == QXcbAtom::AbsPressure) {
            touchPoint.pressure = valuatorNormalized;
        }

    }
    // If any value was not updated, use the last-known value.
    if (nx == -1.0) {
        x = touchPoint.area.center().x();
        nx = x / screen->geometry().width();
    }
    if (ny == -1.0) {
        y = touchPoint.area.center().y();
        ny = y / screen->geometry().height();
    }
    if (xiDeviceEvent->event_type != XCB_INPUT_TOUCH_END) {
        if (!dev->providesTouchOrientation) {
            if (w == 0.0)
                w = touchPoint.area.width();
            h = w;
        } else {
            if (w == 0.0)
                w = qMax(touchPoint.area.width(), touchPoint.area.height());
            if (h == 0.0)
                h = qMin(touchPoint.area.width(), touchPoint.area.height());
            if (majorAxisIsY)
                qSwap(w, h);
        }
    }

    switch (xiDeviceEvent->event_type) {
    case XCB_INPUT_TOUCH_BEGIN:
        if (firstTouch) {
            dev->firstPressedPosition = QPointF(x, y);
            dev->firstPressedNormalPosition = QPointF(nx, ny);
        }
        dev->pointPressedPosition.insert(touchPoint.id, QPointF(x, y));

        // Touches must be accepted when we are grabbing touch events. Otherwise the entire sequence
        // will get replayed when the grab ends.
        if (m_xiGrab) {
            xcb_input_xi_allow_events(m_connection, XCB_CURRENT_TIME, xiDeviceEvent->deviceid,
                                      XCB_INPUT_EVENT_MODE_ACCEPT_TOUCH,
                                      xiDeviceEvent->detail, xiDeviceEvent->event);
        }
        break;
    case XCB_INPUT_TOUCH_UPDATE:
        if (dev->qtTouchDevice->type() == QTouchDevice::TouchPad && dev->pointPressedPosition.value(touchPoint.id) == QPointF(x, y)) {
            qreal dx = (nx - dev->firstPressedNormalPosition.x()) *
                dev->size.width() * screen->geometry().width() / screen->physicalSize().width();
            qreal dy = (ny - dev->firstPressedNormalPosition.y()) *
                dev->size.height() * screen->geometry().height() / screen->physicalSize().height();
            x = dev->firstPressedPosition.x() + dx;
            y = dev->firstPressedPosition.y() + dy;
            touchPoint.state = Qt::TouchPointMoved;
        } else if (touchPoint.area.center() != QPoint(x, y)) {
            touchPoint.state = Qt::TouchPointMoved;
            if (dev->qtTouchDevice->type() == QTouchDevice::TouchPad)
                dev->pointPressedPosition[touchPoint.id] = QPointF(x, y);
        }

        if (dev->qtTouchDevice->type() == QTouchDevice::TouchScreen &&
            xiDeviceEvent->event == m_startSystemMoveResizeInfo.window &&
            xiDeviceEvent->sourceid == m_startSystemMoveResizeInfo.deviceid &&
            xiDeviceEvent->detail == m_startSystemMoveResizeInfo.pointid) {
            QXcbWindow *window = platformWindowFromId(m_startSystemMoveResizeInfo.window);
            if (window) {
                xcb_input_xi_allow_events(m_connection, XCB_CURRENT_TIME, xiDeviceEvent->deviceid,
                                          XCB_INPUT_EVENT_MODE_REJECT_TOUCH,
                                          xiDeviceEvent->detail, xiDeviceEvent->event);
                window->doStartSystemMoveResize(QPoint(x, y), m_startSystemMoveResizeInfo.corner);
                m_startSystemMoveResizeInfo.window = XCB_NONE;
            }
        }
        break;
    case XCB_INPUT_TOUCH_END:
        touchPoint.state = Qt::TouchPointReleased;
        if (dev->qtTouchDevice->type() == QTouchDevice::TouchPad && dev->pointPressedPosition.value(touchPoint.id) == QPointF(x, y)) {
            qreal dx = (nx - dev->firstPressedNormalPosition.x()) *
                dev->size.width() * screen->geometry().width() / screen->physicalSize().width();
            qreal dy = (ny - dev->firstPressedNormalPosition.y()) *
                dev->size.width() * screen->geometry().width() / screen->physicalSize().width();
            x = dev->firstPressedPosition.x() + dx;
            y = dev->firstPressedPosition.y() + dy;
        }
        dev->pointPressedPosition.remove(touchPoint.id);
    }
    touchPoint.area = QRectF(x - w/2, y - h/2, w, h);
    touchPoint.normalPosition = QPointF(nx, ny);

    if (Q_UNLIKELY(lcQpaXInputEvents().isDebugEnabled()))
        qCDebug(lcQpaXInputEvents) << "   touchpoint "  << touchPoint.id << " state " << touchPoint.state << " pos norm " << touchPoint.normalPosition <<
            " area " << touchPoint.area << " pressure " << touchPoint.pressure;
    Qt::KeyboardModifiers modifiers = keyboard()->translateModifiers(xiDeviceEvent->mods.effective);
    QWindowSystemInterface::handleTouchEvent(platformWindow->window(), xiDeviceEvent->time, dev->qtTouchDevice, dev->touchPoints.values(), modifiers);
    if (touchPoint.state == Qt::TouchPointReleased)
        // If a touchpoint was released, we can forget it, because the ID won't be reused.
        dev->touchPoints.remove(touchPoint.id);
    else
        // Make sure that we don't send TouchPointPressed/Moved in more than one QTouchEvent
        // with this touch point if the next XI2 event is about a different touch point.
        touchPoint.state = Qt::TouchPointStationary;
}

bool QXcbConnection::startSystemMoveResizeForTouchBegin(xcb_window_t window, const QPoint &point, int corner)
{
    QHash<int, TouchDeviceData>::const_iterator devIt = m_touchDevices.constBegin();
    for (; devIt != m_touchDevices.constEnd(); ++devIt) {
        TouchDeviceData deviceData = devIt.value();
        if (deviceData.qtTouchDevice->type() == QTouchDevice::TouchScreen) {
            QHash<int, QPointF>::const_iterator pointIt = deviceData.pointPressedPosition.constBegin();
            for (; pointIt != deviceData.pointPressedPosition.constEnd(); ++pointIt) {
                if (pointIt.value().toPoint() == point) {
                    m_startSystemMoveResizeInfo.window = window;
                    m_startSystemMoveResizeInfo.deviceid = devIt.key();
                    m_startSystemMoveResizeInfo.pointid = pointIt.key();
                    m_startSystemMoveResizeInfo.corner = corner;
                    return true;
                }
            }
        }
    }
    return false;
}

bool QXcbConnection::xi2SetMouseGrabEnabled(xcb_window_t w, bool grab)
{
    bool ok = false;

    if (grab) { // grab
        uint32_t mask = XCB_INPUT_XI_EVENT_MASK_BUTTON_PRESS
                | XCB_INPUT_XI_EVENT_MASK_BUTTON_RELEASE
                | XCB_INPUT_XI_EVENT_MASK_MOTION
                | XCB_INPUT_XI_EVENT_MASK_ENTER
                | XCB_INPUT_XI_EVENT_MASK_LEAVE
                | XCB_INPUT_XI_EVENT_MASK_TOUCH_BEGIN
                | XCB_INPUT_XI_EVENT_MASK_TOUCH_UPDATE
                | XCB_INPUT_XI_EVENT_MASK_TOUCH_END;

        for (int id : m_xiMasterPointerIds) {
            xcb_generic_error_t *error = nullptr;
            auto cookie = xcb_input_xi_grab_device(m_connection, w, XCB_CURRENT_TIME, XCB_CURSOR_NONE, id,
                                                   XCB_INPUT_GRAB_MODE_22_ASYNC, XCB_INPUT_GRAB_MODE_22_ASYNC,
                                                   false, 1, &mask);
            auto *reply = xcb_input_xi_grab_device_reply(m_connection, cookie, &error);
            if (error) {
                qCDebug(lcQpaXInput, "failed to grab events for device %d on window %x"
                                     "(error code %d)", id, w, error->error_code);
                free(error);
            } else {
                // Managed to grab at least one of master pointers, that should be enough
                // to properly dismiss windows that rely on mouse grabbing.
                ok = true;
            }
            free(reply);
        }
    } else { // ungrab
        for (int id : m_xiMasterPointerIds) {
            auto cookie = xcb_input_xi_ungrab_device_checked(m_connection, XCB_CURRENT_TIME, id);
            xcb_generic_error_t *error = xcb_request_check(m_connection, cookie);
            if (error) {
                qCDebug(lcQpaXInput, "XIUngrabDevice failed - id: %d (error code %d)", id, error->error_code);
                free(error);
            }
        }
        // XIUngrabDevice does not seem to wait for a reply from X server (similar to
        // xcb_ungrab_pointer). Ungrabbing won't fail, unless NoSuchExtension error
        // has occurred due to a programming error somewhere else in the stack. That
        // would mean that things will crash soon anyway.
        ok = true;
    }

    if (ok)
        m_xiGrab = grab;

    return ok;
}

void QXcbConnection::xi2HandleHierarchyEvent(void *event)
{
    auto *xiEvent = reinterpret_cast<xcb_input_hierarchy_event_t *>(event);
    // We only care about hotplugged devices
    if (!(xiEvent->flags & (XCB_INPUT_HIERARCHY_MASK_SLAVE_REMOVED | XCB_INPUT_HIERARCHY_MASK_SLAVE_ADDED)))
        return;

    xi2SetupDevices();

    if (xi2MouseEventsDisabled()) {
        // In compatibility mode (a.k.a xi2MouseEventsDisabled() mode) we select events for
        // each device separately. When a new device appears, we have to select events from
        // this device on all event-listening windows. This is not needed when events are
        // selected via XIAllDevices/XIAllMasterDevices (as in xi2SelectDeviceEvents()).
        for (auto it = m_mapper.cbegin(), end = m_mapper.cend(); it != end; ++it)
            xi2SelectDeviceEventsCompatibility(it.key());
    }
}

void QXcbConnection::xi2HandleDeviceChangedEvent(void *event)
{
    auto *xiEvent = reinterpret_cast<xcb_input_device_changed_event_t *>(event);
    switch (xiEvent->reason) {
    case XCB_INPUT_CHANGE_REASON_DEVICE_CHANGE: {
        auto reply = Q_XCB_REPLY(xcb_input_xi_query_device, m_connection, xiEvent->sourceid);
        if (!reply || reply->num_infos <= 0)
            return;
        auto it = xcb_input_xi_query_device_infos_iterator(reply.get());
        xi2SetupDevice(it.data);
        break;
    }
    case XCB_INPUT_CHANGE_REASON_SLAVE_SWITCH: {
        if (ScrollingDevice *scrollingDevice = scrollingDeviceForId(xiEvent->sourceid))
            xi2UpdateScrollingDevice(*scrollingDevice);
        break;
    }
    default:
        qCDebug(lcQpaXInputEvents, "unknown device-changed-event (device %d)", xiEvent->sourceid);
        break;
    }
}

void QXcbConnection::xi2UpdateScrollingDevice(ScrollingDevice &scrollingDevice)
{
    auto reply = Q_XCB_REPLY(xcb_input_xi_query_device, m_connection, scrollingDevice.deviceId);
    if (!reply || reply->num_infos <= 0) {
        qCDebug(lcQpaXInputDevices, "scrolling device %d no longer present", scrollingDevice.deviceId);
        return;
    }
    QPointF lastScrollPosition;
    if (lcQpaXInputEvents().isDebugEnabled())
        lastScrollPosition = scrollingDevice.lastScrollPosition;

    xcb_input_xi_device_info_t *deviceInfo = xcb_input_xi_query_device_infos_iterator(reply.get()).data;
    auto classes_it = xcb_input_xi_device_info_classes_iterator(deviceInfo);
    for (; classes_it.rem; xcb_input_device_class_next(&classes_it)) {
        xcb_input_device_class_t *classInfo = classes_it.data;
        if (classInfo->type == XCB_INPUT_DEVICE_CLASS_TYPE_VALUATOR) {
            auto *vci = reinterpret_cast<xcb_input_valuator_class_t *>(classInfo);
            const int valuatorAtom = qatom(vci->label);
            if (valuatorAtom == QXcbAtom::RelHorizScroll || valuatorAtom == QXcbAtom::RelHorizWheel)
                scrollingDevice.lastScrollPosition.setX(fixed3232ToReal(vci->value));
            else if (valuatorAtom == QXcbAtom::RelVertScroll || valuatorAtom == QXcbAtom::RelVertWheel)
                scrollingDevice.lastScrollPosition.setY(fixed3232ToReal(vci->value));
        }
    }
    if (Q_UNLIKELY(lcQpaXInputEvents().isDebugEnabled() && lastScrollPosition != scrollingDevice.lastScrollPosition))
        qCDebug(lcQpaXInputEvents, "scrolling device %d moved from (%f, %f) to (%f, %f)", scrollingDevice.deviceId,
                lastScrollPosition.x(), lastScrollPosition.y(),
                scrollingDevice.lastScrollPosition.x(),
                scrollingDevice.lastScrollPosition.y());
}

void QXcbConnection::xi2UpdateScrollingDevices()
{
    QHash<int, ScrollingDevice>::iterator it = m_scrollingDevices.begin();
    const QHash<int, ScrollingDevice>::iterator end = m_scrollingDevices.end();
    while (it != end) {
        xi2UpdateScrollingDevice(it.value());
        ++it;
    }
}

QXcbConnection::ScrollingDevice *QXcbConnection::scrollingDeviceForId(int id)
{
    ScrollingDevice *dev = nullptr;
    if (m_scrollingDevices.contains(id))
        dev = &m_scrollingDevices[id];
    return dev;
}

void QXcbConnection::xi2HandleScrollEvent(void *event, ScrollingDevice &scrollingDevice)
{
    auto *xiDeviceEvent = reinterpret_cast<qt_xcb_input_device_event_t *>(event);

    if (xiDeviceEvent->event_type == XCB_INPUT_MOTION && scrollingDevice.orientations) {
        if (QXcbWindow *platformWindow = platformWindowFromId(xiDeviceEvent->event)) {
            QPoint rawDelta;
            QPoint angleDelta;
            double value;
            if (scrollingDevice.orientations & Qt::Vertical) {
                if (xi2GetValuatorValueIfSet(xiDeviceEvent, scrollingDevice.verticalIndex, &value)) {
                    double delta = scrollingDevice.lastScrollPosition.y() - value;
                    scrollingDevice.lastScrollPosition.setY(value);
                    angleDelta.setY((delta / scrollingDevice.verticalIncrement) * 120);
                    // With most drivers the increment is 1 for wheels.
                    // For libinput it is hardcoded to a useless 15.
                    // For a proper touchpad driver it should be in the same order of magnitude as 120
                    if (scrollingDevice.verticalIncrement > 15)
                        rawDelta.setY(delta);
                    else if (scrollingDevice.verticalIncrement < -15)
                        rawDelta.setY(-delta);
                }
            }
            if (scrollingDevice.orientations & Qt::Horizontal) {
                if (xi2GetValuatorValueIfSet(xiDeviceEvent, scrollingDevice.horizontalIndex, &value)) {
                    double delta = scrollingDevice.lastScrollPosition.x() - value;
                    scrollingDevice.lastScrollPosition.setX(value);
                    angleDelta.setX((delta / scrollingDevice.horizontalIncrement) * 120);
                    // See comment under vertical
                    if (scrollingDevice.horizontalIncrement > 15)
                        rawDelta.setX(delta);
                    else if (scrollingDevice.horizontalIncrement < -15)
                        rawDelta.setX(-delta);
                }
            }
            if (!angleDelta.isNull()) {
                QPoint local(fixed1616ToReal(xiDeviceEvent->event_x), fixed1616ToReal(xiDeviceEvent->event_y));
                QPoint global(fixed1616ToReal(xiDeviceEvent->root_x), fixed1616ToReal(xiDeviceEvent->root_y));
                Qt::KeyboardModifiers modifiers = keyboard()->translateModifiers(xiDeviceEvent->mods.effective);
                if (modifiers & Qt::AltModifier) {
                    std::swap(angleDelta.rx(), angleDelta.ry());
                    std::swap(rawDelta.rx(), rawDelta.ry());
                }
<<<<<<< HEAD
                QWindowSystemInterface::handleWheelEvent(platformWindow->window(), xiDeviceEvent->time, local, global, rawDelta, angleDelta, modifiers);
=======
                qCDebug(lcQpaXInputEvents) << "scroll wheel @ window pos" << local << "delta px" << rawDelta << "angle" << angleDelta;
                QWindowSystemInterface::handleWheelEvent(platformWindow->window(), xiEvent->time, local, global, rawDelta, angleDelta, modifiers);
>>>>>>> e75e4b39
            }
        }
    } else if (xiDeviceEvent->event_type == XCB_INPUT_BUTTON_RELEASE && scrollingDevice.legacyOrientations) {
        if (QXcbWindow *platformWindow = platformWindowFromId(xiDeviceEvent->event)) {
            QPoint angleDelta;
            if (scrollingDevice.legacyOrientations & Qt::Vertical) {
                if (xiDeviceEvent->detail == 4)
                    angleDelta.setY(120);
                else if (xiDeviceEvent->detail == 5)
                    angleDelta.setY(-120);
            }
            if (scrollingDevice.legacyOrientations & Qt::Horizontal) {
                if (xiDeviceEvent->detail == 6)
                    angleDelta.setX(120);
                else if (xiDeviceEvent->detail == 7)
                    angleDelta.setX(-120);
            }
            if (!angleDelta.isNull()) {
                QPoint local(fixed1616ToReal(xiDeviceEvent->event_x), fixed1616ToReal(xiDeviceEvent->event_y));
                QPoint global(fixed1616ToReal(xiDeviceEvent->root_x), fixed1616ToReal(xiDeviceEvent->root_y));
                Qt::KeyboardModifiers modifiers = keyboard()->translateModifiers(xiDeviceEvent->mods.effective);
                if (modifiers & Qt::AltModifier)
                    std::swap(angleDelta.rx(), angleDelta.ry());
<<<<<<< HEAD
                QWindowSystemInterface::handleWheelEvent(platformWindow->window(), xiDeviceEvent->time, local, global, QPoint(), angleDelta, modifiers);
=======
                qCDebug(lcQpaXInputEvents) << "scroll wheel (button" << xiDeviceEvent->detail << ") @ window pos" << local << "delta angle" << angleDelta;
                QWindowSystemInterface::handleWheelEvent(platformWindow->window(), xiEvent->time, local, global, QPoint(), angleDelta, modifiers);
>>>>>>> e75e4b39
            }
        }
    }
}

static int xi2ValuatorOffset(const unsigned char *maskPtr, int maskLen, int number)
{
    int offset = 0;
    for (int i = 0; i < maskLen; i++) {
        if (number < 8) {
            if ((maskPtr[i] & (1 << number)) == 0)
                return -1;
        }
        for (int j = 0; j < 8; j++) {
            if (j == number)
                return offset;
            if (maskPtr[i] & (1 << j))
                offset++;
        }
        number -= 8;
    }
    return -1;
}

bool QXcbConnection::xi2GetValuatorValueIfSet(const void *event, int valuatorNum, double *value)
{
    auto *xideviceevent = static_cast<const qt_xcb_input_device_event_t *>(event);
    auto *buttonsMaskAddr = reinterpret_cast<const unsigned char *>(&xideviceevent[1]);
    auto *valuatorsMaskAddr = buttonsMaskAddr + xideviceevent->buttons_len * 4;
    auto *valuatorsValuesAddr = reinterpret_cast<const xcb_input_fp3232_t *>(valuatorsMaskAddr + xideviceevent->valuators_len * 4);

    int valuatorOffset = xi2ValuatorOffset(valuatorsMaskAddr, xideviceevent->valuators_len, valuatorNum);
    if (valuatorOffset < 0)
        return false;

    *value = valuatorsValuesAddr[valuatorOffset].integral;
    *value += ((double)valuatorsValuesAddr[valuatorOffset].frac / (1 << 16) / (1 << 16));
    return true;
}

Qt::MouseButton QXcbConnection::xiToQtMouseButton(uint32_t b)
{
    switch (b) {
    case 1: return Qt::LeftButton;
    case 2: return Qt::MiddleButton;
    case 3: return Qt::RightButton;
    // 4-7 are for scrolling
    default: break;
    }
    if (b >= 8 && b <= Qt::MaxMouseButton)
        return static_cast<Qt::MouseButton>(Qt::BackButton << (b - 8));
    return Qt::NoButton;
}

#if QT_CONFIG(tabletevent)
static QTabletEvent::TabletDevice toolIdToTabletDevice(quint32 toolId) {
    // keep in sync with wacom_intuos_inout() in Linux kernel driver wacom_wac.c
    switch (toolId) {
    case 0xd12:
    case 0x912:
    case 0x112:
    case 0x913: /* Intuos3 Airbrush */
    case 0x91b: /* Intuos3 Airbrush Eraser */
    case 0x902: /* Intuos4/5 13HD/24HD Airbrush */
    case 0x90a: /* Intuos4/5 13HD/24HD Airbrush Eraser */
    case 0x100902: /* Intuos4/5 13HD/24HD Airbrush */
    case 0x10090a: /* Intuos4/5 13HD/24HD Airbrush Eraser */
        return QTabletEvent::Airbrush;
    case 0x007: /* Mouse 4D and 2D */
    case 0x09c:
    case 0x094:
        return QTabletEvent::FourDMouse;
    case 0x017: /* Intuos3 2D Mouse */
    case 0x806: /* Intuos4 Mouse */
    case 0x096: /* Lens cursor */
    case 0x097: /* Intuos3 Lens cursor */
    case 0x006: /* Intuos4 Lens cursor */
        return QTabletEvent::Puck;
    case 0x885:    /* Intuos3 Art Pen (Marker Pen) */
    case 0x100804: /* Intuos4/5 13HD/24HD Art Pen */
    case 0x10080c: /* Intuos4/5 13HD/24HD Art Pen Eraser */
        return QTabletEvent::RotationStylus;
    case 0:
        return QTabletEvent::NoDevice;
    }
    return QTabletEvent::Stylus;  // Safe default assumption if nonzero
}

static const char *toolName(QTabletEvent::TabletDevice tool) {
    static const QMetaObject *metaObject = qt_getEnumMetaObject(tool);
    static const QMetaEnum me = metaObject->enumerator(metaObject->indexOfEnumerator(qt_getEnumName(tool)));
    return me.valueToKey(tool);
}

static const char *pointerTypeName(QTabletEvent::PointerType ptype) {
    static const QMetaObject *metaObject = qt_getEnumMetaObject(ptype);
    static const QMetaEnum me = metaObject->enumerator(metaObject->indexOfEnumerator(qt_getEnumName(ptype)));
    return me.valueToKey(ptype);
}

bool QXcbConnection::xi2HandleTabletEvent(const void *event, TabletData *tabletData)
{
    bool handled = true;
    const auto *xiDeviceEvent = reinterpret_cast<const qt_xcb_input_device_event_t *>(event);

    switch (xiDeviceEvent->event_type) {
    case XCB_INPUT_BUTTON_PRESS: {
        Qt::MouseButton b = xiToQtMouseButton(xiDeviceEvent->detail);
        tabletData->buttons |= b;
        xi2ReportTabletEvent(event, tabletData);
        break;
    }
    case XCB_INPUT_BUTTON_RELEASE: {
        Qt::MouseButton b = xiToQtMouseButton(xiDeviceEvent->detail);
        tabletData->buttons ^= b;
        xi2ReportTabletEvent(event, tabletData);
        break;
    }
    case XCB_INPUT_MOTION:
        xi2ReportTabletEvent(event, tabletData);
        break;
    case XCB_INPUT_PROPERTY: {
        // This is the wacom driver's way of reporting tool proximity.
        // The evdev driver doesn't do it this way.
        const auto *ev = reinterpret_cast<const xcb_input_property_event_t *>(event);
        if (ev->what == XCB_INPUT_PROPERTY_FLAG_MODIFIED) {
            if (ev->property == atom(QXcbAtom::WacomSerialIDs)) {
                enum WacomSerialIndex {
                    _WACSER_USB_ID = 0,
                    _WACSER_LAST_TOOL_SERIAL,
                    _WACSER_LAST_TOOL_ID,
                    _WACSER_TOOL_SERIAL,
                    _WACSER_TOOL_ID,
                    _WACSER_COUNT
                };

                auto reply = Q_XCB_REPLY(xcb_input_xi_get_property, m_connection, tabletData->deviceId, 0,
                                         ev->property, XCB_GET_PROPERTY_TYPE_ANY, 0, 100);
                if (reply) {
                    if (reply->type == atom(QXcbAtom::INTEGER) && reply->format == 32 && reply->num_items == _WACSER_COUNT) {
                        quint32 *ptr = reinterpret_cast<quint32 *>(xcb_input_xi_get_property_items(reply.get()));
                        quint32 tool = ptr[_WACSER_TOOL_ID];
                        // Workaround for http://sourceforge.net/p/linuxwacom/bugs/246/
                        // e.g. on Thinkpad Helix, tool ID will be 0 and serial will be 1
                        if (!tool && ptr[_WACSER_TOOL_SERIAL])
                            tool = ptr[_WACSER_TOOL_SERIAL];

                        // The property change event informs us which tool is in proximity or which one left proximity.
                        if (tool) {
                            tabletData->inProximity = true;
                            tabletData->tool = toolIdToTabletDevice(tool);
                            tabletData->serialId = qint64(ptr[_WACSER_USB_ID]) << 32 | qint64(ptr[_WACSER_TOOL_SERIAL]);
                            QWindowSystemInterface::handleTabletEnterProximityEvent(ev->time,
                                tabletData->tool, tabletData->pointerType, tabletData->serialId);
                        } else {
                            tabletData->inProximity = false;
                            tabletData->tool = toolIdToTabletDevice(ptr[_WACSER_LAST_TOOL_ID]);
                            // Workaround for http://sourceforge.net/p/linuxwacom/bugs/246/
                            // e.g. on Thinkpad Helix, tool ID will be 0 and serial will be 1
                            if (!tabletData->tool)
                                tabletData->tool = toolIdToTabletDevice(ptr[_WACSER_LAST_TOOL_SERIAL]);
                            tabletData->serialId = qint64(ptr[_WACSER_USB_ID]) << 32 | qint64(ptr[_WACSER_LAST_TOOL_SERIAL]);
                            QWindowSystemInterface::handleTabletLeaveProximityEvent(ev->time,
                                tabletData->tool, tabletData->pointerType, tabletData->serialId);
                        }
                        // TODO maybe have a hash of tabletData->deviceId to device data so we can
                        // look up the tablet name here, and distinguish multiple tablets
                        if (Q_UNLIKELY(lcQpaXInputEvents().isDebugEnabled()))
                            qCDebug(lcQpaXInputEvents, "XI2 proximity change on tablet %d (USB %x): last tool: %x id %x current tool: %x id %x %s",
                                    tabletData->deviceId, ptr[_WACSER_USB_ID], ptr[_WACSER_LAST_TOOL_SERIAL], ptr[_WACSER_LAST_TOOL_ID],
                                    ptr[_WACSER_TOOL_SERIAL], ptr[_WACSER_TOOL_ID], toolName(tabletData->tool));
                    }
                }
            }
        }
        break;
    }
    default:
        handled = false;
        break;
    }

    return handled;
}

void QXcbConnection::xi2ReportTabletEvent(const void *event, TabletData *tabletData)
{
    auto *ev = reinterpret_cast<const qt_xcb_input_device_event_t *>(event);
    QXcbWindow *xcbWindow = platformWindowFromId(ev->event);
    if (!xcbWindow)
        return;
    QWindow *window = xcbWindow->window();
    const Qt::KeyboardModifiers modifiers = keyboard()->translateModifiers(ev->mods.effective);
    QPointF local(fixed1616ToReal(ev->event_x), fixed1616ToReal(ev->event_y));
    QPointF global(fixed1616ToReal(ev->root_x), fixed1616ToReal(ev->root_y));
    double pressure = 0, rotation = 0, tangentialPressure = 0;
    int xTilt = 0, yTilt = 0;

    for (QHash<int, TabletData::ValuatorClassInfo>::iterator it = tabletData->valuatorInfo.begin(),
            ite = tabletData->valuatorInfo.end(); it != ite; ++it) {
        int valuator = it.key();
        TabletData::ValuatorClassInfo &classInfo(it.value());
        xi2GetValuatorValueIfSet(event, classInfo.number, &classInfo.curVal);
        double normalizedValue = (classInfo.curVal - classInfo.minVal) / (classInfo.maxVal - classInfo.minVal);
        switch (valuator) {
        case QXcbAtom::AbsPressure:
            pressure = normalizedValue;
            break;
        case QXcbAtom::AbsTiltX:
            xTilt = classInfo.curVal;
            break;
        case QXcbAtom::AbsTiltY:
            yTilt = classInfo.curVal;
            break;
        case QXcbAtom::AbsWheel:
            switch (tabletData->tool) {
            case QTabletEvent::Airbrush:
                tangentialPressure = normalizedValue * 2.0 - 1.0; // Convert 0..1 range to -1..+1 range
                break;
            case QTabletEvent::RotationStylus:
                rotation = normalizedValue * 360.0 - 180.0; // Convert 0..1 range to -180..+180 degrees
                break;
            default:    // Other types of styli do not use this valuator
                break;
            }
            break;
        default:
            break;
        }
    }

    if (Q_UNLIKELY(lcQpaXInputEvents().isDebugEnabled()))
        qCDebug(lcQpaXInputEvents, "XI2 event on tablet %d with tool %s type %s seq %d detail %d time %d "
            "pos %6.1f, %6.1f root pos %6.1f, %6.1f buttons 0x%x pressure %4.2lf tilt %d, %d rotation %6.2lf modifiers 0x%x",
            tabletData->deviceId, toolName(tabletData->tool), pointerTypeName(tabletData->pointerType),
            ev->sequence, ev->detail, ev->time,
            local.x(), local.y(), global.x(), global.y(),
            (int)tabletData->buttons, pressure, xTilt, yTilt, rotation, (int)modifiers);

    QWindowSystemInterface::handleTabletEvent(window, ev->time, local, global,
                                              tabletData->tool, tabletData->pointerType,
                                              tabletData->buttons, pressure,
                                              xTilt, yTilt, tangentialPressure,
                                              rotation, 0, tabletData->serialId, modifiers);
}

QXcbConnection::TabletData *QXcbConnection::tabletDataForDevice(int id)
{
    for (int i = 0; i < m_tabletData.count(); ++i) {
        if (m_tabletData.at(i).deviceId == id)
            return &m_tabletData[i];
    }
    return nullptr;
}

#endif // QT_CONFIG(tabletevent)<|MERGE_RESOLUTION|>--- conflicted
+++ resolved
@@ -1017,12 +1017,8 @@
                     std::swap(angleDelta.rx(), angleDelta.ry());
                     std::swap(rawDelta.rx(), rawDelta.ry());
                 }
-<<<<<<< HEAD
+                qCDebug(lcQpaXInputEvents) << "scroll wheel @ window pos" << local << "delta px" << rawDelta << "angle" << angleDelta;
                 QWindowSystemInterface::handleWheelEvent(platformWindow->window(), xiDeviceEvent->time, local, global, rawDelta, angleDelta, modifiers);
-=======
-                qCDebug(lcQpaXInputEvents) << "scroll wheel @ window pos" << local << "delta px" << rawDelta << "angle" << angleDelta;
-                QWindowSystemInterface::handleWheelEvent(platformWindow->window(), xiEvent->time, local, global, rawDelta, angleDelta, modifiers);
->>>>>>> e75e4b39
             }
         }
     } else if (xiDeviceEvent->event_type == XCB_INPUT_BUTTON_RELEASE && scrollingDevice.legacyOrientations) {
@@ -1046,12 +1042,8 @@
                 Qt::KeyboardModifiers modifiers = keyboard()->translateModifiers(xiDeviceEvent->mods.effective);
                 if (modifiers & Qt::AltModifier)
                     std::swap(angleDelta.rx(), angleDelta.ry());
-<<<<<<< HEAD
+                qCDebug(lcQpaXInputEvents) << "scroll wheel (button" << xiDeviceEvent->detail << ") @ window pos" << local << "delta angle" << angleDelta;
                 QWindowSystemInterface::handleWheelEvent(platformWindow->window(), xiDeviceEvent->time, local, global, QPoint(), angleDelta, modifiers);
-=======
-                qCDebug(lcQpaXInputEvents) << "scroll wheel (button" << xiDeviceEvent->detail << ") @ window pos" << local << "delta angle" << angleDelta;
-                QWindowSystemInterface::handleWheelEvent(platformWindow->window(), xiEvent->time, local, global, QPoint(), angleDelta, modifiers);
->>>>>>> e75e4b39
             }
         }
     }
