--- conflicted
+++ resolved
@@ -112,9 +112,8 @@
         bitMask |= XCB_INPUT_XI_EVENT_MASK_TOUCH_END;
     }
 
-<<<<<<< HEAD
     qt_xcb_input_event_mask_t mask;
-    mask.header.deviceid = XCB_INPUT_DEVICE_ALL_MASTER;
+    mask.header.deviceid = XCB_INPUT_DEVICE_ALL;
     mask.header.mask_len = 1;
     mask.mask = bitMask;
     xcb_void_cookie_t cookie =
@@ -124,15 +123,6 @@
         qCDebug(lcQpaXInput, "failed to select events, window %x, error code %d", window, error->error_code);
         free(error);
     } else {
-=======
-    XIEventMask mask;
-    mask.mask_len = sizeof(bitMask);
-    mask.mask = xiBitMask;
-    mask.deviceid = XIAllDevices;
-    Display *dpy = static_cast<Display *>(m_xlib_display);
-    Status result = XISelectEvents(dpy, window, &mask, 1);
-    if (result == Success)
->>>>>>> 0ef66e98
         QWindowSystemInterfacePrivate::TabletEvent::setPlatformSynthesizesMouse(false);
     }
 }
@@ -318,8 +308,8 @@
 #endif
     m_scrollingDevices.clear();
     m_touchDevices.clear();
-<<<<<<< HEAD
     m_xiMasterPointerIds.clear();
+    m_floatingSlaveDevices.clear();
 
     auto reply = Q_XCB_REPLY(xcb_input_xi_query_device, m_connection, XCB_INPUT_DEVICE_ALL);
     if (!reply) {
@@ -330,24 +320,12 @@
     auto it = xcb_input_xi_query_device_infos_iterator(reply.get());
     for (; it.rem; xcb_input_xi_device_info_next(&it)) {
         xcb_input_xi_device_info_t *deviceInfo = it.data;
+        if (deviceInfo->type == XCB_INPUT_DEVICE_TYPE_FLOATING_SLAVE) {
+            m_floatingSlaveDevices.append(deviceInfo->deviceid);
+            continue;
+        }
         if (deviceInfo->type == XCB_INPUT_DEVICE_TYPE_MASTER_POINTER) {
             m_xiMasterPointerIds.append(deviceInfo->deviceid);
-=======
-    m_floatingSlaveDevices.clear();
-
-    Display *xDisplay = static_cast<Display *>(m_xlib_display);
-    int deviceCount = 0;
-    XIDeviceInfo *devices = XIQueryDevice(xDisplay, XIAllDevices, &deviceCount);
-    m_xiMasterPointerIds.clear();
-    for (int i = 0; i < deviceCount; ++i) {
-        XIDeviceInfo deviceInfo = devices[i];
-        if (deviceInfo.use == XIFloatingSlave) {
-            m_floatingSlaveDevices.append(deviceInfo.deviceid);
-            continue;
-        }
-        if (deviceInfo.use == XIMasterPointer) {
-            m_xiMasterPointerIds.append(deviceInfo.deviceid);
->>>>>>> 0ef66e98
             continue;
         }
         // only slave pointer devices are relevant here
@@ -602,7 +580,7 @@
     struct qXIEvent {
         bool isValid = false;
         uint16_t sourceid;
-        uint8_t evtype;
+        uint8_t event_type;
         uint32_t detail;
         int32_t root_x;
         int32_t root_y;
@@ -610,10 +588,10 @@
     static qXIEvent lastSeenEvent;
 
     bool isDuplicate = false;
-    auto xiDeviceEvent = reinterpret_cast<xXIDeviceEvent *>(event);
+    auto xiDeviceEvent = reinterpret_cast<qt_xcb_input_device_event_t *>(event);
     if (lastSeenEvent.isValid) {
         isDuplicate = lastSeenEvent.sourceid == xiDeviceEvent->sourceid &&
-                      lastSeenEvent.evtype == xiDeviceEvent->evtype &&
+                      lastSeenEvent.event_type == xiDeviceEvent->event_type &&
                       lastSeenEvent.detail == xiDeviceEvent->detail &&
                       lastSeenEvent.root_x == xiDeviceEvent->root_x &&
                       lastSeenEvent.root_y == xiDeviceEvent->root_y;
@@ -621,7 +599,7 @@
         lastSeenEvent.isValid = true;
     }
     lastSeenEvent.sourceid = xiDeviceEvent->sourceid;
-    lastSeenEvent.evtype = xiDeviceEvent->evtype;
+    lastSeenEvent.event_type = xiDeviceEvent->event_type;
     lastSeenEvent.detail = xiDeviceEvent->detail;
     lastSeenEvent.root_x = xiDeviceEvent->root_x;
     lastSeenEvent.root_y = xiDeviceEvent->root_y;
@@ -643,32 +621,19 @@
     xcb_input_enter_event_t *xiEnterEvent = nullptr;
     QXcbWindowEventListener *eventListener = 0;
 
-<<<<<<< HEAD
+    bool isTouchEvent = true;
     switch (xiEvent->event_type) {
     case XCB_INPUT_BUTTON_PRESS:
     case XCB_INPUT_BUTTON_RELEASE:
     case XCB_INPUT_MOTION:
+        isTouchEvent = false;
+        if (!xi2MouseEventsDisabled() && isDuplicateEvent(event))
+            return;
     case XCB_INPUT_TOUCH_BEGIN:
     case XCB_INPUT_TOUCH_UPDATE:
     case XCB_INPUT_TOUCH_END:
     {
         xiDeviceEvent = xiEvent;
-=======
-    bool isTouchEvent = true;
-    switch (xiEvent->evtype) {
-    case XI_ButtonPress:
-    case XI_ButtonRelease:
-    case XI_Motion:
-        isTouchEvent = false;
-        if (!xi2MouseEventsDisabled() && isDuplicateEvent(event))
-            return;
-#ifdef XCB_USE_XINPUT22
-    case XI_TouchBegin:
-    case XI_TouchUpdate:
-    case XI_TouchEnd:
-#endif
-    {
-        xiDeviceEvent = reinterpret_cast<xXIDeviceEvent *>(event);
 
         if (m_floatingSlaveDevices.contains(xiDeviceEvent->sourceid))
             return; // Not interested in floating slave device events, only in attached slaves.
@@ -681,7 +646,6 @@
             return;
         }
 
->>>>>>> 0ef66e98
         eventListener = windowEventListenerFromId(xiDeviceEvent->event);
         sourceDeviceId = xiDeviceEvent->sourceid; // use the actual device id instead of the master
         break;
@@ -952,15 +916,11 @@
     }
     return false;
 }
-<<<<<<< HEAD
-=======
 
 void QXcbConnection::abortSystemMoveResizeForTouch()
 {
     m_startSystemMoveResizeInfo.window = XCB_NONE;
 }
-#endif // XCB_USE_XINPUT22
->>>>>>> 0ef66e98
 
 bool QXcbConnection::xi2SetMouseGrabEnabled(xcb_window_t w, bool grab)
 {
