--- conflicted
+++ resolved
@@ -262,13 +262,8 @@
             newPrimary->setPrimary(true);
             const int idx = m_screens.indexOf(newPrimary);
             if (idx > 0)
-<<<<<<< HEAD
                 m_screens.swapItemsAt(0, idx);
-            QXcbIntegration::instance()->setPrimaryScreen(newPrimary);
-=======
-                m_screens.swap(0, idx);
             QWindowSystemInterface::handlePrimaryScreenChanged(newPrimary);
->>>>>>> 2bafd997
         }
 
         QWindowSystemInterface::handleScreenRemoved(screen);
