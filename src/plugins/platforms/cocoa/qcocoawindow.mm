/****************************************************************************
**
** Copyright (C) 2016 The Qt Company Ltd.
** Contact: https://www.qt.io/licensing/
**
** This file is part of the plugins of the Qt Toolkit.
**
** $QT_BEGIN_LICENSE:LGPL$
** Commercial License Usage
** Licensees holding valid commercial Qt licenses may use this file in
** accordance with the commercial license agreement provided with the
** Software or, alternatively, in accordance with the terms contained in
** a written agreement between you and The Qt Company. For licensing terms
** and conditions see https://www.qt.io/terms-conditions. For further
** information use the contact form at https://www.qt.io/contact-us.
**
** GNU Lesser General Public License Usage
** Alternatively, this file may be used under the terms of the GNU Lesser
** General Public License version 3 as published by the Free Software
** Foundation and appearing in the file LICENSE.LGPL3 included in the
** packaging of this file. Please review the following information to
** ensure the GNU Lesser General Public License version 3 requirements
** will be met: https://www.gnu.org/licenses/lgpl-3.0.html.
**
** GNU General Public License Usage
** Alternatively, this file may be used under the terms of the GNU
** General Public License version 2.0 or (at your option) the GNU General
** Public license version 3 or any later version approved by the KDE Free
** Qt Foundation. The licenses are as published by the Free Software
** Foundation and appearing in the file LICENSE.GPL2 and LICENSE.GPL3
** included in the packaging of this file. Please review the following
** information to ensure the GNU General Public License requirements will
** be met: https://www.gnu.org/licenses/gpl-2.0.html and
** https://www.gnu.org/licenses/gpl-3.0.html.
**
** $QT_END_LICENSE$
**
****************************************************************************/
#include "qcocoawindow.h"
#include "qcocoaintegration.h"
#include "qnswindowdelegate.h"
#include "qcocoaeventdispatcher.h"
#ifndef QT_NO_OPENGL
#include "qcocoaglcontext.h"
#endif
#include "qcocoahelpers.h"
#include "qcocoanativeinterface.h"
#include "qnsview.h"
#include <QtCore/qfileinfo.h>
#include <QtCore/private/qcore_mac_p.h>
#include <qwindow.h>
#include <private/qwindow_p.h>
#include <qpa/qwindowsysteminterface.h>
#include <qpa/qplatformscreen.h>
#include <QtGui/private/qcoregraphics_p.h>

#include <AppKit/AppKit.h>

#include <QDebug>

#include <vector>

enum {
    defaultWindowWidth = 160,
    defaultWindowHeight = 160
};

static bool isMouseEvent(NSEvent *ev)
{
    switch ([ev type]) {
    case NSLeftMouseDown:
    case NSLeftMouseUp:
    case NSRightMouseDown:
    case NSRightMouseUp:
    case NSMouseMoved:
    case NSLeftMouseDragged:
    case NSRightMouseDragged:
        return true;
    default:
        return false;
    }
}

static void qt_closePopups()
{
    while (QCocoaWindow *popup = QCocoaIntegration::instance()->popPopupWindow()) {
        QWindowSystemInterface::handleCloseEvent(popup->window());
        QWindowSystemInterface::flushWindowSystemEvents();
    }
}

@interface NSWindow (FullScreenProperty)
@property(readonly) BOOL qt_fullScreen;
@end

@implementation NSWindow (FullScreenProperty)

+ (void)load
{
    NSNotificationCenter *center = [NSNotificationCenter defaultCenter];
    [center addObserverForName:NSWindowDidEnterFullScreenNotification object:nil queue:nil
        usingBlock:^(NSNotification *notification) {
            objc_setAssociatedObject(notification.object, @selector(qt_fullScreen),
                [NSNumber numberWithBool:YES], OBJC_ASSOCIATION_RETAIN);
        }
    ];
    [center addObserverForName:NSWindowDidExitFullScreenNotification object:nil queue:nil
        usingBlock:^(NSNotification *notification) {
            objc_setAssociatedObject(notification.object, @selector(qt_fullScreen),
                nil, OBJC_ASSOCIATION_RETAIN);
        }
    ];
}

- (BOOL)qt_fullScreen
{
    NSNumber *number = objc_getAssociatedObject(self, @selector(qt_fullScreen));
    return [number boolValue];
}
@end

@implementation QNSWindowHelper

@synthesize window = _window;
@synthesize grabbingMouse = _grabbingMouse;
@synthesize releaseOnMouseUp = _releaseOnMouseUp;

- (QCocoaWindow *)platformWindow
{
    return _platformWindow.data();
}

- (id)initWithNSWindow:(QCocoaNSWindow *)window platformWindow:(QCocoaWindow *)platformWindow
{
    self = [super init];
    if (self) {
        _window = window;
        _platformWindow = platformWindow;

        _window.delegate = [[QNSWindowDelegate alloc] initWithQCocoaWindow:_platformWindow];

        // Prevent Cocoa from releasing the window on close. Qt
        // handles the close event asynchronously and we want to
        // make sure that NSWindow stays valid until the
        // QCocoaWindow is deleted by Qt.
        [_window setReleasedWhenClosed:NO];
    }

    return self;
}

- (void)handleWindowEvent:(NSEvent *)theEvent
{
    QCocoaWindow *pw = self.platformWindow;
    if (pw && pw->m_forwardWindow) {
        if (theEvent.type == NSLeftMouseUp || theEvent.type == NSLeftMouseDragged) {
            QNSView *forwardView = qnsview_cast(pw->view());
            if (theEvent.type == NSLeftMouseUp) {
                [forwardView mouseUp:theEvent];
                pw->m_forwardWindow.clear();
            } else {
                [forwardView mouseDragged:theEvent];
            }
        }
        if (pw->window()->isTopLevel() && theEvent.type == NSLeftMouseDown) {
            pw->m_forwardWindow.clear();
        }
    }

    if (theEvent.type == NSLeftMouseDown) {
        self.grabbingMouse = YES;
    } else if (theEvent.type == NSLeftMouseUp) {
        self.grabbingMouse = NO;
        if (self.releaseOnMouseUp) {
            [self detachFromPlatformWindow];
            [self.window release];
            return;
        }
    }

    // The call to -[NSWindow sendEvent] may result in the window being deleted
    // (e.g., when closing the window by pressing the title bar close button).
    [self retain];
    [self.window superSendEvent:theEvent];
    bool windowStillAlive = self.window != nil; // We need to read before releasing
    [self release];
    if (!windowStillAlive)
        return;

    if (!self.platformWindow)
        return; // Platform window went away while processing event

    if (pw && pw->frameStrutEventsEnabled() && isMouseEvent(theEvent)) {
        NSPoint loc = [theEvent locationInWindow];
        NSRect windowFrame = [self.window convertRectFromScreen:[self.window frame]];
        NSRect contentFrame = [[self.window contentView] frame];
        if (NSMouseInRect(loc, windowFrame, NO) && !NSMouseInRect(loc, contentFrame, NO))
            [qnsview_cast(pw->view()) handleFrameStrutMouseEvent:theEvent];
    }
}

- (void)detachFromPlatformWindow
{
    _platformWindow.clear();
    [self.window.delegate release];
    self.window.delegate = nil;
}

- (void)clearWindow
{
    if (_window) {
        QCocoaEventDispatcher *cocoaEventDispatcher = qobject_cast<QCocoaEventDispatcher *>(QGuiApplication::instance()->eventDispatcher());
        if (cocoaEventDispatcher) {
            QCocoaEventDispatcherPrivate *cocoaEventDispatcherPrivate = static_cast<QCocoaEventDispatcherPrivate *>(QObjectPrivate::get(cocoaEventDispatcher));
            cocoaEventDispatcherPrivate->removeQueuedUserInputEvents([_window windowNumber]);
        }

        _window = nil;
    }
}

- (void)dealloc
{
    _window = nil;
    _platformWindow.clear();
    [super dealloc];
}

@end

@implementation QNSWindow

@synthesize helper = _helper;

- (id)initWithContentRect:(NSRect)contentRect
      screen:(NSScreen*)screen
      styleMask:(NSUInteger)windowStyle
      qPlatformWindow:(QCocoaWindow *)qpw
{
    self = [super initWithContentRect:contentRect
            styleMask:windowStyle
            backing:NSBackingStoreBuffered
            defer:NO screen:screen]; // Deferring window creation breaks OpenGL (the GL context is
                       // set up before the window is shown and needs a proper window)

    if (self) {
        _helper = [[QNSWindowHelper alloc] initWithNSWindow:self platformWindow:qpw];
    }
    return self;
}

- (BOOL)canBecomeKeyWindow
{
    // Prevent child NSWindows from becoming the key window in
    // order keep the active apperance of the top-level window.
    QCocoaWindow *pw = self.helper.platformWindow;
    if (!pw || !pw->window()->isTopLevel())
        return NO;

    if (pw->shouldRefuseKeyWindowAndFirstResponder())
        return NO;

    // The default implementation returns NO for title-bar less windows,
    // override and return yes here to make sure popup windows such as
    // the combobox popup can become the key window.
    return YES;
}

- (BOOL)canBecomeMainWindow
{
    BOOL canBecomeMain = YES; // By default, windows can become the main window

    // Windows with a transient parent (such as combobox popup windows)
    // cannot become the main window:
    QCocoaWindow *pw = self.helper.platformWindow;
    if (!pw || !pw->window()->isTopLevel() || pw->window()->transientParent())
        canBecomeMain = NO;

    return canBecomeMain;
}

- (void) sendEvent: (NSEvent*) theEvent
{
    [self.helper handleWindowEvent:theEvent];
}

- (void)superSendEvent:(NSEvent *)theEvent
{
    [super sendEvent:theEvent];
}

- (void)closeAndRelease
{
    qCDebug(lcQpaCocoaWindow) << "closeAndRelease" << self;

    [self close];

    if (self.helper.grabbingMouse) {
        self.helper.releaseOnMouseUp = YES;
    } else {
        [self.helper detachFromPlatformWindow];
        [self release];
    }
}

- (void)dealloc
{
    [_helper clearWindow];
    [_helper release];
    _helper = nil;
    [super dealloc];
}

@end

@implementation QNSPanel

@synthesize helper = _helper;

+ (void)applicationActivationChanged:(NSNotification*)notification
{
    const id sender = self;
    NSEnumerator<NSWindow*> *windowEnumerator = nullptr;
    NSApplication *application = [NSApplication sharedApplication];

#if QT_MACOS_PLATFORM_SDK_EQUAL_OR_ABOVE(__MAC_10_12)
    if (QOperatingSystemVersion::current() >= QOperatingSystemVersion::MacOSSierra) {
        // Unfortunately there's no NSWindowListOrderedBackToFront,
        // so we have to manually reverse the order using an array.
        NSMutableArray *windows = [[[NSMutableArray alloc] init] autorelease];
        [application enumerateWindowsWithOptions:NSWindowListOrderedFrontToBack
            usingBlock:^(NSWindow *window, BOOL *) {
                // For some reason AppKit will give us nil-windows, skip those
                if (!window)
                    return;

                [(NSMutableArray*)windows addObject:window];
            }
        ];

        windowEnumerator = windows.reverseObjectEnumerator;
    } else
#endif
    {
        // No way to get ordered list of windows, so fall back to unordered,
        // list, which typically corresponds to window creation order.
        windowEnumerator = application.windows.objectEnumerator;
    }

    for (NSWindow *window in windowEnumerator) {
        // We're meddling with normal and floating windows, so leave others alone
        if (!(window.level == NSNormalWindowLevel || window.level == NSFloatingWindowLevel))
            continue;

        // Windows that hide automatically will keep their NSFloatingWindowLevel,
        // and hence be on top of the window stack. We don't want to affect these
        // windows, as otherwise we might end up with key windows being ordered
        // behind these auto-hidden windows when activating the application by
        // clicking on a new tool window.
        if (window.hidesOnDeactivate)
            continue;

        if ([window conformsToProtocol:@protocol(QNSWindowProtocol)]) {
            QCocoaWindow *cocoaWindow = static_cast<id<QNSWindowProtocol>>(window).helper.platformWindow;
            window.level = notification.name == NSApplicationWillResignActiveNotification ?
                NSNormalWindowLevel : cocoaWindow->windowLevel(cocoaWindow->window()->flags());
        }

        // The documentation says that "when a window enters a new level, it’s ordered
        // in front of all its peers in that level", but that doesn't seem to be the
        // case in practice. To keep the order correct after meddling with the window
        // levels, we explicitly order each window to the front. Since we are iterating
        // the windows in back-to-front order, this is okey. The call also triggers AppKit
        // to re-evaluate the level in relation to windows from other applications,
        // working around an issue where our tool windows would stay on top of other
        // application windows if activation was transferred to another application by
        // clicking on it instead of via the application switcher or Dock. Finally, we
        // do this re-ordering for all windows (except auto-hiding ones), otherwise we would
        // end up triggering a bug in AppKit where the tool windows would disappear behind
        // the application window.
        [window orderFront:sender];
    }
}

- (id)initWithContentRect:(NSRect)contentRect
      screen:(NSScreen*)screen
      styleMask:(NSUInteger)windowStyle
      qPlatformWindow:(QCocoaWindow *)qpw
{
    self = [super initWithContentRect:contentRect
            styleMask:windowStyle
            backing:NSBackingStoreBuffered
            defer:NO screen:screen]; // Deferring window creation breaks OpenGL (the GL context is
                       // set up before the window is shown and needs a proper window)

    if (self) {
        _helper = [[QNSWindowHelper alloc] initWithNSWindow:self platformWindow:qpw];

        if (qpw->alwaysShowToolWindow()) {
            static dispatch_once_t onceToken;
            dispatch_once(&onceToken, ^{
                NSNotificationCenter *center = [NSNotificationCenter defaultCenter];
                [center addObserver:[self class] selector:@selector(applicationActivationChanged:)
                    name:NSApplicationWillResignActiveNotification object:nil];
                [center addObserver:[self class] selector:@selector(applicationActivationChanged:)
                    name:NSApplicationWillBecomeActiveNotification object:nil];
            });
        }
    }
    return self;
}

- (BOOL)canBecomeKeyWindow
{
    QCocoaWindow *pw = self.helper.platformWindow;
    if (!pw)
        return NO;

    if (pw->shouldRefuseKeyWindowAndFirstResponder())
        return NO;

    // Only tool or dialog windows should become key:
    Qt::WindowType type = pw->window()->type();
    if (type == Qt::Tool || type == Qt::Dialog)
        return YES;

    return NO;
}

- (void) sendEvent: (NSEvent*) theEvent
{
    [self.helper handleWindowEvent:theEvent];
}

- (void)superSendEvent:(NSEvent *)theEvent
{
    [super sendEvent:theEvent];
}

- (void)closeAndRelease
{
    qCDebug(lcQpaCocoaWindow) << "closeAndRelease" << self;

    [self.helper detachFromPlatformWindow];
    [self close];
    [self release];
}

- (void)dealloc
{
    [_helper clearWindow];
    [_helper release];
    _helper = nil;
    [super dealloc];
}

@end

static void qRegisterNotificationCallbacks()
{
    static const QLatin1String notificationHandlerPrefix(Q_NOTIFICATION_PREFIX);

    NSNotificationCenter *center = [NSNotificationCenter defaultCenter];

    const QMetaObject *metaObject = QMetaType::metaObjectForType(qRegisterMetaType<QCocoaWindow*>());
    Q_ASSERT(metaObject);

    for (int i = 0; i < metaObject->methodCount(); ++i) {
        QMetaMethod method = metaObject->method(i);
        const QString methodTag = QString::fromLatin1(method.tag());
        if (!methodTag.startsWith(notificationHandlerPrefix))
            continue;

        const QString notificationName = methodTag.mid(notificationHandlerPrefix.size());
        [center addObserverForName:notificationName.toNSString() object:nil queue:nil
            usingBlock:^(NSNotification *notification) {

            NSView *view = nullptr;
            if ([notification.object isKindOfClass:[NSWindow class]]) {
                NSWindow *window = notification.object;
                // Only top level NSWindows should notify their QNSViews
                if (window.parentWindow)
                    return;

                if (!window.contentView)
                    return;

                view = window.contentView;
            } else if ([notification.object isKindOfClass:[NSView class]]) {
                view = notification.object;
            } else {
                qCWarning(lcQpaCocoaWindow) << "Unhandled notifcation"
                    << notification.name << "for" << notification.object;
                return;
            }
            Q_ASSERT(view);

            QCocoaWindow *cocoaWindow = nullptr;
            if (QNSView *qnsView = qnsview_cast(view))
                cocoaWindow = qnsView.platformWindow;

            // FIXME: Could be a foreign window, look up by iterating top level QWindows

            if (!cocoaWindow)
                return;

            if (!method.invoke(cocoaWindow, Qt::DirectConnection)) {
                qCWarning(lcQpaCocoaWindow) << "Failed to invoke NSNotification callback for"
                    << notification.name << "on" << cocoaWindow;
            }
        }];
    }
}
Q_CONSTRUCTOR_FUNCTION(qRegisterNotificationCallbacks)

const int QCocoaWindow::NoAlertRequest = -1;

QCocoaWindow::QCocoaWindow(QWindow *tlw, WId nativeHandle)
    : QPlatformWindow(tlw)
    , m_view(nil)
    , m_nsWindow(0)
    , m_viewIsEmbedded(false)
    , m_viewIsToBeEmbedded(false)
    , m_lastReportedWindowState(Qt::WindowNoState)
    , m_windowModality(Qt::NonModal)
    , m_windowUnderMouse(false)
    , m_inConstructor(true)
    , m_inSetVisible(false)
    , m_inSetGeometry(false)
    , m_inSetStyleMask(false)
#ifndef QT_NO_OPENGL
    , m_glContext(0)
#endif
    , m_menubar(0)
    , m_windowCursor(0)
    , m_hasModalSession(false)
    , m_frameStrutEventsEnabled(false)
    , m_geometryUpdateExposeAllowed(false)
    , m_isExposed(false)
    , m_registerTouchCount(0)
    , m_resizableTransientParent(false)
    , m_hiddenByClipping(false)
    , m_hiddenByAncestor(false)
    , m_alertRequest(NoAlertRequest)
    , monitor(nil)
    , m_drawContentBorderGradient(false)
    , m_topContentBorderThickness(0)
    , m_bottomContentBorderThickness(0)
    , m_hasWindowFilePath(false)
{
    qCDebug(lcQpaCocoaWindow) << "QCocoaWindow::QCocoaWindow" << window();

    QMacAutoReleasePool pool;

    if (nativeHandle) {
        m_view = reinterpret_cast<NSView *>(nativeHandle);
        [m_view retain];
    } else {
        m_view = [[QNSView alloc] initWithCocoaWindow:this];
        // Enable high-dpi OpenGL for retina displays. Enabling has the side
        // effect that Cocoa will start calling glViewport(0, 0, width, height),
        // overriding any glViewport calls in application code. This is usually not a
        // problem, except if the appilcation wants to have a "custom" viewport.
        // (like the hellogl example)
        if (tlw->supportsOpenGL()) {
            BOOL enable = qt_mac_resolveOption(YES, tlw, "_q_mac_wantsBestResolutionOpenGLSurface",
                                                          "QT_MAC_WANTS_BEST_RESOLUTION_OPENGL_SURFACE");
            [m_view setWantsBestResolutionOpenGLSurface:enable];
        }
        BOOL enable = qt_mac_resolveOption(NO, tlw, "_q_mac_wantsLayer",
                                                     "QT_MAC_WANTS_LAYER");
        [m_view setWantsLayer:enable];
    }

    setGeometry(initialGeometry(window(), windowGeometry(), defaultWindowWidth, defaultWindowHeight));

    recreateWindowIfNeeded();
    tlw->setGeometry(geometry());
    if (tlw->isTopLevel())
        setWindowIcon(tlw->icon());
    m_inConstructor = false;
}

QCocoaWindow::~QCocoaWindow()
{
    qCDebug(lcQpaCocoaWindow) << "QCocoaWindow::~QCocoaWindow" << window();

    QMacAutoReleasePool pool;
    [m_nsWindow makeFirstResponder:nil];
    [m_nsWindow setContentView:nil];
    [m_nsWindow.helper detachFromPlatformWindow];
    if (m_view.window.parentWindow)
        [m_view.window.parentWindow removeChildWindow:m_view.window];
    else if ([m_view superview])
        [m_view removeFromSuperview];

    removeMonitor();

    // Make sure to disconnect observer in all case if view is valid
    // to avoid notifications received when deleting when using Qt::AA_NativeWindows attribute
    if (!isForeignWindow())
        [[NSNotificationCenter defaultCenter] removeObserver:m_view];

    // While it is unlikely that this window will be in the popup stack
    // during deletetion we clear any pointers here to make sure.
    if (QCocoaIntegration::instance()) {
        QCocoaIntegration::instance()->popupWindowStack()->removeAll(this);
    }

    foreachChildNSWindow(^(QCocoaWindow *childWindow) {
        [m_view.window removeChildWindow:childWindow->nativeWindow()];
    });

    [m_view release];
    [m_nsWindow release];
    [m_windowCursor release];
}

QSurfaceFormat QCocoaWindow::format() const
{
    QSurfaceFormat format = window()->requestedFormat();

    // Upgrade the default surface format to include an alpha channel. The default RGB format
    // causes Cocoa to spend an unreasonable amount of time converting it to RGBA internally.
    if (format == QSurfaceFormat())
        format.setAlphaBufferSize(8);
    return format;
}

void QCocoaWindow::setGeometry(const QRect &rectIn)
{
    qCDebug(lcQpaCocoaWindow) << "QCocoaWindow::setGeometry" << window() << rectIn;

    QBoolBlocker inSetGeometry(m_inSetGeometry, true);

    QRect rect = rectIn;
    // This means it is a call from QWindow::setFramePosition() and
    // the coordinates include the frame (size is still the contents rectangle).
    if (qt_window_private(const_cast<QWindow *>(window()))->positionPolicy
            == QWindowPrivate::WindowFrameInclusive) {
        const QMargins margins = frameMargins();
        rect.moveTopLeft(rect.topLeft() + QPoint(margins.left(), margins.top()));
    }
    if (geometry() == rect)
        return;

    setCocoaGeometry(rect);
}

bool QCocoaWindow::isForeignWindow() const
{
    return ![m_view isKindOfClass:[QNSView class]];
}

QRect QCocoaWindow::geometry() const
{
    // QWindows that are embedded in a NSView hiearchy may be considered
    // top-level from Qt's point of view but are not from Cocoa's point
    // of view. Embedded QWindows get global (screen) geometry.
    if (m_viewIsEmbedded) {
        NSPoint windowPoint = [m_view convertPoint:NSMakePoint(0, 0) toView:nil];
        NSRect screenRect = [[m_view window] convertRectToScreen:NSMakeRect(windowPoint.x, windowPoint.y, 1, 1)];
        NSPoint screenPoint = screenRect.origin;
        QPoint position = qt_mac_flipPoint(screenPoint).toPoint();
        QSize size = QRectF::fromCGRect(NSRectToCGRect([m_view bounds])).toRect().size();
        return QRect(position, size);
    }

    return QPlatformWindow::geometry();
}

void QCocoaWindow::setCocoaGeometry(const QRect &rect)
{
    qCDebug(lcQpaCocoaWindow) << "QCocoaWindow::setCocoaGeometry" << window() << rect;
    QMacAutoReleasePool pool;

    if (m_viewIsEmbedded) {
        if (!isForeignWindow()) {
            [m_view setFrame:NSMakeRect(0, 0, rect.width(), rect.height())];
        } else {
            QPlatformWindow::setGeometry(rect);
        }
        return;
    }

    if (isChildNSWindow()) {
        QPlatformWindow::setGeometry(rect);
        NSWindow *parentNSWindow = m_view.window.parentWindow;
        NSRect parentWindowFrame = [parentNSWindow contentRectForFrameRect:parentNSWindow.frame];
        clipWindow(parentWindowFrame);

        // call this here: updateGeometry in qnsview.mm is a no-op for this case
        QWindowSystemInterface::handleGeometryChange(window(), rect);
        QWindowSystemInterface::handleExposeEvent(window(), QRect(QPoint(0, 0), rect.size()));
    } else if (isContentView()) {
        NSRect bounds = qt_mac_flipRect(rect);
        [m_view.window setFrame:[m_view.window frameRectForContentRect:bounds] display:YES animate:NO];
    } else {
        [m_view setFrame:NSMakeRect(rect.x(), rect.y(), rect.width(), rect.height())];
    }

    if (isForeignWindow())
        QPlatformWindow::setGeometry(rect);

    // will call QPlatformWindow::setGeometry(rect) during resize confirmation (see qnsview.mm)
}

void QCocoaWindow::clipChildWindows()
{
    foreachChildNSWindow(^(QCocoaWindow *childWindow) {
        childWindow->clipWindow(m_view.window.frame);
    });
}

void QCocoaWindow::clipWindow(const NSRect &clipRect)
{
    if (!isChildNSWindow())
        return;

    NSRect clippedWindowRect = NSZeroRect;
    if (!NSIsEmptyRect(clipRect)) {
        NSRect windowFrame = qt_mac_flipRect(QRect(window()->mapToGlobal(QPoint(0, 0)), geometry().size()));
        clippedWindowRect = NSIntersectionRect(windowFrame, clipRect);
        // Clipping top/left offsets the content. Move it back.
        NSPoint contentViewOffset = NSMakePoint(qMax(CGFloat(0), NSMinX(clippedWindowRect) - NSMinX(windowFrame)),
                                                qMax(CGFloat(0), NSMaxY(windowFrame) - NSMaxY(clippedWindowRect)));
        [m_view setBoundsOrigin:contentViewOffset];
    }

    if (NSIsEmptyRect(clippedWindowRect)) {
        if (!m_hiddenByClipping) {
            // We dont call hide() here as we will recurse further down
            [m_view.window orderOut:nil];
            m_hiddenByClipping = true;
        }
    } else {
        [m_view.window setFrame:clippedWindowRect display:YES animate:NO];
        if (m_hiddenByClipping) {
            m_hiddenByClipping = false;
            if (!m_hiddenByAncestor) {
                [m_view.window orderFront:nil];
                static_cast<QCocoaWindow *>(QPlatformWindow::parent())->reinsertChildWindow(this);
            }
        }
    }

    // recurse
    foreachChildNSWindow(^(QCocoaWindow *childWindow) {
        childWindow->clipWindow(clippedWindowRect);
    });
}

void QCocoaWindow::hide(bool becauseOfAncestor)
{
    Q_ASSERT(isContentView());

    bool visible = m_view.window.visible;

    if (!m_hiddenByAncestor && !visible) // Already explicitly hidden
        return;
    if (m_hiddenByAncestor && becauseOfAncestor) // Trying to hide some child again
        return;

    m_hiddenByAncestor = becauseOfAncestor;

    if (!visible) // Could have been clipped before
        return;

    foreachChildNSWindow(^(QCocoaWindow *childWindow) {
        childWindow->hide(true);
    });

    [m_view.window orderOut:nil];
}

void QCocoaWindow::show(bool becauseOfAncestor)
{
    Q_ASSERT(isContentView());

    if (m_view.window.visible)
        return;

    if (m_view.window.parentWindow && !m_view.window.parentWindow.visible) {
        m_hiddenByAncestor = true; // Parent still hidden, don't show now
    } else if ((becauseOfAncestor == m_hiddenByAncestor) // Was NEITHER explicitly hidden
               && !m_hiddenByClipping) { // ... NOR clipped
        if (isChildNSWindow()) {
            m_hiddenByAncestor = false;
            setCocoaGeometry(windowGeometry());
        }
        if (!m_hiddenByClipping) { // setCocoaGeometry() can change the clipping status
            [m_view.window orderFront:nil];
            if (isChildNSWindow())
                static_cast<QCocoaWindow *>(QPlatformWindow::parent())->reinsertChildWindow(this);
            foreachChildNSWindow(^(QCocoaWindow *childWindow) {
                childWindow->show(true);
            });
        }
    }
}

void QCocoaWindow::setVisible(bool visible)
{
    qCDebug(lcQpaCocoaWindow) << "QCocoaWindow::setVisible" << window() << visible;

    if (isChildNSWindow() && m_hiddenByClipping)
        return;

    m_inSetVisible = true;

    QMacAutoReleasePool pool;
    QCocoaWindow *parentCocoaWindow = 0;
    if (window()->transientParent())
        parentCocoaWindow = static_cast<QCocoaWindow *>(window()->transientParent()->handle());

    if (visible) {
        // We need to recreate if the modality has changed as the style mask will need updating
        recreateWindowIfNeeded();

        // Register popup windows. The Cocoa platform plugin will forward mouse events
        // to them and close them when needed.
        if (window()->type() == Qt::Popup || window()->type() == Qt::ToolTip)
            QCocoaIntegration::instance()->pushPopupWindow(this);

        if (parentCocoaWindow) {
            // The parent window might have moved while this window was hidden,
            // update the window geometry if there is a parent.
            setGeometry(windowGeometry());

            if (window()->type() == Qt::Popup) {
                // QTBUG-30266: a window should not be resizable while a transient popup is open
                // Since this isn't a native popup, the window manager doesn't close the popup when you click outside
                NSWindow *nativeParentWindow = parentCocoaWindow->nativeWindow();
                NSUInteger parentStyleMask = nativeParentWindow.styleMask;
                if ((m_resizableTransientParent = (parentStyleMask & NSResizableWindowMask))
                    && !(nativeParentWindow.styleMask & NSFullScreenWindowMask))
                    nativeParentWindow.styleMask &= ~NSResizableWindowMask;
            }

        }

        // This call is here to handle initial window show correctly:
        // - top-level windows need to have backing store content ready when the
        //   window is shown, sendin the expose event here makes that more likely.
        // - QNSViews for child windows are initialy not hidden and won't get the
        //   viewDidUnhide message.
        exposeWindow();

        if (isContentView()) {
            QWindowSystemInterface::flushWindowSystemEvents(QEventLoop::ExcludeUserInputEvents);

            // setWindowState might have been called while the window was hidden and
            // will not change the NSWindow state in that case. Sync up here:
            applyWindowState(window()->windowStates());

            if (window()->windowState() != Qt::WindowMinimized) {
                if ((window()->modality() == Qt::WindowModal
                     || window()->type() == Qt::Sheet)
                        && parentCocoaWindow) {
                    // show the window as a sheet
                    [parentCocoaWindow->nativeWindow() beginSheet:m_view.window completionHandler:nil];
                } else if (window()->modality() != Qt::NonModal) {
                    // show the window as application modal
                    QCocoaEventDispatcher *cocoaEventDispatcher = qobject_cast<QCocoaEventDispatcher *>(QGuiApplication::instance()->eventDispatcher());
                    Q_ASSERT(cocoaEventDispatcher != 0);
                    QCocoaEventDispatcherPrivate *cocoaEventDispatcherPrivate = static_cast<QCocoaEventDispatcherPrivate *>(QObjectPrivate::get(cocoaEventDispatcher));
                    cocoaEventDispatcherPrivate->beginModalSession(window());
                    m_hasModalSession = true;
                } else if ([m_view.window canBecomeKeyWindow]) {
                    QCocoaEventDispatcher *cocoaEventDispatcher = qobject_cast<QCocoaEventDispatcher *>(QGuiApplication::instance()->eventDispatcher());
                    QCocoaEventDispatcherPrivate *cocoaEventDispatcherPrivate = 0;
                    if (cocoaEventDispatcher)
                        cocoaEventDispatcherPrivate = static_cast<QCocoaEventDispatcherPrivate *>(QObjectPrivate::get(cocoaEventDispatcher));

                    if (cocoaEventDispatcherPrivate && cocoaEventDispatcherPrivate->cocoaModalSessionStack.isEmpty())
                        [m_view.window makeKeyAndOrderFront:nil];
                    else
                        [m_view.window orderFront:nil];

                    foreachChildNSWindow(^(QCocoaWindow *childWindow) {
                        childWindow->show(true);
                    });
                } else {
                    show();
                }

                // We want the events to properly reach the popup, dialog, and tool
                if ((window()->type() == Qt::Popup || window()->type() == Qt::Dialog || window()->type() == Qt::Tool)
                    && [m_view.window isKindOfClass:[NSPanel class]]) {
                    ((NSPanel *)m_view.window).worksWhenModal = YES;
                    if (!(parentCocoaWindow && window()->transientParent()->isActive()) && window()->type() == Qt::Popup) {
                        removeMonitor();
                        monitor = [NSEvent addGlobalMonitorForEventsMatchingMask:NSLeftMouseDownMask|NSRightMouseDownMask|NSOtherMouseDownMask|NSMouseMovedMask handler:^(NSEvent *e) {
                            QPointF localPoint = qt_mac_flipPoint([NSEvent mouseLocation]);
                            QWindowSystemInterface::handleMouseEvent(window(), window()->mapFromGlobal(localPoint.toPoint()), localPoint,
                                                                     cocoaButton2QtButton([e buttonNumber]));
                        }];
                    }
                }
            }
        }
        // In some cases, e.g. QDockWidget, the content view is hidden before moving to its own
        // Cocoa window, and then shown again. Therefore, we test for the view being hidden even
        // if it's attached to an NSWindow.
        if ([m_view isHidden])
            [m_view setHidden:NO];
    } else {
        // qDebug() << "close" << this;
#ifndef QT_NO_OPENGL
        if (m_glContext)
            m_glContext->windowWasHidden();
#endif
        QCocoaEventDispatcher *cocoaEventDispatcher = qobject_cast<QCocoaEventDispatcher *>(QGuiApplication::instance()->eventDispatcher());
        QCocoaEventDispatcherPrivate *cocoaEventDispatcherPrivate = 0;
        if (cocoaEventDispatcher)
            cocoaEventDispatcherPrivate = static_cast<QCocoaEventDispatcherPrivate *>(QObjectPrivate::get(cocoaEventDispatcher));
        if (isContentView()) {
            if (m_hasModalSession) {
                if (cocoaEventDispatcherPrivate)
                    cocoaEventDispatcherPrivate->endModalSession(window());
                m_hasModalSession = false;
            } else {
                if ([m_view.window isSheet]) {
                    Q_ASSERT_X(parentCocoaWindow, "QCocoaWindow", "Window modal dialog has no transient parent.");
                    [parentCocoaWindow->nativeWindow() endSheet:m_view.window];
                }
            }

            hide();
            if (m_view.window == [NSApp keyWindow]
                && !(cocoaEventDispatcherPrivate && cocoaEventDispatcherPrivate->currentModalSession())) {
                // Probably because we call runModalSession: outside [NSApp run] in QCocoaEventDispatcher
                // (e.g., when show()-ing a modal QDialog instead of exec()-ing it), it can happen that
                // the current NSWindow is still key after being ordered out. Then, after checking we
                // don't have any other modal session left, it's safe to make the main window key again.
                NSWindow *mainWindow = [NSApp mainWindow];
                if (mainWindow && [mainWindow canBecomeKeyWindow])
                    [mainWindow makeKeyWindow];
            }
        } else {
            [m_view setHidden:YES];
        }
        removeMonitor();

        if (window()->type() == Qt::Popup || window()->type() == Qt::ToolTip)
            QCocoaIntegration::instance()->popupWindowStack()->removeAll(this);

        if (parentCocoaWindow && window()->type() == Qt::Popup) {
            NSWindow *nativeParentWindow = parentCocoaWindow->nativeWindow();
            if (m_resizableTransientParent
                && !(nativeParentWindow.styleMask & NSFullScreenWindowMask))
                // A window should not be resizable while a transient popup is open
                nativeParentWindow.styleMask |= NSResizableWindowMask;
        }
    }

    m_inSetVisible = false;
}

NSInteger QCocoaWindow::windowLevel(Qt::WindowFlags flags)
{
    Qt::WindowType type = static_cast<Qt::WindowType>(int(flags & Qt::WindowType_Mask));

    NSInteger windowLevel = NSNormalWindowLevel;

    if (type == Qt::Tool)
        windowLevel = NSFloatingWindowLevel;
    else if ((type & Qt::Popup) == Qt::Popup)
        windowLevel = NSPopUpMenuWindowLevel;

    // StayOnTop window should appear above Tool windows.
    if (flags & Qt::WindowStaysOnTopHint)
        windowLevel = NSModalPanelWindowLevel;
    // Tooltips should appear above StayOnTop windows.
    if (type == Qt::ToolTip)
        windowLevel = NSScreenSaverWindowLevel;

    // Any "special" window should be in at least the same level as its parent.
    if (type != Qt::Window) {
        const QWindow * const transientParent = window()->transientParent();
        const QCocoaWindow * const transientParentWindow = transientParent ? static_cast<QCocoaWindow *>(transientParent->handle()) : 0;
        if (transientParentWindow)
            windowLevel = qMax([transientParentWindow->nativeWindow() level], windowLevel);
    }

    return windowLevel;
}

NSUInteger QCocoaWindow::windowStyleMask(Qt::WindowFlags flags)
{
    Qt::WindowType type = static_cast<Qt::WindowType>(int(flags & Qt::WindowType_Mask));
    NSInteger styleMask = NSBorderlessWindowMask;
    if (flags & Qt::FramelessWindowHint)
        return styleMask;
    if ((type & Qt::Popup) == Qt::Popup) {
        if (!windowIsPopupType(type)) {
            styleMask = NSUtilityWindowMask | NSResizableWindowMask;
            if (!(flags & Qt::CustomizeWindowHint)) {
                styleMask |= NSClosableWindowMask | NSMiniaturizableWindowMask | NSTitledWindowMask;
            } else {
                if (flags & Qt::WindowTitleHint)
                    styleMask |= NSTitledWindowMask;
                if (flags & Qt::WindowCloseButtonHint)
                    styleMask |= NSClosableWindowMask;
                if (flags & Qt::WindowMinimizeButtonHint)
                    styleMask |= NSMiniaturizableWindowMask;
            }
        }
    } else {
        if (type == Qt::Window && !(flags & Qt::CustomizeWindowHint)) {
            styleMask = (NSResizableWindowMask | NSClosableWindowMask | NSMiniaturizableWindowMask | NSTitledWindowMask);
        } else if (type == Qt::Dialog) {
            if (flags & Qt::CustomizeWindowHint) {
                if (flags & Qt::WindowMaximizeButtonHint)
                    styleMask = NSResizableWindowMask;
                if (flags & Qt::WindowTitleHint)
                    styleMask |= NSTitledWindowMask;
                if (flags & Qt::WindowCloseButtonHint)
                    styleMask |= NSClosableWindowMask;
                if (flags & Qt::WindowMinimizeButtonHint)
                    styleMask |= NSMiniaturizableWindowMask;
            } else {
                styleMask = NSResizableWindowMask | NSClosableWindowMask | NSTitledWindowMask;
            }
        } else {
            if (flags & Qt::WindowMaximizeButtonHint)
                styleMask |= NSResizableWindowMask;
            if (flags & Qt::WindowTitleHint)
                styleMask |= NSTitledWindowMask;
            if (flags & Qt::WindowCloseButtonHint)
                styleMask |= NSClosableWindowMask;
            if (flags & Qt::WindowMinimizeButtonHint)
                styleMask |= NSMiniaturizableWindowMask;
        }
    }

    if (m_drawContentBorderGradient)
        styleMask |= NSTexturedBackgroundWindowMask;

    // Don't wipe fullscreen state
    if (m_view.window.styleMask & NSFullScreenWindowMask)
        styleMask |= NSFullScreenWindowMask;

    return styleMask;
}

void QCocoaWindow::setWindowShadow(Qt::WindowFlags flags)
{
    if (!isContentView())
        return;

    bool keepShadow = !(flags & Qt::NoDropShadowWindowHint);
    m_view.window.hasShadow = keepShadow;
}

void QCocoaWindow::setWindowZoomButton(Qt::WindowFlags flags)
{
    if (!isContentView())
        return;

    // Disable the zoom (maximize) button for fixed-sized windows and customized
    // no-WindowMaximizeButtonHint windows. From a Qt perspective it migth be expected
    // that the button would be removed in the latter case, but disabling it is more
    // in line with the platform style guidelines.
    bool fixedSizeNoZoom = (windowMinimumSize().isValid() && windowMaximumSize().isValid()
                            && windowMinimumSize() == windowMaximumSize());
    bool customizeNoZoom = ((flags & Qt::CustomizeWindowHint)
        && !(flags & (Qt::WindowMaximizeButtonHint | Qt::WindowFullscreenButtonHint)));
    [[m_view.window standardWindowButton:NSWindowZoomButton] setEnabled:!(fixedSizeNoZoom || customizeNoZoom)];
}

void QCocoaWindow::setWindowFlags(Qt::WindowFlags flags)
{
    if (isContentView() && !isChildNSWindow()) {
        // While setting style mask we can have -updateGeometry calls on a content
        // view with null geometry, reporting an invalid coordinates as a result.
        m_inSetStyleMask = true;
        m_view.window.styleMask = windowStyleMask(flags);
        m_inSetStyleMask = false;
        m_view.window.level = this->windowLevel(flags);
        setWindowShadow(flags);
        if (!(flags & Qt::FramelessWindowHint))
            setWindowTitle(window()->title());

        Qt::WindowType type = window()->type();
        if ((type & Qt::Popup) != Qt::Popup && (type & Qt::Dialog) != Qt::Dialog) {
            NSWindowCollectionBehavior behavior = m_view.window.collectionBehavior;
            if (flags & Qt::WindowFullscreenButtonHint) {
                behavior |= NSWindowCollectionBehaviorFullScreenPrimary;
                behavior &= ~NSWindowCollectionBehaviorFullScreenAuxiliary;
            } else {
                behavior |= NSWindowCollectionBehaviorFullScreenAuxiliary;
                behavior &= ~NSWindowCollectionBehaviorFullScreenPrimary;
            }
            m_view.window.collectionBehavior = behavior;
        }
        setWindowZoomButton(flags);
    }

    if (isContentView())
        m_view.window.ignoresMouseEvents = flags & Qt::WindowTransparentForInput;

    m_windowFlags = flags;
}

void QCocoaWindow::setWindowState(Qt::WindowStates state)
{
    if (window()->isVisible())
        applyWindowState(state); // Window state set for hidden windows take effect when show() is called
}

void QCocoaWindow::setWindowTitle(const QString &title)
{
    if (!isContentView())
        return;

    QMacAutoReleasePool pool;
    m_view.window.title = title.toNSString();
}

void QCocoaWindow::setWindowFilePath(const QString &filePath)
{
    if (!isContentView())
        return;

    QMacAutoReleasePool pool;
    QFileInfo fi(filePath);
    [m_view.window setRepresentedFilename:fi.exists() ? filePath.toNSString() : @""];
    m_hasWindowFilePath = fi.exists();
}

void QCocoaWindow::setWindowIcon(const QIcon &icon)
{
    if (!isContentView())
        return;

    QMacAutoReleasePool pool;

    NSButton *iconButton = [m_view.window standardWindowButton:NSWindowDocumentIconButton];
    if (iconButton == nil) {
        if (icon.isNull())
            return;
        NSString *title = window()->title().toNSString();
        [m_view.window setRepresentedURL:[NSURL fileURLWithPath:title]];
        iconButton = [m_view.window standardWindowButton:NSWindowDocumentIconButton];
    }
    if (icon.isNull()) {
        [iconButton setImage:nil];
    } else {
        QPixmap pixmap = icon.pixmap(QSize(22, 22));
        NSImage *image = static_cast<NSImage *>(qt_mac_create_nsimage(pixmap));
        [iconButton setImage:image];
        [image release];
    }
}

void QCocoaWindow::setAlertState(bool enabled)
{
    if (m_alertRequest == NoAlertRequest && enabled) {
        m_alertRequest = [NSApp requestUserAttention:NSCriticalRequest];
    } else if (m_alertRequest != NoAlertRequest && !enabled) {
        [NSApp cancelUserAttentionRequest:m_alertRequest];
        m_alertRequest = NoAlertRequest;
    }
}

bool QCocoaWindow::isAlertState() const
{
    return m_alertRequest != NoAlertRequest;
}

void QCocoaWindow::raise()
{
    qCDebug(lcQpaCocoaWindow) << "QCocoaWindow::raise" << window();

    // ### handle spaces (see Qt 4 raise_sys in qwidget_mac.mm)
    if (!isContentView())
        return;

    if (isChildNSWindow() && m_hiddenByClipping)
        return;

    if (m_view.window.visible) {
        if (isChildNSWindow()) {
            // -[NSWindow orderFront:] doesn't work with attached windows.
            // The only solution is to remove and add the child window.
            // This will place it on top of all the other NSWindows.
            NSWindow *parentNSWindow = m_view.window.parentWindow;
            [parentNSWindow removeChildWindow:m_view.window];
            [parentNSWindow addChildWindow:m_view.window ordered:NSWindowAbove];
        } else {
            {
                // Clean up autoreleased temp objects from orderFront immediately.
                // Failure to do so has been observed to cause leaks also beyond any outer
                // autorelease pool (for example around a complete QWindow
                // construct-show-raise-hide-delete cyle), counter to expected autoreleasepool
                // behavior.
                QMacAutoReleasePool pool;
                [m_view.window orderFront:m_view.window];
            }
            static bool raiseProcess = qt_mac_resolveOption(true, "QT_MAC_SET_RAISE_PROCESS");
            if (raiseProcess) {
                [NSApp activateIgnoringOtherApps:YES];
            }
        }
    }
}

void QCocoaWindow::lower()
{
    qCDebug(lcQpaCocoaWindow) << "QCocoaWindow::lower" << window();
    if (!isContentView())
        return;

    if (isChildNSWindow() && m_hiddenByClipping)
        return;

    if (m_view.window.visible) {
        if (isChildNSWindow()) {
            // -[NSWindow orderBack:] doesn't work with attached windows.
            // The only solution is to remove and add all the child windows except this one.
            // This will keep the current window at the bottom while adding the others on top of it,
            // hopefully in the same order (this is not documented anywhere in the Cocoa documentation).
            NSWindow *parentNSWindow = m_view.window.parentWindow;
            NSArray *children = [parentNSWindow.childWindows copy];
            for (NSWindow *child in children)
                if (m_view.window != child) {
                    [parentNSWindow removeChildWindow:child];
                    [parentNSWindow addChildWindow:child ordered:NSWindowAbove];
                }
        } else {
            [m_view.window orderBack:m_view.window];
        }
    }
}

bool QCocoaWindow::isExposed() const
{
    return m_isExposed;
}

bool QCocoaWindow::isOpaque() const
{
    // OpenGL surfaces can be ordered either above(default) or below the NSWindow.
    // When ordering below the window must be tranclucent.
    static GLint openglSourfaceOrder = qt_mac_resolveOption(1, "QT_MAC_OPENGL_SURFACE_ORDER");

    bool translucent = window()->format().alphaBufferSize() > 0
                        || window()->opacity() < 1
                        || [qnsview_cast(m_view) hasMask]
                        || (surface()->supportsOpenGL() && openglSourfaceOrder == -1);
    return !translucent;
}

void QCocoaWindow::propagateSizeHints()
{
    QMacAutoReleasePool pool;
    if (!isContentView())
        return;

    qCDebug(lcQpaCocoaWindow) << "QCocoaWindow::propagateSizeHints" << window() << "\n"
                              << "       min/max" << windowMinimumSize() << windowMaximumSize()
                              << "size increment" << windowSizeIncrement()
                              << "      basesize" << windowBaseSize()
                              << "      geometry" << windowGeometry();

    const NSWindow *window = m_view.window;

    // Set the minimum content size.
    QSize minimumSize = windowMinimumSize();
    if (!minimumSize.isValid()) // minimumSize is (-1, -1) when not set. Make that (0, 0) for Cocoa.
        minimumSize = QSize(0, 0);
    window.contentMinSize = NSSizeFromCGSize(minimumSize.toCGSize());

    // Set the maximum content size.
    window.contentMaxSize = NSSizeFromCGSize(windowMaximumSize().toCGSize());

    // The window may end up with a fixed size; in this case the zoom button should be disabled.
    setWindowZoomButton(m_windowFlags);

    // sizeIncrement is observed to take values of (-1, -1) and (0, 0) for windows that should be
    // resizable and that have no specific size increment set. Cocoa expects (1.0, 1.0) in this case.
    QSize sizeIncrement = windowSizeIncrement();
    if (sizeIncrement.isEmpty())
        sizeIncrement = QSize(1, 1);
    window.resizeIncrements = NSSizeFromCGSize(sizeIncrement.toCGSize());

    QRect rect = geometry();
    QSize baseSize = windowBaseSize();
    if (!baseSize.isNull() && baseSize.isValid())
        [window setFrame:NSMakeRect(rect.x(), rect.y(), baseSize.width(), baseSize.height()) display:YES];
}

void QCocoaWindow::setOpacity(qreal level)
{
    qCDebug(lcQpaCocoaWindow) << "QCocoaWindow::setOpacity" << level;
    if (!isContentView())
        return;

    m_view.window.alphaValue = level;
    m_view.window.opaque = isOpaque();
}

void QCocoaWindow::setMask(const QRegion &region)
{
    qCDebug(lcQpaCocoaWindow) << "QCocoaWindow::setMask" << window() << region;
    if (isContentView())
        m_view.window.backgroundColor = [NSColor clearColor];

    [qnsview_cast(m_view) setMaskRegion:&region];
    m_view.window.opaque = isOpaque();
}

bool QCocoaWindow::setKeyboardGrabEnabled(bool grab)
{
    qCDebug(lcQpaCocoaWindow) << "QCocoaWindow::setKeyboardGrabEnabled" << window() << grab;
    if (!isContentView())
        return false;

    if (grab && ![m_view.window isKeyWindow])
        [m_view.window makeKeyWindow];

    return true;
}

bool QCocoaWindow::setMouseGrabEnabled(bool grab)
{
    qCDebug(lcQpaCocoaWindow) << "QCocoaWindow::setMouseGrabEnabled" << window() << grab;
    if (!isContentView())
        return false;

    if (grab && ![m_view.window isKeyWindow])
        [m_view.window makeKeyWindow];

    return true;
}

WId QCocoaWindow::winId() const
{
    return WId(m_view);
}

void QCocoaWindow::setParent(const QPlatformWindow *parentWindow)
{
    qCDebug(lcQpaCocoaWindow) << "QCocoaWindow::setParent" << window() << (parentWindow ? parentWindow->window() : 0);

    // recreate the window for compatibility
    bool unhideAfterRecreate = parentWindow && !m_viewIsToBeEmbedded && ![m_view isHidden];
    recreateWindowIfNeeded();
    if (unhideAfterRecreate)
        [m_view setHidden:NO];
    setCocoaGeometry(geometry());
}

NSView *QCocoaWindow::view() const
{
    return m_view;
}

NSWindow *QCocoaWindow::nativeWindow() const
{
    return m_view.window;
}

void QCocoaWindow::setEmbeddedInForeignView(bool embedded)
{
    m_viewIsToBeEmbedded = embedded;
    // Release any previosly created NSWindow.
    [m_nsWindow closeAndRelease];
    m_nsWindow = 0;
}

// ----------------------- NSWindow notifications -----------------------

void QCocoaWindow::windowWillMove()
{
    // Close any open popups on window move
    qt_closePopups();
}

void QCocoaWindow::windowDidMove()
{
    if (isChildNSWindow())
        return;

    [qnsview_cast(m_view) updateGeometry];

    // Moving a window might bring it out of maximized state
    reportCurrentWindowState();
}

void QCocoaWindow::windowDidResize()
{
    if (!isContentView())
        return;

    if (isChildNSWindow())
        return;

    clipChildWindows();
    [qnsview_cast(m_view) updateGeometry];

    if (!m_view.inLiveResize)
        reportCurrentWindowState();
}

void QCocoaWindow::viewDidChangeFrame()
{
    [qnsview_cast(m_view) updateGeometry];
}

/*!
    Callback for NSViewGlobalFrameDidChangeNotification.

    Posted whenever an NSView object that has attached surfaces (that is,
    NSOpenGLContext objects) moves to a different screen, or other cases
    where the NSOpenGLContext object needs to be updated.
*/
void QCocoaWindow::viewDidChangeGlobalFrame()
{
    updateExposedGeometry();
}

void QCocoaWindow::windowDidEndLiveResize()
{
    reportCurrentWindowState();
}

void QCocoaWindow::windowDidBecomeKey()
{
    if (isForeignWindow())
        return;

    if (m_windowUnderMouse) {
        QPointF windowPoint;
        QPointF screenPoint;
        [qnsview_cast(m_view) convertFromScreen:[NSEvent mouseLocation] toWindowPoint:&windowPoint andScreenPoint:&screenPoint];
        QWindowSystemInterface::handleEnterEvent(m_enterLeaveTargetWindow, windowPoint, screenPoint);
    }

    if (!windowIsPopupType() && !qnsview_cast(m_view).isMenuView)
        QWindowSystemInterface::handleWindowActivated(window());
}

void QCocoaWindow::windowDidResignKey()
{
    if (isForeignWindow())
        return;

    // Key window will be non-nil if another window became key, so do not
    // set the active window to zero here -- the new key window's
    // NSWindowDidBecomeKeyNotification hander will change the active window.
    NSWindow *keyWindow = [NSApp keyWindow];
    if (!keyWindow || keyWindow == m_view.window) {
        // No new key window, go ahead and set the active window to zero
        if (!windowIsPopupType() && !qnsview_cast(m_view).isMenuView)
            QWindowSystemInterface::handleWindowActivated(0);
    }
}

void QCocoaWindow::windowDidMiniaturize()
{
    reportCurrentWindowState();
}

void QCocoaWindow::windowDidDeminiaturize()
{
    reportCurrentWindowState();
}

void QCocoaWindow::windowWillEnterFullScreen()
{
    // The NSWindow needs to be resizable, otherwise we'll end up with
    // the normal window geometry, centered in the middle of the screen
    // on a black background. The styleMask will be reset below.
    m_view.window.styleMask |= NSResizableWindowMask;
}

void QCocoaWindow::windowDidEnterFullScreen()
{
    Q_ASSERT_X(m_view.window.qt_fullScreen, "QCocoaWindow",
        "FullScreen category processes window notifications first");

    // Reset to original styleMask
    setWindowFlags(m_windowFlags);

    reportCurrentWindowState();
}

void QCocoaWindow::windowWillExitFullScreen()
{
    // The NSWindow needs to be resizable, otherwise we'll end up with
    // a weird zoom animation. The styleMask will be reset below.
    m_view.window.styleMask |= NSResizableWindowMask;
}

void QCocoaWindow::windowDidExitFullScreen()
{
    Q_ASSERT_X(!m_view.window.qt_fullScreen, "QCocoaWindow",
        "FullScreen category processes window notifications first");

    // Reset to original styleMask
    setWindowFlags(m_windowFlags);

    Qt::WindowState requestedState = window()->windowState();

    // Deliver update of QWindow state
    reportCurrentWindowState();

    if (requestedState != windowState() && requestedState != Qt::WindowFullScreen) {
        // We were only going out of full screen as an intermediate step before
        // progressing into the final step, so re-sync the desired state.
       applyWindowState(requestedState);
    }
}

void QCocoaWindow::windowDidOrderOffScreen()
{
    obscureWindow();
}

void QCocoaWindow::windowDidOrderOnScreen()
{
    exposeWindow();
}

void QCocoaWindow::windowDidChangeOcclusionState()
{
    // Several unit tests expect paint and/or expose events for windows that are
    // sometimes (unpredictably) occluded and some unit tests depend on QWindow::isExposed.
    // Don't send Expose/Obscure events when running under QTestLib.
    static const bool onTestLib = qt_mac_resolveOption(false, "QT_QTESTLIB_RUNNING");
    if (!onTestLib) {
        if ((NSUInteger)[m_view.window occlusionState] & NSWindowOcclusionStateVisible) {
            exposeWindow();
        } else {
            // Send Obscure events on window occlusion to stop animations.
            obscureWindow();
        }
    }
}

void QCocoaWindow::windowDidChangeScreen()
{
    if (!window())
        return;

    if (QCocoaScreen *cocoaScreen = QCocoaIntegration::instance()->screenForNSScreen(m_view.window.screen))
        QWindowSystemInterface::handleWindowScreenChanged(window(), cocoaScreen->screen());

    updateExposedGeometry();
}

void QCocoaWindow::windowWillClose()
{
    // Close any open popups on window closing.
    if (window() && !windowIsPopupType(window()->type()))
        qt_closePopups();
}

// ----------------------- NSWindowDelegate callbacks -----------------------

bool QCocoaWindow::windowShouldClose()
{
    qCDebug(lcQpaCocoaWindow) << "QCocoaWindow::windowShouldClose" << window();
   // This callback should technically only determine if the window
   // should (be allowed to) close, but since our QPA API to determine
   // that also involves actually closing the window we do both at the
   // same time, instead of doing the latter in windowWillClose.
    bool accepted = false;
    QWindowSystemInterface::handleCloseEvent(window(), &accepted);
    QWindowSystemInterface::flushWindowSystemEvents();
    return accepted;
}

// --------------------------------------------------------------------------

bool QCocoaWindow::windowIsPopupType(Qt::WindowType type) const
{
    if (type == Qt::Widget)
        type = window()->type();
    if (type == Qt::Tool)
        return false; // Qt::Tool has the Popup bit set but isn't, at least on Mac.

    return ((type & Qt::Popup) == Qt::Popup);
}

#ifndef QT_NO_OPENGL
void QCocoaWindow::setCurrentContext(QCocoaGLContext *context)
{
    m_glContext = context;
}

QCocoaGLContext *QCocoaWindow::currentContext() const
{
    return m_glContext;
}
#endif

/*!
    Checks if the window is a non-top level QWindow with a NSWindow.

    \sa _q_platform_MacUseNSWindow, QT_MAC_USE_NSWINDOW
*/
bool QCocoaWindow::isChildNSWindow() const
{
    return m_view.window.parentWindow != nil;
}

/*!
    Checks if the window is the content view of its immediate NSWindow.

    Being the content view of a NSWindow means the QWindow is
    the highest accessible NSView object in the window's view
    hierarchy.

    This can only happen in two cases, either if the QWindow is
    itself a top level window, or if it's a child NSWindow.

    \sa isChildNSWindow
*/
bool QCocoaWindow::isContentView() const
{
    return m_view.window.contentView == m_view;
}

/*!
    Iterates child NSWindows that have a corresponding QCocoaWindow.
*/
void QCocoaWindow::foreachChildNSWindow(void (^block)(QCocoaWindow *))
{
    NSArray *windows = m_view.window.childWindows;
    [windows enumerateObjectsUsingBlock:^(NSWindow *window, NSUInteger index, BOOL *stop) {
        Q_UNUSED(index);
        Q_UNUSED(stop);
        if (QNSView *view = qnsview_cast(window.contentView))
            block(view.platformWindow);
    }];
}

/*!
    Recreates (or removes) the NSWindow for this QWindow, if needed.

    A QWindow may need a corresponding NSWindow, depending on whether
    or not it's a top level or not (or explicitly set to be a child
    NSWindow), whether it is a NSPanel or not, etc.
*/
void QCocoaWindow::recreateWindowIfNeeded()
{
    QMacAutoReleasePool pool;

    QPlatformWindow *parentWindow = QPlatformWindow::parent();
    qCDebug(lcQpaCocoaWindow) << "QCocoaWindow::recreateWindowIfNeeded" << window()
                              << "parent" << (parentWindow ? parentWindow->window() : 0);

    RecreationReasons recreateReason = RecreationNotNeeded;

    QCocoaWindow *oldParentCocoaWindow = nullptr;
    if (QNSView *qnsView = qnsview_cast(m_view.superview))
        oldParentCocoaWindow = qnsView.platformWindow;

    if (parentWindow != oldParentCocoaWindow)
         recreateReason |= ParentChanged;

    if (!m_view.window)
        recreateReason |= MissingWindow;

    // If the modality has changed the style mask will need updating
    if (m_windowModality != window()->modality())
        recreateReason |= WindowModalityChanged;

    const bool shouldBeChildNSWindow = parentWindow && qt_mac_resolveOption(NO,
        window(), "_q_platform_MacUseNSWindow", "QT_MAC_USE_NSWINDOW");

    if (isChildNSWindow() != shouldBeChildNSWindow)
        recreateReason |= ChildNSWindowChanged;

    const bool shouldBeContentView = (!parentWindow && !m_viewIsEmbedded) || shouldBeChildNSWindow;
    if (isContentView() != shouldBeContentView)
        recreateReason |= ContentViewChanged;

    Qt::WindowType type = window()->type();
    const bool isPanel = isContentView() && [m_view.window isKindOfClass:[QNSPanel class]];
    const bool shouldBePanel = shouldBeContentView && !shouldBeChildNSWindow &&
        ((type & Qt::Popup) == Qt::Popup || (type & Qt::Dialog) == Qt::Dialog);

    if (isPanel != shouldBePanel)
         recreateReason |= PanelChanged;

    if (recreateReason == RecreationNotNeeded) {
        qCDebug(lcQpaCocoaWindow) << "No need to recreate NSWindow";
        return;
    }

    qCDebug(lcQpaCocoaWindow) << "Reconfiguring NSWindow due to" << recreateReason;

    QCocoaWindow *parentCocoaWindow = static_cast<QCocoaWindow *>(parentWindow);

    if (shouldBeChildNSWindow) {
        QWindow *parentQWindow = parentWindow->window();
        // Ensure that all parents in the hierarchy are also child NSWindows
        if (!parentQWindow->property("_q_platform_MacUseNSWindow").toBool()) {
            parentQWindow->setProperty("_q_platform_MacUseNSWindow", QVariant(true));
            parentCocoaWindow->recreateWindowIfNeeded();
        }
    }

    // Remove current window (if any)
    if ((isContentView() && !shouldBeContentView) || (recreateReason & PanelChanged)) {
        qCDebug(lcQpaCocoaWindow) << "Getting rid of existing window" << m_nsWindow;
        [m_nsWindow closeAndRelease];
        if (isChildNSWindow())
            [m_view.window.parentWindow removeChildWindow:m_view.window];
        if (isContentView()) {
            // We explicitly disassociate m_view from the window's contentView,
            // as AppKit does not automatically do this in response to removing
            // the view from the NSThemeFrame subview list, so we might end up
            // with a NSWindow contentView pointing to a deallocated NSView.
            m_view.window.contentView = nil;
        }
        m_nsWindow = 0;
    }

    if (shouldBeContentView) {
        bool noPreviousWindow = m_nsWindow == 0;
        QCocoaNSWindow *newWindow = nullptr;
        if (noPreviousWindow)
            newWindow = createNSWindow(shouldBeChildNSWindow, shouldBePanel);

        if (m_view.window.parentWindow) {
            if (!shouldBeChildNSWindow || (recreateReason & ParentChanged))
                [m_view.window.parentWindow removeChildWindow:m_view.window];
            m_forwardWindow = oldParentCocoaWindow;
        }

        // Move view to new NSWindow if needed
<<<<<<< HEAD
        if (newWindow) {
=======
        if (m_nsWindow.contentView != m_view) {
            qCDebug(lcQpaCocoaWindow) << "Ensuring that view is content view for" << m_nsWindow;
>>>>>>> 4c346b6e
            [m_view setPostsFrameChangedNotifications:NO];
            [newWindow setContentView:m_view];
            [m_view setPostsFrameChangedNotifications:YES];

            m_nsWindow = newWindow;
            Q_ASSERT(m_view.window == m_nsWindow);
        }
    }

    if (m_viewIsToBeEmbedded) {
        // An embedded window doesn't have its own NSWindow.
    } else if (!parentWindow) {
        // QPlatformWindow subclasses must sync up with QWindow on creation:
        propagateSizeHints();
        setWindowFlags(window()->flags());
        setWindowTitle(window()->title());
        setWindowState(window()->windowState());
    } else if (shouldBeChildNSWindow) {
        if (!m_hiddenByClipping) {
            [parentCocoaWindow->nativeWindow() addChildWindow:m_view.window ordered:NSWindowAbove];
            parentCocoaWindow->reinsertChildWindow(this);
        }

        // Set properties after the window has been made a child NSWindow
        setCocoaGeometry(windowGeometry());
        setWindowFlags(window()->flags());
    } else {
        // Child windows have no NSWindow, link the NSViews instead.
        [parentCocoaWindow->m_view addSubview:m_view];
        QRect rect = windowGeometry();
        // Prevent setting a (0,0) window size; causes opengl context
        // "Invalid Drawable" warnings.
        if (rect.isNull())
            rect.setSize(QSize(1, 1));
        NSRect frame = NSMakeRect(rect.x(), rect.y(), rect.width(), rect.height());
        [m_view setFrame:frame];
        [m_view setHidden:!window()->isVisible()];
    }

    const qreal opacity = qt_window_private(window())->opacity;
    if (!qFuzzyCompare(opacity, qreal(1.0)))
        setOpacity(opacity);

    // top-level QWindows may have an attached NSToolBar, call
    // update function which will attach to the NSWindow.
    if (!parentWindow)
        updateNSToolbar();
}

void QCocoaWindow::reinsertChildWindow(QCocoaWindow *child)
{
    const QObjectList &childWindows = window()->children();
    int childIndex = childWindows.indexOf(child->window());
    Q_ASSERT(childIndex != -1);

    for (int i = childIndex; i < childWindows.size(); ++i) {
        QWindow *window = static_cast<QWindow *>(childWindows.at(i));
        QCocoaWindow *cocoaWindow = static_cast<QCocoaWindow *>(window->handle());
        if (!cocoaWindow)
            continue;

        NSWindow *nsChild = cocoaWindow->nativeWindow();
        if (i != childIndex)
            [m_view.window removeChildWindow:nsChild];
        [m_view.window addChildWindow:nsChild ordered:NSWindowAbove];
    }
}

void QCocoaWindow::requestActivateWindow()
{
    NSWindow *window = [m_view window];
    [window makeFirstResponder:m_view];
    [window makeKeyWindow];
}

QCocoaNSWindow *QCocoaWindow::createNSWindow(bool shouldBeChildNSWindow, bool shouldBePanel)
{
    qCDebug(lcQpaCocoaWindow) << "createNSWindow" << shouldBeChildNSWindow << shouldBePanel;

    QMacAutoReleasePool pool;

    QRect rect = geometry();

    QScreen *targetScreen = nullptr;
    for (QScreen *screen : QGuiApplication::screens()) {
        if (screen->geometry().contains(rect.topLeft())) {
            targetScreen = screen;
            break;
        }
    }

    if (!targetScreen) {
        qCWarning(lcQpaCocoaWindow) << "Window position outside any known screen, using primary screen";
        targetScreen = QGuiApplication::primaryScreen();
    }

    rect.translate(-targetScreen->geometry().topLeft());
    QCocoaScreen *cocoaScreen = static_cast<QCocoaScreen *>(targetScreen->handle());
    NSRect frame = NSRectFromCGRect(cocoaScreen->mapToNative(rect).toCGRect());

    // Note: The macOS window manager has a bug, where if a screen is rotated, it will not allow
    // a window to be created within the area of the screen that has a Y coordinate (I quadrant)
    // higher than the height of the screen  in its non-rotated state, unless the window is
    // created with the NSWindowStyleMaskBorderless style mask.

    Qt::WindowType type = window()->type();
    Qt::WindowFlags flags = window()->flags();

    // Create NSWindow
    Class windowClass = shouldBePanel ? [QNSPanel class] : [QNSWindow class];
    NSUInteger styleMask = shouldBeChildNSWindow ? NSBorderlessWindowMask : windowStyleMask(flags);
    QCocoaNSWindow *window = [[windowClass alloc] initWithContentRect:frame
        screen:cocoaScreen->nativeScreen() styleMask:styleMask qPlatformWindow:this];

    window.restorable = NO;
    window.level = shouldBeChildNSWindow ? NSNormalWindowLevel : windowLevel(flags);

    if (!isOpaque()) {
        window.backgroundColor = [NSColor clearColor];
        window.opaque = NO;
    }

    Q_ASSERT(!(shouldBePanel && shouldBeChildNSWindow));

    if (shouldBePanel) {
        // Qt::Tool windows hide on app deactivation, unless Qt::WA_MacAlwaysShowToolWindow is set
        window.hidesOnDeactivate = ((type & Qt::Tool) == Qt::Tool) && !alwaysShowToolWindow();

        // Make popup windows show on the same desktop as the parent full-screen window
        window.collectionBehavior = NSWindowCollectionBehaviorFullScreenAuxiliary;

        if ((type & Qt::Popup) == Qt::Popup) {
            window.hasShadow = YES;
            window.animationBehavior = NSWindowAnimationBehaviorUtilityWindow;
        }
    } else if (shouldBeChildNSWindow) {
        window.collectionBehavior =
              NSWindowCollectionBehaviorManaged
            | NSWindowCollectionBehaviorIgnoresCycle
            | NSWindowCollectionBehaviorFullScreenAuxiliary;
        window.hasShadow = NO;
        window.animationBehavior = NSWindowAnimationBehaviorNone;
    }

    // Persist modality so we can detect changes later on
    m_windowModality = QPlatformWindow::window()->modality();

    applyContentBorderThickness(window);

    return window;
}

bool QCocoaWindow::alwaysShowToolWindow() const
{
    return qt_mac_resolveOption(false, window(), "_q_macAlwaysShowToolWindow", "");
}

void QCocoaWindow::removeMonitor()
{
    if (!monitor)
        return;
    [NSEvent removeMonitor:monitor];
    monitor = nil;
}

// Returns the current global screen geometry for the nswindow associated with this window.
QRect QCocoaWindow::nativeWindowGeometry() const
{
    if (!isContentView() || isChildNSWindow())
        return geometry();

    NSRect rect = m_view.window.frame;
    QPlatformScreen *onScreen = QPlatformScreen::platformScreenForWindow(window());
    int flippedY = onScreen->geometry().height() - rect.origin.y - rect.size.height;  // account for nswindow inverted y.
    QRect qRect = QRect(rect.origin.x, flippedY, rect.size.width, rect.size.height);
    return qRect;
}

/*!
    Applies the given state to the NSWindow, going in/out of minimize/zoomed/fullscreen

    When this is called from QWindow::setWindowState(), the QWindow state has not been
    updated yet, so window()->windowState() will reflect the previous state that was
    reported to QtGui.
*/
void QCocoaWindow::applyWindowState(Qt::WindowStates requestedState)
{
    const Qt::WindowState currentState = windowState();
    const Qt::WindowState newState = QWindowPrivate::effectiveState(requestedState);

    if (newState == currentState)
        return;

    if (!isContentView())
        return;

    const NSSize contentSize = m_view.frame.size;
    if (contentSize.width <= 0 || contentSize.height <= 0) {
        // If content view width or height is 0 then the window animations will crash so
        // do nothing. We report the current state back to reflect the failed operation.
        qWarning("invalid window content view size, check your window geometry");
        reportCurrentWindowState(true);
        return;
    }

    const NSWindow *nsWindow = m_view.window;

    if (nsWindow.styleMask & NSUtilityWindowMask) {
        // Utility panels cannot be fullscreen
        qWarning() << window()->type() << "windows can not be made full screen";
        reportCurrentWindowState(true);
        return;
    }

    const id sender = nsWindow;

    // First we need to exit states that can't transition directly to other states
    switch (currentState) {
    case Qt::WindowMinimized:
        [nsWindow deminiaturize:sender];
        Q_ASSERT_X(windowState() != Qt::WindowMinimized, "QCocoaWindow",
            "[NSWindow deminiaturize:] is synchronous");
        break;
    case Qt::WindowFullScreen: {
        toggleFullScreen();
        // Exiting fullscreen is not synchronous, so we need to wait for the
        // NSWindowDidExitFullScreenNotification before continuing to apply
        // the new state.
        return;
    }
    default:;
    }

    // Then we apply the new state if needed
    if (newState == windowState())
        return;

    switch (newState) {
    case Qt::WindowFullScreen:
        toggleFullScreen();
        break;
    case Qt::WindowMaximized:
        toggleMaximized();
        break;
    case Qt::WindowMinimized:
        [nsWindow miniaturize:sender];
        break;
    case Qt::WindowNoState:
        if (windowState() == Qt::WindowMaximized)
            toggleMaximized();
        break;
    default:
        Q_UNREACHABLE();
    }
}

void QCocoaWindow::toggleMaximized()
{
    const NSWindow *window = m_view.window;

    // The NSWindow needs to be resizable, otherwise the window will
    // not be possible to zoom back to non-zoomed state.
    const bool wasResizable = window.styleMask & NSResizableWindowMask;
    window.styleMask |= NSResizableWindowMask;

    const id sender = window;
    [window zoom:sender];

    if (!wasResizable)
        window.styleMask &= ~NSResizableWindowMask;
}

void QCocoaWindow::toggleFullScreen()
{
    const NSWindow *window = m_view.window;

    // The window needs to have the correct collection behavior for the
    // toggleFullScreen call to have an effect. The collection behavior
    // will be reset in windowDidEnterFullScreen/windowDidLeaveFullScreen.
    window.collectionBehavior |= NSWindowCollectionBehaviorFullScreenPrimary;

    const id sender = window;
    [window toggleFullScreen:sender];
}

bool QCocoaWindow::isTransitioningToFullScreen() const
{
    NSWindow *window = m_view.window;
    return window.styleMask & NSFullScreenWindowMask && !window.qt_fullScreen;
}

Qt::WindowState QCocoaWindow::windowState() const
{
    // FIXME: Support compound states (Qt::WindowStates)

    NSWindow *window = m_view.window;
    if (window.miniaturized)
        return Qt::WindowMinimized;
    if (window.qt_fullScreen)
        return Qt::WindowFullScreen;
    if ((window.zoomed && !isTransitioningToFullScreen())
        || (m_lastReportedWindowState == Qt::WindowMaximized && isTransitioningToFullScreen()))
        return Qt::WindowMaximized;

    // Note: We do not report Qt::WindowActive, even if isActive()
    // is true, as QtGui does not expect this window state to be set.

    return Qt::WindowNoState;
}

void QCocoaWindow::reportCurrentWindowState(bool unconditionally)
{
    Qt::WindowState currentState = windowState();
    if (!unconditionally && currentState == m_lastReportedWindowState)
        return;

    QWindowSystemInterface::handleWindowStateChanged<QWindowSystemInterface::SynchronousDelivery>(
        window(), currentState, m_lastReportedWindowState);
    m_lastReportedWindowState = currentState;
}

bool QCocoaWindow::setWindowModified(bool modified)
{
    if (!isContentView())
        return false;

    m_view.window.documentEdited = modified;
    return true;
}

void QCocoaWindow::setMenubar(QCocoaMenuBar *mb)
{
    m_menubar = mb;
}

QCocoaMenuBar *QCocoaWindow::menubar() const
{
    return m_menubar;
}

// Finds the effective cursor for this window by walking up the
// ancestor chain (including this window) until a set cursor is
// found. Returns nil if there is not set cursor.
NSCursor *QCocoaWindow::effectiveWindowCursor() const
{

    if (m_windowCursor)
        return m_windowCursor;
    if (!QPlatformWindow::parent())
        return nil;
    return static_cast<QCocoaWindow *>(QPlatformWindow::parent())->effectiveWindowCursor();
}

// Applies the cursor as returned by effectiveWindowCursor(), handles
// the special no-cursor-set case by setting the arrow cursor.
void QCocoaWindow::applyEffectiveWindowCursor()
{
    NSCursor *effectiveCursor = effectiveWindowCursor();
    if (effectiveCursor) {
        [effectiveCursor set];
    } else {
        // We wold like to _unset_ the cursor here; but there is no such
        // API. Fall back to setting the default arrow cursor.
        [[NSCursor arrowCursor] set];
    }
}

void QCocoaWindow::setWindowCursor(NSCursor *cursor)
{
    if (m_windowCursor == cursor)
        return;

    // Setting a cursor in a foregin view is not supported.
    if (isForeignWindow())
        return;

    [m_windowCursor release];
    m_windowCursor = cursor;
    [m_windowCursor retain];

    // The installed view tracking area (see QNSView updateTrackingAreas) will
    // handle cursor updates on mouse enter/leave. Handle the case where the
    // mouse is on the this window by changing the cursor immediately.
    if (m_windowUnderMouse)
        applyEffectiveWindowCursor();
}

void QCocoaWindow::registerTouch(bool enable)
{
    m_registerTouchCount += enable ? 1 : -1;
    if (enable && m_registerTouchCount == 1)
        [m_view setAcceptsTouchEvents:YES];
    else if (m_registerTouchCount == 0)
        [m_view setAcceptsTouchEvents:NO];
}

void QCocoaWindow::setContentBorderThickness(int topThickness, int bottomThickness)
{
    m_topContentBorderThickness = topThickness;
    m_bottomContentBorderThickness = bottomThickness;
    bool enable = (topThickness > 0 || bottomThickness > 0);
    m_drawContentBorderGradient = enable;

    applyContentBorderThickness();
}

void QCocoaWindow::registerContentBorderArea(quintptr identifier, int upper, int lower)
{
    m_contentBorderAreas.insert(identifier, BorderRange(identifier, upper, lower));
    applyContentBorderThickness();
}

void QCocoaWindow::setContentBorderAreaEnabled(quintptr identifier, bool enable)
{
    m_enabledContentBorderAreas.insert(identifier, enable);
    applyContentBorderThickness();
}

void QCocoaWindow::setContentBorderEnabled(bool enable)
{
    m_drawContentBorderGradient = enable;
    applyContentBorderThickness();
}

void QCocoaWindow::applyContentBorderThickness(NSWindow *window)
{
    if (!window && isContentView())
        window = m_view.window;

    if (!window)
        return;

    if (!m_drawContentBorderGradient) {
        window.styleMask = window.styleMask & ~NSTexturedBackgroundWindowMask;
        [window.contentView.superview setNeedsDisplay:YES];
        return;
    }

    // Find consecutive registered border areas, starting from the top.
    std::vector<BorderRange> ranges(m_contentBorderAreas.cbegin(), m_contentBorderAreas.cend());
    std::sort(ranges.begin(), ranges.end());
    int effectiveTopContentBorderThickness = m_topContentBorderThickness;
    for (BorderRange range : ranges) {
        // Skip disiabled ranges (typically hidden tool bars)
        if (!m_enabledContentBorderAreas.value(range.identifier, false))
            continue;

        // Is this sub-range adjacent to or overlaping the
        // existing total border area range? If so merge
        // it into the total range,
        if (range.upper <= (effectiveTopContentBorderThickness + 1))
            effectiveTopContentBorderThickness = qMax(effectiveTopContentBorderThickness, range.lower);
        else
            break;
    }

    int effectiveBottomContentBorderThickness = m_bottomContentBorderThickness;

    [window setStyleMask:[window styleMask] | NSTexturedBackgroundWindowMask];

    [window setContentBorderThickness:effectiveTopContentBorderThickness forEdge:NSMaxYEdge];
    [window setAutorecalculatesContentBorderThickness:NO forEdge:NSMaxYEdge];

    [window setContentBorderThickness:effectiveBottomContentBorderThickness forEdge:NSMinYEdge];
    [window setAutorecalculatesContentBorderThickness:NO forEdge:NSMinYEdge];

    [[[window contentView] superview] setNeedsDisplay:YES];
}

void QCocoaWindow::updateNSToolbar()
{
    if (!isContentView())
        return;

    NSToolbar *toolbar = QCocoaIntegration::instance()->toolbar(window());
    const NSWindow *window = m_view.window;

    if (window.toolbar == toolbar)
       return;

    window.toolbar = toolbar;
    window.showsToolbarButton = YES;
}

bool QCocoaWindow::testContentBorderAreaPosition(int position) const
{
    return isContentView() && m_drawContentBorderGradient &&
            0 <= position && position < [m_view.window contentBorderThicknessForEdge:NSMaxYEdge];
}

qreal QCocoaWindow::devicePixelRatio() const
{
    // The documented way to observe the relationship between device-independent
    // and device pixels is to use one for the convertToBacking functions. Other
    // methods such as [NSWindow backingScaleFacor] might not give the correct
    // result, for example if setWantsBestResolutionOpenGLSurface is not set or
    // or ignored by the OpenGL driver.
    NSSize backingSize = [m_view convertSizeToBacking:NSMakeSize(1.0, 1.0)];
    return backingSize.height;
}

// Returns whether the window can be expose, which it can
// if it is on screen and has a valid geometry.
bool QCocoaWindow::isWindowExposable()
{
    QSize size = geometry().size();
    bool validGeometry = (size.width() > 0 && size.height() > 0);
    bool validScreen = ([[m_view window] screen] != 0);
    bool nonHiddenSuperView = ![[m_view superview] isHidden];
    return (validGeometry && validScreen && nonHiddenSuperView);
}

// Exposes the window by posting an expose event to QWindowSystemInterface
void QCocoaWindow::exposeWindow()
{
    m_geometryUpdateExposeAllowed = true;

    if (!isWindowExposable())
        return;

    if (window()->isTopLevel()) {
        // Update the QWindow's screen property. This property is set
        // to QGuiApplication::primaryScreen() at QWindow construciton
        // time, and we won't get a NSWindowDidChangeScreenNotification
        // on show. The case where the window is initially displayed
        // on a non-primary screen needs special handling here.
        if (QCocoaScreen *cocoaScreen = QCocoaIntegration::instance()->screenForNSScreen(m_view.window.screen))
            window()->setScreen(cocoaScreen->screen());
    }

    if (!m_isExposed) {
        m_isExposed = true;
        m_exposedGeometry = geometry();
        m_exposedDevicePixelRatio = devicePixelRatio();
        QRect geometry(QPoint(0, 0), m_exposedGeometry.size());
        qCDebug(lcQpaCocoaWindow) << "QCocoaWindow: exposeWindow" << window() << geometry;
        QWindowSystemInterface::handleExposeEvent(window(), geometry);
    }
}

// Obscures the window by posting an empty expose event to QWindowSystemInterface
void QCocoaWindow::obscureWindow()
{
    if (m_isExposed) {
        m_geometryUpdateExposeAllowed = false;
        m_isExposed = false;

        qCDebug(lcQpaCocoaWindow) << "QCocoaWindow::obscureWindow" << window();
        QWindowSystemInterface::handleExposeEvent(window(), QRegion());
    }
}

// Updates window geometry by posting an expose event to QWindowSystemInterface
void QCocoaWindow::updateExposedGeometry()
{
    // updateExposedGeometry is not allowed to send the initial expose. If you want
    // that call exposeWindow();
    if (!m_geometryUpdateExposeAllowed)
        return;

    // Do not send incorrect exposes in case the window is not even visible yet.
    // We might get here as a result of a resize() from QWidget's show(), for instance.
    if (!window()->isVisible())
        return;

    if (!isWindowExposable())
        return;

    if (m_exposedGeometry.size() == geometry().size() && m_exposedDevicePixelRatio == devicePixelRatio())
        return;

    m_isExposed = true;
    m_exposedGeometry = geometry();
    m_exposedDevicePixelRatio = devicePixelRatio();

    QRect geometry(QPoint(0, 0), m_exposedGeometry.size());
    qCDebug(lcQpaCocoaWindow) << "QCocoaWindow::updateExposedGeometry" << window() << geometry;
    QWindowSystemInterface::handleExposeEvent(window(), geometry);
}

QWindow *QCocoaWindow::childWindowAt(QPoint windowPoint)
{
    QWindow *targetWindow = window();
    foreach (QObject *child, targetWindow->children())
        if (QWindow *childWindow = qobject_cast<QWindow *>(child))
            if (QPlatformWindow *handle = childWindow->handle())
                if (handle->isExposed() && childWindow->geometry().contains(windowPoint))
                    targetWindow = static_cast<QCocoaWindow*>(handle)->childWindowAt(windowPoint - childWindow->position());

    return targetWindow;
}

bool QCocoaWindow::shouldRefuseKeyWindowAndFirstResponder()
{
    // This function speaks up if there's any reason
    // to refuse key window or first responder state.

    if (window()->flags() & Qt::WindowDoesNotAcceptFocus)
        return true;

    if (m_inSetVisible) {
        QVariant showWithoutActivating = window()->property("_q_showWithoutActivating");
        if (showWithoutActivating.isValid() && showWithoutActivating.toBool())
            return true;
    }

    return false;
}

QPoint QCocoaWindow::bottomLeftClippedByNSWindowOffsetStatic(QWindow *window)
{
    if (window->handle())
        return static_cast<QCocoaWindow *>(window->handle())->bottomLeftClippedByNSWindowOffset();
    return QPoint();
}

QPoint QCocoaWindow::bottomLeftClippedByNSWindowOffset() const
{
    if (!m_view)
        return QPoint();
    const NSPoint origin = [m_view isFlipped] ? NSMakePoint(0, [m_view frame].size.height)
                                                     : NSMakePoint(0,                                 0);
    const NSRect visibleRect = [m_view visibleRect];

    return QPoint(visibleRect.origin.x, -visibleRect.origin.y + (origin.y - visibleRect.size.height));
}

QMargins QCocoaWindow::frameMargins() const
{
    if (!isContentView())
        return QMargins();

    NSRect frameW = m_view.window.frame;
    NSRect frameC = [m_view.window contentRectForFrameRect:frameW];

    return QMargins(frameW.origin.x - frameC.origin.x,
        (frameW.origin.y + frameW.size.height) - (frameC.origin.y + frameC.size.height),
        (frameW.origin.x + frameW.size.width) - (frameC.origin.x + frameC.size.width),
        frameC.origin.y - frameW.origin.y);
}

void QCocoaWindow::setFrameStrutEventsEnabled(bool enabled)
{
    m_frameStrutEventsEnabled = enabled;
}

#include "moc_qcocoawindow.cpp"<|MERGE_RESOLUTION|>--- conflicted
+++ resolved
@@ -1734,12 +1734,8 @@
         }
 
         // Move view to new NSWindow if needed
-<<<<<<< HEAD
         if (newWindow) {
-=======
-        if (m_nsWindow.contentView != m_view) {
             qCDebug(lcQpaCocoaWindow) << "Ensuring that view is content view for" << m_nsWindow;
->>>>>>> 4c346b6e
             [m_view setPostsFrameChangedNotifications:NO];
             [newWindow setContentView:m_view];
             [m_view setPostsFrameChangedNotifications:YES];
