/****************************************************************************
**
** Copyright (C) 2016 The Qt Company Ltd.
** Contact: https://www.qt.io/licensing/
**
** This file is part of the plugins of the Qt Toolkit.
**
** $QT_BEGIN_LICENSE:LGPL$
** Commercial License Usage
** Licensees holding valid commercial Qt licenses may use this file in
** accordance with the commercial license agreement provided with the
** Software or, alternatively, in accordance with the terms contained in
** a written agreement between you and The Qt Company. For licensing terms
** and conditions see https://www.qt.io/terms-conditions. For further
** information use the contact form at https://www.qt.io/contact-us.
**
** GNU Lesser General Public License Usage
** Alternatively, this file may be used under the terms of the GNU Lesser
** General Public License version 3 as published by the Free Software
** Foundation and appearing in the file LICENSE.LGPL3 included in the
** packaging of this file. Please review the following information to
** ensure the GNU Lesser General Public License version 3 requirements
** will be met: https://www.gnu.org/licenses/lgpl-3.0.html.
**
** GNU General Public License Usage
** Alternatively, this file may be used under the terms of the GNU
** General Public License version 2.0 or (at your option) the GNU General
** Public license version 3 or any later version approved by the KDE Free
** Qt Foundation. The licenses are as published by the Free Software
** Foundation and appearing in the file LICENSE.GPL2 and LICENSE.GPL3
** included in the packaging of this file. Please review the following
** information to ensure the GNU General Public License requirements will
** be met: https://www.gnu.org/licenses/gpl-2.0.html and
** https://www.gnu.org/licenses/gpl-3.0.html.
**
** $QT_END_LICENSE$
**
****************************************************************************/

#ifndef QPLATFORMINTEGRATION_COCOA_H
#define QPLATFORMINTEGRATION_COCOA_H

#include <AppKit/AppKit.h>

#include "qcocoacursor.h"
#include "qcocoawindow.h"
#include "qcocoanativeinterface.h"
#include "qcocoainputcontext.h"
#include "qcocoaaccessibility.h"
#include "qcocoaclipboard.h"
#include "qcocoadrag.h"
#include "qcocoaservices.h"
#include "qcocoakeymapper.h"

#include <QtCore/QScopedPointer>
#include <qpa/qplatformintegration.h>
#include <QtFontDatabaseSupport/private/qcoretextfontdatabase_p.h>

QT_BEGIN_NAMESPACE

<<<<<<< HEAD
class QCocoaScreen : public QPlatformScreen
{
public:
    QCocoaScreen(int screenIndex);
    ~QCocoaScreen();

    // ----------------------------------------------------
    // Virtual methods overridden from QPlatformScreen
    QPixmap grabWindow(WId window, int x, int y, int width, int height) const override;
    QRect geometry() const override { return m_geometry; }
    QRect availableGeometry() const override { return m_availableGeometry; }
    int depth() const override { return m_depth; }
    QImage::Format format() const override { return m_format; }
    qreal devicePixelRatio() const override;
    QSizeF physicalSize() const override { return m_physicalSize; }
    QDpi logicalDpi() const override { return m_logicalDpi; }
    qreal refreshRate() const override { return m_refreshRate; }
    QString name() const override { return m_name; }
    QPlatformCursor *cursor() const override { return m_cursor; }
    QWindow *topLevelAt(const QPoint &point) const override;
    QList<QPlatformScreen *> virtualSiblings() const override { return m_siblings; }
    QPlatformScreen::SubpixelAntialiasingType subpixelAntialiasingTypeHint() const override;

    // ----------------------------------------------------
    // Additional methods
    void setVirtualSiblings(const QList<QPlatformScreen *> &siblings) { m_siblings = siblings; }
    NSScreen *nativeScreen() const;
    void updateGeometry();

    QPointF mapToNative(const QPointF &pos) const { return flipCoordinate(pos); }
    QRectF mapToNative(const QRectF &rect) const { return flipCoordinate(rect); }
    QPointF mapFromNative(const QPointF &pos) const { return flipCoordinate(pos); }
    QRectF mapFromNative(const QRectF &rect) const { return flipCoordinate(rect); }

    static QCocoaScreen *primaryScreen();

private:
    QPointF flipCoordinate(const QPointF &pos) const;
    QRectF flipCoordinate(const QRectF &rect) const;

public:
    int m_screenIndex;
    QRect m_geometry;
    QRect m_availableGeometry;
    QDpi m_logicalDpi;
    qreal m_refreshRate;
    int m_depth;
    QString m_name;
    QImage::Format m_format;
    QSizeF m_physicalSize;
    QCocoaCursor *m_cursor;
    QList<QPlatformScreen *> m_siblings;
};
=======
class QCocoaScreen;
>>>>>>> ac35f9c4

class QCocoaIntegration : public QPlatformIntegration
{
public:
    enum Option {
        UseFreeTypeFontEngine = 0x1
    };
    Q_DECLARE_FLAGS(Options, Option)

    QCocoaIntegration(const QStringList &paramList);
    ~QCocoaIntegration();

    static QCocoaIntegration *instance();
    Options options() const;

<<<<<<< HEAD
    bool hasCapability(QPlatformIntegration::Capability cap) const override;
    QPlatformWindow *createPlatformWindow(QWindow *window) const override;
    QPlatformWindow *createForeignWindow(QWindow *window, WId nativeHandle) const override;
=======
    bool hasCapability(QPlatformIntegration::Capability cap) const Q_DECL_OVERRIDE;
    QPlatformWindow *createPlatformWindow(QWindow *window) const Q_DECL_OVERRIDE;
    QPlatformWindow *createForeignWindow(QWindow *window, WId nativeHandle) const Q_DECL_OVERRIDE;
    QPlatformOffscreenSurface *createPlatformOffscreenSurface(QOffscreenSurface *surface) const override;
>>>>>>> ac35f9c4
#ifndef QT_NO_OPENGL
    QPlatformOpenGLContext *createPlatformOpenGLContext(QOpenGLContext *context) const override;
#endif
    QPlatformBackingStore *createPlatformBackingStore(QWindow *widget) const override;

    QAbstractEventDispatcher *createEventDispatcher() const override;

    QCoreTextFontDatabase *fontDatabase() const override;
    QCocoaNativeInterface *nativeInterface() const override;
    QPlatformInputContext *inputContext() const override;
#ifndef QT_NO_ACCESSIBILITY
    QCocoaAccessibility *accessibility() const override;
#endif
#ifndef QT_NO_CLIPBOARD
    QCocoaClipboard *clipboard() const override;
#endif
    QCocoaDrag *drag() const override;

    QStringList themeNames() const override;
    QPlatformTheme *createPlatformTheme(const QString &name) const override;
    QCocoaServices *services() const override;
    QVariant styleHint(StyleHint hint) const override;

    Qt::KeyboardModifiers queryKeyboardModifiers() const override;
    QList<int> possibleKeys(const QKeyEvent *event) const override;

    void updateScreens();
    QCocoaScreen *screenForNSScreen(NSScreen *nsScreen);

    void setToolbar(QWindow *window, NSToolbar *toolbar);
    NSToolbar *toolbar(QWindow *window) const;
    void clearToolbars();

    void pushPopupWindow(QCocoaWindow *window);
    QCocoaWindow *popPopupWindow();
    QCocoaWindow *activePopupWindow() const;
    QList<QCocoaWindow *> *popupWindowStack();

    void setApplicationIcon(const QIcon &icon) const override;

    void beep() const override;

private:
    static QCocoaIntegration *mInstance;
    Options mOptions;

    QScopedPointer<QCoreTextFontDatabase> mFontDb;

    QScopedPointer<QPlatformInputContext> mInputContext;
#ifndef QT_NO_ACCESSIBILITY
    QScopedPointer<QCocoaAccessibility> mAccessibility;
#endif
    QScopedPointer<QPlatformTheme> mPlatformTheme;
    QList<QCocoaScreen *> mScreens;
#ifndef QT_NO_CLIPBOARD
    QCocoaClipboard  *mCocoaClipboard;
#endif
    QScopedPointer<QCocoaDrag> mCocoaDrag;
    QScopedPointer<QCocoaNativeInterface> mNativeInterface;
    QScopedPointer<QCocoaServices> mServices;
    QScopedPointer<QCocoaKeyMapper> mKeyboardMapper;

    QHash<QWindow *, NSToolbar *> mToolbars;
    QList<QCocoaWindow *> m_popupWindowStack;
};

Q_DECLARE_OPERATORS_FOR_FLAGS(QCocoaIntegration::Options)

QT_END_NAMESPACE

#endif
<|MERGE_RESOLUTION|>--- conflicted
+++ resolved
@@ -58,63 +58,7 @@
 
 QT_BEGIN_NAMESPACE
 
-<<<<<<< HEAD
-class QCocoaScreen : public QPlatformScreen
-{
-public:
-    QCocoaScreen(int screenIndex);
-    ~QCocoaScreen();
-
-    // ----------------------------------------------------
-    // Virtual methods overridden from QPlatformScreen
-    QPixmap grabWindow(WId window, int x, int y, int width, int height) const override;
-    QRect geometry() const override { return m_geometry; }
-    QRect availableGeometry() const override { return m_availableGeometry; }
-    int depth() const override { return m_depth; }
-    QImage::Format format() const override { return m_format; }
-    qreal devicePixelRatio() const override;
-    QSizeF physicalSize() const override { return m_physicalSize; }
-    QDpi logicalDpi() const override { return m_logicalDpi; }
-    qreal refreshRate() const override { return m_refreshRate; }
-    QString name() const override { return m_name; }
-    QPlatformCursor *cursor() const override { return m_cursor; }
-    QWindow *topLevelAt(const QPoint &point) const override;
-    QList<QPlatformScreen *> virtualSiblings() const override { return m_siblings; }
-    QPlatformScreen::SubpixelAntialiasingType subpixelAntialiasingTypeHint() const override;
-
-    // ----------------------------------------------------
-    // Additional methods
-    void setVirtualSiblings(const QList<QPlatformScreen *> &siblings) { m_siblings = siblings; }
-    NSScreen *nativeScreen() const;
-    void updateGeometry();
-
-    QPointF mapToNative(const QPointF &pos) const { return flipCoordinate(pos); }
-    QRectF mapToNative(const QRectF &rect) const { return flipCoordinate(rect); }
-    QPointF mapFromNative(const QPointF &pos) const { return flipCoordinate(pos); }
-    QRectF mapFromNative(const QRectF &rect) const { return flipCoordinate(rect); }
-
-    static QCocoaScreen *primaryScreen();
-
-private:
-    QPointF flipCoordinate(const QPointF &pos) const;
-    QRectF flipCoordinate(const QRectF &rect) const;
-
-public:
-    int m_screenIndex;
-    QRect m_geometry;
-    QRect m_availableGeometry;
-    QDpi m_logicalDpi;
-    qreal m_refreshRate;
-    int m_depth;
-    QString m_name;
-    QImage::Format m_format;
-    QSizeF m_physicalSize;
-    QCocoaCursor *m_cursor;
-    QList<QPlatformScreen *> m_siblings;
-};
-=======
 class QCocoaScreen;
->>>>>>> ac35f9c4
 
 class QCocoaIntegration : public QPlatformIntegration
 {
@@ -130,16 +74,10 @@
     static QCocoaIntegration *instance();
     Options options() const;
 
-<<<<<<< HEAD
     bool hasCapability(QPlatformIntegration::Capability cap) const override;
     QPlatformWindow *createPlatformWindow(QWindow *window) const override;
     QPlatformWindow *createForeignWindow(QWindow *window, WId nativeHandle) const override;
-=======
-    bool hasCapability(QPlatformIntegration::Capability cap) const Q_DECL_OVERRIDE;
-    QPlatformWindow *createPlatformWindow(QWindow *window) const Q_DECL_OVERRIDE;
-    QPlatformWindow *createForeignWindow(QWindow *window, WId nativeHandle) const Q_DECL_OVERRIDE;
     QPlatformOffscreenSurface *createPlatformOffscreenSurface(QOffscreenSurface *surface) const override;
->>>>>>> ac35f9c4
 #ifndef QT_NO_OPENGL
     QPlatformOpenGLContext *createPlatformOpenGLContext(QOpenGLContext *context) const override;
 #endif
