--- conflicted
+++ resolved
@@ -124,7 +124,6 @@
     return 0;
 }
 
-<<<<<<< HEAD
 void *QAndroidPlatformNativeInterface::nativeResourceForWindow(const QByteArray &resource, QWindow *window)
 {
 #if QT_CONFIG(vulkan)
@@ -140,12 +139,12 @@
     Q_UNUSED(window);
 #endif
     return nullptr;
-=======
+}
+
 void QAndroidPlatformNativeInterface::customEvent(QEvent *event)
 {
     if (event->type() == QEvent::User)
         QtAndroid::setAndroidPlatformIntegration(static_cast<QAndroidPlatformIntegration *>(QGuiApplicationPrivate::platformIntegration()));
->>>>>>> 0794d61c
 }
 
 QAndroidPlatformIntegration::QAndroidPlatformIntegration(const QStringList &paramList)
