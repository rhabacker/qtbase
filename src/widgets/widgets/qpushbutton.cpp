/****************************************************************************
**
** Copyright (C) 2016 The Qt Company Ltd.
** Contact: https://www.qt.io/licensing/
**
** This file is part of the QtWidgets module of the Qt Toolkit.
**
** $QT_BEGIN_LICENSE:LGPL$
** Commercial License Usage
** Licensees holding valid commercial Qt licenses may use this file in
** accordance with the commercial license agreement provided with the
** Software or, alternatively, in accordance with the terms contained in
** a written agreement between you and The Qt Company. For licensing terms
** and conditions see https://www.qt.io/terms-conditions. For further
** information use the contact form at https://www.qt.io/contact-us.
**
** GNU Lesser General Public License Usage
** Alternatively, this file may be used under the terms of the GNU Lesser
** General Public License version 3 as published by the Free Software
** Foundation and appearing in the file LICENSE.LGPL3 included in the
** packaging of this file. Please review the following information to
** ensure the GNU Lesser General Public License version 3 requirements
** will be met: https://www.gnu.org/licenses/lgpl-3.0.html.
**
** GNU General Public License Usage
** Alternatively, this file may be used under the terms of the GNU
** General Public License version 2.0 or (at your option) the GNU General
** Public license version 3 or any later version approved by the KDE Free
** Qt Foundation. The licenses are as published by the Free Software
** Foundation and appearing in the file LICENSE.GPL2 and LICENSE.GPL3
** included in the packaging of this file. Please review the following
** information to ensure the GNU General Public License requirements will
** be met: https://www.gnu.org/licenses/gpl-2.0.html and
** https://www.gnu.org/licenses/gpl-3.0.html.
**
** $QT_END_LICENSE$
**
****************************************************************************/

#include "qapplication.h"
#include "qbitmap.h"
#include "qdesktopwidget.h"
#include "qdialog.h"
#include <private/qdialog_p.h>
#include "qdrawutil.h"
#include "qevent.h"
#include "qfontmetrics.h"
#include "qmenu.h"
#include "qstylepainter.h"
#include "qpixmap.h"
#include "qpointer.h"
#include "qpushbutton.h"
#include "qstyle.h"
#include "qstyleoption.h"
#include "qtoolbar.h"
#include "qdebug.h"
#include "qlayoutitem.h"
#if QT_CONFIG(dialogbuttonbox)
#include "qdialogbuttonbox.h"
<<<<<<< HEAD
=======
#endif
#if 0 // Used to be included in Qt4 for Q_WS_MAC
#include "private/qmacstyle_mac_p.h"
#include "private/qmacstyle_mac_p_p.h"
#endif
>>>>>>> df40b111

#ifndef QT_NO_ACCESSIBILITY
#include "qaccessible.h"
#endif

#include "private/qmenu_p.h"
#include "private/qpushbutton_p.h"

QT_BEGIN_NAMESPACE


/*!
    \class QPushButton
    \brief The QPushButton widget provides a command button.

    \ingroup basicwidgets
    \inmodule QtWidgets

    The push button, or command button, is perhaps the most commonly
    used widget in any graphical user interface. Push (click) a button
    to command the computer to perform some action, or to answer a
    question. Typical buttons are OK, Apply, Cancel, Close, Yes, No
    and Help.

    A command button is rectangular and typically displays a text
    label describing its action. A shortcut key can be specified by
    preceding the preferred character with an ampersand in the
    text. For example:

    \snippet code/src_gui_widgets_qpushbutton.cpp 0

    In this example the shortcut is \e{Alt+D}. See the \l
    {QShortcut#mnemonic}{QShortcut} documentation for details (to
    display an actual ampersand, use '&&').

    Push buttons display a textual label, and optionally a small
    icon. These can be set using the constructors and changed later
    using setText() and setIcon().  If the button is disabled, the
    appearance of the text and icon will be manipulated with respect
    to the GUI style to make the button look "disabled".

    A push button emits the signal clicked() when it is activated by
    the mouse, the Spacebar or by a keyboard shortcut. Connect to
    this signal to perform the button's action. Push buttons also
    provide less commonly used signals, for example pressed() and
    released().

    Command buttons in dialogs are by default auto-default buttons,
    i.e., they become the default push button automatically when they
    receive the keyboard input focus. A default button is a push
    button that is activated when the user presses the Enter or Return
    key in a dialog. You can change this with setAutoDefault(). Note
    that auto-default buttons reserve a little extra space which is
    necessary to draw a default-button indicator. If you do not want
    this space around your buttons, call setAutoDefault(false).

    Being so central, the button widget has grown to accommodate a
    great many variations in the past decade. The Microsoft style
    guide now shows about ten different states of Windows push buttons
    and the text implies that there are dozens more when all the
    combinations of features are taken into consideration.

    The most important modes or states are:
    \list
    \li Available or not (grayed out, disabled).
    \li Standard push button, toggling push button or menu button.
    \li On or off (only for toggling push buttons).
    \li Default or normal. The default button in a dialog can generally
       be "clicked" using the Enter or Return key.
    \li Auto-repeat or not.
    \li Pressed down or not.
    \endlist

    As a general rule, use a push button when the application or
    dialog window performs an action when the user clicks on it (such
    as Apply, Cancel, Close and Help) \e and when the widget is
    supposed to have a wide, rectangular shape with a text label.
    Small, typically square buttons that change the state of the
    window rather than performing an action (such as the buttons in
    the top-right corner of the QFileDialog) are not command buttons,
    but tool buttons. Qt provides a special class (QToolButton) for
    these buttons.

    If you need toggle behavior (see setCheckable()) or a button
    that auto-repeats the activation signal when being pushed down
    like the arrows in a scroll bar (see setAutoRepeat()), a command
    button is probably not what you want. When in doubt, use a tool
    button.

    A variation of a command button is a menu button. These provide
    not just one command, but several, since when they are clicked
    they pop up a menu of options. Use the method setMenu() to
    associate a popup menu with a push button.

    Other classes of buttons are option buttons (see QRadioButton) and
    check boxes (see QCheckBox).

    \table 100%
    \row \li \inlineimage macintosh-pushbutton.png Screenshot of a Macintosh style push button
         \li A push button shown in the \l{Macintosh Style Widget Gallery}{Macintosh widget style}.

         Note that when a button's width becomes smaller than 50 or
         its height becomes smaller than 30, the button's corners are
         changed from round to square. Use the setMinimumSize()
         function to prevent this behavior.

    \row \li \inlineimage windowsvista-pushbutton.png Screenshot of a Windows Vista style push button
         \li A push button shown in the \l{Windows Vista Style Widget Gallery}{Windows Vista widget style}.
    \row \li \inlineimage fusion-pushbutton.png Screenshot of a Fusion style push button
         \li A push button shown in the \l{Fusion Style Widget Gallery}{Fusion widget style}.
    \endtable

    In Qt, the QAbstractButton base class provides most of the modes
    and other API, and QPushButton provides GUI logic.
    See QAbstractButton for more information about the API.

    \sa QToolButton, QRadioButton, QCheckBox, {fowler}{GUI Design Handbook: Push Button}
*/

/*!
    \property QPushButton::autoDefault
    \brief whether the push button is an auto default button

    If this property is set to true then the push button is an auto
    default button.

    In some GUI styles a default button is drawn with an extra frame
    around it, up to 3 pixels or more. Qt automatically keeps this
    space free around auto-default buttons, i.e., auto-default buttons
    may have a slightly larger size hint.

    This property's default is true for buttons that have a QDialog
    parent; otherwise it defaults to false.

    See the \l default property for details of how \l default and
    auto-default interact.
*/

/*!
    \property QPushButton::default
    \brief whether the push button is the default button

    Default and autodefault buttons decide what happens when the user
    presses enter in a dialog.

    A button with this property set to true (i.e., the dialog's
    \e default button,) will automatically be pressed when the user presses enter,
    with one exception: if an \a autoDefault button currently has focus, the autoDefault
    button is pressed. When the dialog has \l autoDefault buttons but no default button,
    pressing enter will press either the \l autoDefault button that currently has focus, or if no
    button has focus, the next \l autoDefault button in the focus chain.

    In a dialog, only one push button at a time can be the default
    button. This button is then displayed with an additional frame
    (depending on the GUI style).

    The default button behavior is provided only in dialogs. Buttons
    can always be clicked from the keyboard by pressing Spacebar when
    the button has focus.

    If the default property is set to false on the current default button
    while the dialog is visible, a new default will automatically be
    assigned the next time a push button in the dialog receives focus.

    This property's default is false.
*/

/*!
    \property QPushButton::flat
    \brief whether the button border is raised

    This property's default is false. If this property is set, most
    styles will not paint the button background unless the button is
    being pressed. setAutoFillBackground() can be used to ensure that
    the background is filled using the QPalette::Button brush.
*/

/*!
    Constructs a push button with no text and a \a parent.
*/

QPushButton::QPushButton(QWidget *parent)
    : QAbstractButton(*new QPushButtonPrivate, parent)
{
    Q_D(QPushButton);
    d->init();
}

/*!
    Constructs a push button with the parent \a parent and the text \a
    text.
*/

QPushButton::QPushButton(const QString &text, QWidget *parent)
    : QPushButton(parent)
{
    setText(text);
}


/*!
    Constructs a push button with an \a icon and a \a text, and a \a parent.

    Note that you can also pass a QPixmap object as an icon (thanks to
    the implicit type conversion provided by C++).

*/
QPushButton::QPushButton(const QIcon& icon, const QString &text, QWidget *parent)
    : QPushButton(*new QPushButtonPrivate, parent)
{
    setText(text);
    setIcon(icon);
}

/*! \internal
 */
QPushButton::QPushButton(QPushButtonPrivate &dd, QWidget *parent)
    : QAbstractButton(dd, parent)
{
    Q_D(QPushButton);
    d->init();
}

/*!
    Destroys the push button.
*/
QPushButton::~QPushButton()
{
}

QDialog *QPushButtonPrivate::dialogParent() const
{
    Q_Q(const QPushButton);
    const QWidget *p = q;
    while (p && !p->isWindow()) {
        p = p->parentWidget();
        if (const QDialog *dialog = qobject_cast<const QDialog *>(p))
            return const_cast<QDialog *>(dialog);
    }
    return 0;
}

/*!
    Initialize \a option with the values from this QPushButton. This method is useful
    for subclasses when they need a QStyleOptionButton, but don't want to fill
    in all the information themselves.

    \sa QStyleOption::initFrom()
*/
void QPushButton::initStyleOption(QStyleOptionButton *option) const
{
    if (!option)
        return;

    Q_D(const QPushButton);
    option->initFrom(this);
    option->features = QStyleOptionButton::None;
    if (d->flat)
        option->features |= QStyleOptionButton::Flat;
#ifndef QT_NO_MENU
    if (d->menu)
        option->features |= QStyleOptionButton::HasMenu;
#endif
    if (autoDefault())
        option->features |= QStyleOptionButton::AutoDefaultButton;
    if (d->defaultButton)
        option->features |= QStyleOptionButton::DefaultButton;
    if (d->down || d->menuOpen)
        option->state |= QStyle::State_Sunken;
    if (d->checked)
        option->state |= QStyle::State_On;
    if (!d->flat && !d->down)
        option->state |= QStyle::State_Raised;
    option->text = d->text;
    option->icon = d->icon;
    option->iconSize = iconSize();
}

void QPushButton::setAutoDefault(bool enable)
{
    Q_D(QPushButton);
    uint state = enable ? QPushButtonPrivate::On : QPushButtonPrivate::Off;
    if (d->autoDefault != QPushButtonPrivate::Auto && d->autoDefault == state)
        return;
    d->autoDefault = state;
    d->sizeHint = QSize();
    update();
    updateGeometry();
}

bool QPushButton::autoDefault() const
{
    Q_D(const QPushButton);
    if(d->autoDefault == QPushButtonPrivate::Auto)
        return ( d->dialogParent() != 0 );
    return d->autoDefault;
}

void QPushButton::setDefault(bool enable)
{
    Q_D(QPushButton);
    if (d->defaultButton == enable)
        return;
    d->defaultButton = enable;
    if (d->defaultButton) {
        if (QDialog *dlg = d->dialogParent())
            dlg->d_func()->setMainDefault(this);
    }
    update();
#ifndef QT_NO_ACCESSIBILITY
    QAccessible::State s;
    s.defaultButton = true;
    QAccessibleStateChangeEvent event(this, s);
    QAccessible::updateAccessibility(&event);
#endif
}

bool QPushButton::isDefault() const
{
    Q_D(const QPushButton);
    return d->defaultButton;
}

/*!
    \reimp
*/
QSize QPushButton::sizeHint() const
{
    Q_D(const QPushButton);
    if (d->sizeHint.isValid() && d->lastAutoDefault == autoDefault())
        return d->sizeHint;
    d->lastAutoDefault = autoDefault();
    ensurePolished();

    int w = 0, h = 0;

    QStyleOptionButton opt;
    initStyleOption(&opt);

    // calculate contents size...
#if !defined(QT_NO_ICON) && QT_CONFIG(dialogbuttonbox)
    bool showButtonBoxIcons = qobject_cast<QDialogButtonBox*>(parentWidget())
                          && style()->styleHint(QStyle::SH_DialogButtonBox_ButtonsHaveIcons);

    if (!icon().isNull() || showButtonBoxIcons) {
        int ih = opt.iconSize.height();
        int iw = opt.iconSize.width() + 4;
        w += iw;
        h = qMax(h, ih);
    }
#endif
    QString s(text());
    bool empty = s.isEmpty();
    if (empty)
        s = QStringLiteral("XXXX");
    QFontMetrics fm = fontMetrics();
    QSize sz = fm.size(Qt::TextShowMnemonic, s);
    if(!empty || !w)
        w += sz.width();
    if(!empty || !h)
        h = qMax(h, sz.height());
    opt.rect.setSize(QSize(w, h)); // PM_MenuButtonIndicator depends on the height
#ifndef QT_NO_MENU
    if (menu())
        w += style()->pixelMetric(QStyle::PM_MenuButtonIndicator, &opt, this);
#endif
    d->sizeHint = (style()->sizeFromContents(QStyle::CT_PushButton, &opt, QSize(w, h), this).
                  expandedTo(QApplication::globalStrut()));
    return d->sizeHint;
}

/*!
    \reimp
 */
QSize QPushButton::minimumSizeHint() const
{
    return sizeHint();
}


/*!\reimp
*/
void QPushButton::paintEvent(QPaintEvent *)
{
    QStylePainter p(this);
    QStyleOptionButton option;
    initStyleOption(&option);
    p.drawControl(QStyle::CE_PushButton, option);
}


/*! \reimp */
void QPushButton::keyPressEvent(QKeyEvent *e)
{
    Q_D(QPushButton);
    switch (e->key()) {
    case Qt::Key_Enter:
    case Qt::Key_Return:
        if (autoDefault() || d->defaultButton) {
            click();
            break;
        }
        // fall through
    default:
        QAbstractButton::keyPressEvent(e);
    }
}

/*!
    \reimp
*/
void QPushButton::focusInEvent(QFocusEvent *e)
{
    Q_D(QPushButton);
    if (e->reason() != Qt::PopupFocusReason && autoDefault() && !d->defaultButton) {
        d->defaultButton = true;
        QDialog *dlg = qobject_cast<QDialog*>(window());
        if (dlg)
            dlg->d_func()->setDefault(this);
    }
    QAbstractButton::focusInEvent(e);
}

/*!
    \reimp
*/
void QPushButton::focusOutEvent(QFocusEvent *e)
{
    Q_D(QPushButton);
    if (e->reason() != Qt::PopupFocusReason && autoDefault() && d->defaultButton) {
        QDialog *dlg = qobject_cast<QDialog*>(window());
        if (dlg)
            dlg->d_func()->setDefault(0);
        else
            d->defaultButton = false;
    }

    QAbstractButton::focusOutEvent(e);
#ifndef QT_NO_MENU
    if (d->menu && d->menu->isVisible())        // restore pressed status
        setDown(true);
#endif
}

#ifndef QT_NO_MENU
/*!
    Associates the popup menu \a menu with this push button. This
    turns the button into a menu button, which in some styles will
    produce a small triangle to the right of the button's text.

    Ownership of the menu is \e not transferred to the push button.

    \image fusion-pushbutton-menu.png Screenshot of a Fusion style push button with popup menu.
    A push button with popup menus shown in the \l{Fusion Style Widget Gallery}{Fusion widget style}.

    \sa menu()
*/
void QPushButton::setMenu(QMenu* menu)
{
    Q_D(QPushButton);
    if (menu == d->menu)
        return;

    if (menu && !d->menu) {
        connect(this, SIGNAL(pressed()), this, SLOT(_q_popupPressed()), Qt::UniqueConnection);
    }
    if (d->menu)
        removeAction(d->menu->menuAction());
    d->menu = menu;
    if (d->menu)
        addAction(d->menu->menuAction());

    d->resetLayoutItemMargins();
    d->sizeHint = QSize();
    update();
    updateGeometry();
}

/*!
    Returns the button's associated popup menu or 0 if no popup menu
    has been set.

    \sa setMenu()
*/
QMenu* QPushButton::menu() const
{
    Q_D(const QPushButton);
    return d->menu;
}

/*!
    Shows (pops up) the associated popup menu. If there is no such
    menu, this function does nothing. This function does not return
    until the popup menu has been closed by the user.
*/
void QPushButton::showMenu()
{
    Q_D(QPushButton);
    if (!d || !d->menu)
        return;
    setDown(true);
    d->_q_popupPressed();
}

void QPushButtonPrivate::_q_popupPressed()
{
    Q_Q(QPushButton);
    if (!down || !menu)
        return;

    menu->setNoReplayFor(q);

    QPoint menuPos = adjustedMenuPosition();

    QPointer<QPushButton> guard(q);
    QMenuPrivate::get(menu)->causedPopup.widget = guard;

    //Because of a delay in menu effects, we must keep track of the
    //menu visibility to avoid flicker on button release
    menuOpen = true;
    menu->exec(menuPos);
    if (guard) {
        menuOpen = false;
        q->setDown(false);
    }
}

QPoint QPushButtonPrivate::adjustedMenuPosition()
{
    Q_Q(QPushButton);

    bool horizontal = true;
#if !defined(QT_NO_TOOLBAR)
    QToolBar *tb = qobject_cast<QToolBar*>(parent);
    if (tb && tb->orientation() == Qt::Vertical)
        horizontal = false;
#endif

    QWidgetItem item(q);
    QRect rect = item.geometry();
    rect.setRect(rect.x() - q->x(), rect.y() - q->y(), rect.width(), rect.height());

    QSize menuSize = menu->sizeHint();
    QPoint globalPos = q->mapToGlobal(rect.topLeft());
    int x = globalPos.x();
    int y = globalPos.y();
    const QRect availableGeometry = QApplication::desktop()->availableGeometry(q);
    if (horizontal) {
        if (globalPos.y() + rect.height() + menuSize.height() <= availableGeometry.bottom()) {
            y += rect.height();
        } else if (globalPos.y() - menuSize.height() >= availableGeometry.y()) {
            y -= menuSize.height();
        }
        if (q->layoutDirection() == Qt::RightToLeft)
            x += rect.width() - menuSize.width();
    } else {
        if (globalPos.x() + rect.width() + menu->sizeHint().width() <= availableGeometry.right()) {
            x += rect.width();
        } else if (globalPos.x() - menuSize.width() >= availableGeometry.x()) {
            x -= menuSize.width();
        }
    }

    return QPoint(x,y);
}

#endif // QT_NO_MENU

void QPushButtonPrivate::resetLayoutItemMargins()
{
    Q_Q(QPushButton);
    QStyleOptionButton opt;
    q->initStyleOption(&opt);
    setLayoutItemMargins(QStyle::SE_PushButtonLayoutItem, &opt);
}

void QPushButton::setFlat(bool flat)
{
    Q_D(QPushButton);
    if (d->flat == flat)
        return;
    d->flat = flat;
    d->resetLayoutItemMargins();
    d->sizeHint = QSize();
    update();
    updateGeometry();
}

bool QPushButton::isFlat() const
{
    Q_D(const QPushButton);
    return d->flat;
}

/*! \reimp */
bool QPushButton::event(QEvent *e)
{
    Q_D(QPushButton);
    if (e->type() == QEvent::ParentChange) {
        if (QDialog *dialog = d->dialogParent()) {
            if (d->defaultButton)
                dialog->d_func()->setMainDefault(this);
        }
    } else if (e->type() == QEvent::StyleChange
#ifdef Q_OS_MAC
               || e->type() == QEvent::MacSizeChange
#endif
               ) {
        d->resetLayoutItemMargins();
        updateGeometry();
    } else if (e->type() == QEvent::PolishRequest) {
        updateGeometry();
    }
    return QAbstractButton::event(e);
}

#if 0 // Used to be included in Qt4 for Q_WS_MAC
/* \reimp */
bool QPushButton::hitButton(const QPoint &pos) const
{
    QStyleOptionButton opt;
    initStyleOption(&opt);
    if (qt_mac_buttonIsRenderedFlat(this, &opt))
        return QAbstractButton::hitButton(pos);

    // Now that we know we are using the native style, let's proceed.
    Q_D(const QPushButton);
    QPushButtonPrivate *nonConst = const_cast<QPushButtonPrivate *>(d);
    // In OSX buttons are round, which causes the hit method to be special.
    // We cannot simply relay on detecting if something is inside the rect or not,
    // we need to check if it is inside the "rounded area" or not. A point might
    // be inside the rect but not inside the rounded area.
    // Notice this method is only reimplemented for OSX.
    return nonConst->hitButton(pos);
}

bool QPushButtonPrivate::hitButton(const QPoint &pos)
{
    Q_Q(QPushButton);
    QRect roundedRect(q->rect().left() + QMacStylePrivate::PushButtonLeftOffset,
                      q->rect().top() + QMacStylePrivate::PushButtonContentPadding,
                      q->rect().width() - QMacStylePrivate::PushButtonRightOffset,
                      q->rect().height() - QMacStylePrivate::PushButtonBottomOffset);
    return roundedRect.contains(pos);
}
#endif


QT_END_NAMESPACE

#include "moc_qpushbutton.cpp"<|MERGE_RESOLUTION|>--- conflicted
+++ resolved
@@ -57,14 +57,7 @@
 #include "qlayoutitem.h"
 #if QT_CONFIG(dialogbuttonbox)
 #include "qdialogbuttonbox.h"
-<<<<<<< HEAD
-=======
-#endif
-#if 0 // Used to be included in Qt4 for Q_WS_MAC
-#include "private/qmacstyle_mac_p.h"
-#include "private/qmacstyle_mac_p_p.h"
-#endif
->>>>>>> df40b111
+#endif
 
 #ifndef QT_NO_ACCESSIBILITY
 #include "qaccessible.h"
