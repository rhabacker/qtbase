--- conflicted
+++ resolved
@@ -1,6 +1,6 @@
 /****************************************************************************
 **
-** Copyright (C) 2016 The Qt Company Ltd.
+** Copyright (C) 2020 The Qt Company Ltd.
 ** Contact: https://www.qt.io/licensing/
 **
 ** This file is part of the QtWidgets module of the Qt Toolkit.
@@ -233,16 +233,7 @@
     void textActivated(const QString &);
     void highlighted(int index);
     void textHighlighted(const QString &);
-<<<<<<< HEAD
-    void currentIndexChanged(int index, const QString &text);
-=======
     void currentIndexChanged(int index);
-#if QT_DEPRECATED_SINCE(5, 15)
-    QT_DEPRECATED_VERSION_X_5_15(
-            "Use currentIndexChanged(int) instead, and get the text using itemText(index)")
-    void currentIndexChanged(const QString &);
-#endif
->>>>>>> 14c55e29
     void currentTextChanged(const QString &);
 
 protected:
