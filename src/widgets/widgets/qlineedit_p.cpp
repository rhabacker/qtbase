--- conflicted
+++ resolved
@@ -455,29 +455,17 @@
     Q_Q(QLineEdit);
     if (hasSideWidgets()) {
         const QRect contentRect = q->rect();
-<<<<<<< HEAD
-        const QSize iconSize = QLineEditPrivate::iconSize();
-        const int delta = QLineEditIconButton::IconMargin + iconSize.width();
-        QRect widgetGeometry(QPoint(QLineEditIconButton::IconMargin, (contentRect.height() - iconSize.height()) / 2), iconSize);
-        for (const SideWidgetEntry &e : leftSideWidgetList()) {
-=======
         const SideWidgetParameters p = sideWidgetParameters();
         const int delta = p.margin + p.widgetWidth;
         QRect widgetGeometry(QPoint(p.margin, (contentRect.height() - p.widgetHeight) / 2),
                              QSize(p.widgetWidth, p.widgetHeight));
-        foreach (const SideWidgetEntry &e, leftSideWidgetList()) {
->>>>>>> 64044188
+        for (const SideWidgetEntry &e : leftSideWidgetList()) {
             e.widget->setGeometry(widgetGeometry);
             if (e.action->isVisible())
                 widgetGeometry.moveLeft(widgetGeometry.left() + delta);
         }
-<<<<<<< HEAD
-        widgetGeometry.moveLeft(contentRect.width() - iconSize.width() - QLineEditIconButton::IconMargin);
+        widgetGeometry.moveLeft(contentRect.width() - p.widgetWidth - p.margin);
         for (const SideWidgetEntry &e : rightSideWidgetList()) {
-=======
-        widgetGeometry.moveLeft(contentRect.width() - p.widgetWidth - p.margin);
-        foreach (const SideWidgetEntry &e, rightSideWidgetList()) {
->>>>>>> 64044188
             e.widget->setGeometry(widgetGeometry);
             if (e.action->isVisible())
                 widgetGeometry.moveLeft(widgetGeometry.left() - delta);
@@ -564,18 +552,26 @@
 
 int QLineEditPrivate::effectiveLeftTextMargin() const
 {
-    const auto &list = leftSideWidgetList();
-    return leftTextMargin + (QLineEditIconButton::IconMargin + iconSize().width())
-        * int(std::count_if(list.begin(), list.end(),
-                            isSideWidgetVisible));
+    int result = leftTextMargin;
+    if (!leftSideWidgetList().empty()) {
+        const SideWidgetParameters p = sideWidgetParameters();
+        result += (p.margin + p.widgetWidth)
+            * int(std::count_if(leftSideWidgetList().begin(), leftSideWidgetList().end(),
+                                isSideWidgetVisible));
+    }
+    return result;
 }
 
 int QLineEditPrivate::effectiveRightTextMargin() const
 {
-    const auto &list = rightSideWidgetList();
-    return rightTextMargin + (QLineEditIconButton::IconMargin + iconSize().width())
-        * int(std::count_if(list.begin(), list.end(),
-                            isSideWidgetVisible));
+    int result = rightTextMargin;
+    if (!rightSideWidgetList().empty()) {
+        const SideWidgetParameters p = sideWidgetParameters();
+        result += (p.margin + p.widgetWidth)
+            * int(std::count_if(rightSideWidgetList().begin(), rightSideWidgetList().end(),
+                                isSideWidgetVisible));
+    }
+    return result;
 }
 
 
