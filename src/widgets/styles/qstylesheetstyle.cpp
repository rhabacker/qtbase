/****************************************************************************
**
** Copyright (C) 2016 The Qt Company Ltd.
** Contact: https://www.qt.io/licensing/
**
** This file is part of the QtWidgets module of the Qt Toolkit.
**
** $QT_BEGIN_LICENSE:LGPL$
** Commercial License Usage
** Licensees holding valid commercial Qt licenses may use this file in
** accordance with the commercial license agreement provided with the
** Software or, alternatively, in accordance with the terms contained in
** a written agreement between you and The Qt Company. For licensing terms
** and conditions see https://www.qt.io/terms-conditions. For further
** information use the contact form at https://www.qt.io/contact-us.
**
** GNU Lesser General Public License Usage
** Alternatively, this file may be used under the terms of the GNU Lesser
** General Public License version 3 as published by the Free Software
** Foundation and appearing in the file LICENSE.LGPL3 included in the
** packaging of this file. Please review the following information to
** ensure the GNU Lesser General Public License version 3 requirements
** will be met: https://www.gnu.org/licenses/lgpl-3.0.html.
**
** GNU General Public License Usage
** Alternatively, this file may be used under the terms of the GNU
** General Public License version 2.0 or (at your option) the GNU General
** Public license version 3 or any later version approved by the KDE Free
** Qt Foundation. The licenses are as published by the Free Software
** Foundation and appearing in the file LICENSE.GPL2 and LICENSE.GPL3
** included in the packaging of this file. Please review the following
** information to ensure the GNU General Public License requirements will
** be met: https://www.gnu.org/licenses/gpl-2.0.html and
** https://www.gnu.org/licenses/gpl-3.0.html.
**
** $QT_END_LICENSE$
**
****************************************************************************/

#include <qglobal.h>
#include "qstylesheetstyle_p.h"

#if QT_CONFIG(style_stylesheet)

#include "private/qcssutil_p.h"
#include <qdebug.h>
#include <qdir.h>
#include <qapplication.h>
#if QT_CONFIG(menu)
#include <qmenu.h>
#endif
#if QT_CONFIG(menubar)
#include <qmenubar.h>
#endif
#include <qpainter.h>
#include <qstyleoption.h>
#if QT_CONFIG(lineedit)
#include <qlineedit.h>
#endif
#include <private/qwindowsstyle_p.h>
#if QT_CONFIG(combobox)
#include <qcombobox.h>
#endif
#include "private/qcssparser_p.h"
#include "private/qmath_p.h"
#include <qabstractscrollarea.h>
#include "private/qabstractscrollarea_p.h"
#include <qtooltip.h>
#include <qshareddata.h>
#if QT_CONFIG(toolbutton)
#include <qtoolbutton.h>
#endif
#if QT_CONFIG(scrollbar)
#include <qscrollbar.h>
#endif
#if QT_CONFIG(abstractslider)
#include <qabstractslider.h>
#endif
#include <qstring.h>
#include <qfile.h>
#if QT_CONFIG(checkbox)
#include <qcheckbox.h>
#endif
#if QT_CONFIG(itemviews)
#include <qheaderview.h>
#endif
#include <private/qwindowsstyle_p_p.h>
#if QT_CONFIG(animation)
#include <private/qstyleanimation_p.h>
#endif
#if QT_CONFIG(tabbar)
#include <qtabbar.h>
#endif
#include <QMetaProperty>
#if QT_CONFIG(mainwindow)
#include <qmainwindow.h>
#endif
#if QT_CONFIG(dockwidget)
#include <qdockwidget.h>
#endif
#if QT_CONFIG(mdiarea)
#include <qmdisubwindow.h>
#endif
#if QT_CONFIG(dialog)
#include <qdialog.h>
#endif
#include <private/qwidget_p.h>
#if QT_CONFIG(spinbox)
#include <QAbstractSpinBox>
#endif
#if QT_CONFIG(label)
#include <QLabel>
#endif
#include "qdrawutil.h"

#include <limits.h>
#if QT_CONFIG(toolbar)
#include <QtWidgets/qtoolbar.h>
#endif

#include <QtGui/qscreen.h>

QT_BEGIN_NAMESPACE

using namespace QCss;


class QStyleSheetStylePrivate : public QWindowsStylePrivate
{
    Q_DECLARE_PUBLIC(QStyleSheetStyle)
public:
    QStyleSheetStylePrivate() { }
};


static QStyleSheetStyleCaches *styleSheetCaches = 0;

/* RECURSION_GUARD:
 * the QStyleSheetStyle is a proxy. If used with others proxy style, we may end up with something like:
 * QStyleSheetStyle -> ProxyStyle -> QStyleSheetStyle -> OriginalStyle
 * Recursion may happen if the style call the widget()->style() again.
 * Not to mention the performence penalty of having two lookup of rules.
 *
 * The first instance of QStyleSheetStyle will set globalStyleSheetStyle to itself. The second one
 * will notice the globalStyleSheetStyle is not istelf and call its base style directly.
 */
static const QStyleSheetStyle *globalStyleSheetStyle = 0;
class QStyleSheetStyleRecursionGuard
{
    public:
        QStyleSheetStyleRecursionGuard(const QStyleSheetStyle *that)
            :  guarded(globalStyleSheetStyle == 0)
            {
                if (guarded) globalStyleSheetStyle = that;
            }
        ~QStyleSheetStyleRecursionGuard() { if (guarded) globalStyleSheetStyle = 0; }
        bool guarded;
};
#define RECURSION_GUARD(RETURN) \
    if (globalStyleSheetStyle != 0 && globalStyleSheetStyle != this) { RETURN; } \
    QStyleSheetStyleRecursionGuard recursion_guard(this);

#define ceil(x) ((int)(x) + ((x) > 0 && (x) != (int)(x)))

enum PseudoElement {
    PseudoElement_None,
    PseudoElement_DownArrow,
    PseudoElement_UpArrow,
    PseudoElement_LeftArrow,
    PseudoElement_RightArrow,
    PseudoElement_Indicator,
    PseudoElement_ExclusiveIndicator,
    PseudoElement_PushButtonMenuIndicator,
    PseudoElement_ComboBoxDropDown,
    PseudoElement_ComboBoxArrow,
    PseudoElement_Item,
    PseudoElement_SpinBoxUpButton,
    PseudoElement_SpinBoxUpArrow,
    PseudoElement_SpinBoxDownButton,
    PseudoElement_SpinBoxDownArrow,
    PseudoElement_GroupBoxTitle,
    PseudoElement_GroupBoxIndicator,
    PseudoElement_ToolButtonMenu,
    PseudoElement_ToolButtonMenuArrow,
    PseudoElement_ToolButtonDownArrow,
    PseudoElement_ToolBoxTab,
    PseudoElement_ScrollBarSlider,
    PseudoElement_ScrollBarAddPage,
    PseudoElement_ScrollBarSubPage,
    PseudoElement_ScrollBarAddLine,
    PseudoElement_ScrollBarSubLine,
    PseudoElement_ScrollBarFirst,
    PseudoElement_ScrollBarLast,
    PseudoElement_ScrollBarUpArrow,
    PseudoElement_ScrollBarDownArrow,
    PseudoElement_ScrollBarLeftArrow,
    PseudoElement_ScrollBarRightArrow,
    PseudoElement_SplitterHandle,
    PseudoElement_ToolBarHandle,
    PseudoElement_ToolBarSeparator,
    PseudoElement_MenuScroller,
    PseudoElement_MenuTearoff,
    PseudoElement_MenuCheckMark,
    PseudoElement_MenuSeparator,
    PseudoElement_MenuIcon,
    PseudoElement_MenuRightArrow,
    PseudoElement_TreeViewBranch,
    PseudoElement_HeaderViewSection,
    PseudoElement_HeaderViewUpArrow,
    PseudoElement_HeaderViewDownArrow,
    PseudoElement_ProgressBarChunk,
    PseudoElement_TabBarTab,
    PseudoElement_TabBarScroller,
    PseudoElement_TabBarTear,
    PseudoElement_SliderGroove,
    PseudoElement_SliderHandle,
    PseudoElement_SliderAddPage,
    PseudoElement_SliderSubPage,
    PseudoElement_SliderTickmark,
    PseudoElement_TabWidgetPane,
    PseudoElement_TabWidgetTabBar,
    PseudoElement_TabWidgetLeftCorner,
    PseudoElement_TabWidgetRightCorner,
    PseudoElement_DockWidgetTitle,
    PseudoElement_DockWidgetCloseButton,
    PseudoElement_DockWidgetFloatButton,
    PseudoElement_DockWidgetSeparator,
    PseudoElement_MdiCloseButton,
    PseudoElement_MdiMinButton,
    PseudoElement_MdiNormalButton,
    PseudoElement_TitleBar,
    PseudoElement_TitleBarCloseButton,
    PseudoElement_TitleBarMinButton,
    PseudoElement_TitleBarMaxButton,
    PseudoElement_TitleBarShadeButton,
    PseudoElement_TitleBarUnshadeButton,
    PseudoElement_TitleBarNormalButton,
    PseudoElement_TitleBarContextHelpButton,
    PseudoElement_TitleBarSysMenu,
    PseudoElement_ViewItem,
    PseudoElement_ViewItemIcon,
    PseudoElement_ViewItemText,
    PseudoElement_ViewItemIndicator,
    PseudoElement_ScrollAreaCorner,
    PseudoElement_TabBarTabCloseButton,
    NumPseudoElements
};

struct PseudoElementInfo {
    QStyle::SubControl subControl;
    const char name[19];
};

static const PseudoElementInfo knownPseudoElements[NumPseudoElements] = {
    { QStyle::SC_None, "" },
    { QStyle::SC_None, "down-arrow" },
    { QStyle::SC_None, "up-arrow" },
    { QStyle::SC_None, "left-arrow" },
    { QStyle::SC_None, "right-arrow" },
    { QStyle::SC_None, "indicator" },
    { QStyle::SC_None, "indicator" },
    { QStyle::SC_None, "menu-indicator" },
    { QStyle::SC_ComboBoxArrow, "drop-down" },
    { QStyle::SC_ComboBoxArrow, "down-arrow" },
    { QStyle::SC_None, "item" },
    { QStyle::SC_SpinBoxUp, "up-button" },
    { QStyle::SC_SpinBoxUp, "up-arrow" },
    { QStyle::SC_SpinBoxDown, "down-button" },
    { QStyle::SC_SpinBoxDown, "down-arrow" },
    { QStyle::SC_GroupBoxLabel, "title" },
    { QStyle::SC_GroupBoxCheckBox, "indicator" },
    { QStyle::SC_ToolButtonMenu, "menu-button" },
    { QStyle::SC_ToolButtonMenu, "menu-arrow" },
    { QStyle::SC_None, "menu-indicator" },
    { QStyle::SC_None, "tab" },
    { QStyle::SC_ScrollBarSlider, "handle" },
    { QStyle::SC_ScrollBarAddPage, "add-page" },
    { QStyle::SC_ScrollBarSubPage, "sub-page" },
    { QStyle::SC_ScrollBarAddLine, "add-line" },
    { QStyle::SC_ScrollBarSubLine, "sub-line" },
    { QStyle::SC_ScrollBarFirst, "first" },
    { QStyle::SC_ScrollBarLast, "last" },
    { QStyle::SC_ScrollBarSubLine, "up-arrow" },
    { QStyle::SC_ScrollBarAddLine, "down-arrow" },
    { QStyle::SC_ScrollBarSubLine, "left-arrow" },
    { QStyle::SC_ScrollBarAddLine, "right-arrow" },
    { QStyle::SC_None, "handle" },
    { QStyle::SC_None, "handle" },
    { QStyle::SC_None, "separator" },
    { QStyle::SC_None, "scroller" },
    { QStyle::SC_None, "tearoff" },
    { QStyle::SC_None, "indicator" },
    { QStyle::SC_None, "separator" },
    { QStyle::SC_None, "icon" },
    { QStyle::SC_None, "right-arrow" },
    { QStyle::SC_None, "branch" },
    { QStyle::SC_None, "section" },
    { QStyle::SC_None, "down-arrow" },
    { QStyle::SC_None, "up-arrow" },
    { QStyle::SC_None, "chunk" },
    { QStyle::SC_None, "tab" },
    { QStyle::SC_None, "scroller" },
    { QStyle::SC_None, "tear" },
    { QStyle::SC_SliderGroove, "groove" },
    { QStyle::SC_SliderHandle, "handle" },
    { QStyle::SC_None, "add-page" },
    { QStyle::SC_None, "sub-page"},
    { QStyle::SC_SliderTickmarks, "tick-mark" },
    { QStyle::SC_None, "pane" },
    { QStyle::SC_None, "tab-bar" },
    { QStyle::SC_None, "left-corner" },
    { QStyle::SC_None, "right-corner" },
    { QStyle::SC_None, "title" },
    { QStyle::SC_None, "close-button" },
    { QStyle::SC_None, "float-button" },
    { QStyle::SC_None, "separator" },
    { QStyle::SC_MdiCloseButton, "close-button" },
    { QStyle::SC_MdiMinButton, "minimize-button" },
    { QStyle::SC_MdiNormalButton, "normal-button" },
    { QStyle::SC_TitleBarLabel, "title" },
    { QStyle::SC_TitleBarCloseButton, "close-button" },
    { QStyle::SC_TitleBarMinButton, "minimize-button" },
    { QStyle::SC_TitleBarMaxButton, "maximize-button" },
    { QStyle::SC_TitleBarShadeButton, "shade-button" },
    { QStyle::SC_TitleBarUnshadeButton, "unshade-button" },
    { QStyle::SC_TitleBarNormalButton, "normal-button" },
    { QStyle::SC_TitleBarContextHelpButton, "contexthelp-button" },
    { QStyle::SC_TitleBarSysMenu, "sys-menu" },
    { QStyle::SC_None, "item" },
    { QStyle::SC_None, "icon" },
    { QStyle::SC_None, "text" },
    { QStyle::SC_None, "indicator" },
    { QStyle::SC_None, "corner" },
    { QStyle::SC_None, "close-button" },
};


struct QStyleSheetBorderImageData : public QSharedData
{
    QStyleSheetBorderImageData()
        : horizStretch(QCss::TileMode_Unknown), vertStretch(QCss::TileMode_Unknown)
    {
        for (int i = 0; i < 4; i++)
            cuts[i] = -1;
    }
    int cuts[4];
    QPixmap pixmap;
    QImage image;
    QCss::TileMode horizStretch, vertStretch;
};

struct QStyleSheetBackgroundData : public QSharedData
{
    QStyleSheetBackgroundData(const QBrush& b, const QPixmap& p, QCss::Repeat r,
                              Qt::Alignment a, QCss::Origin o, Attachment t, QCss::Origin c)
        : brush(b), pixmap(p), repeat(r), position(a), origin(o), attachment(t), clip(c) { }

    bool isTransparent() const {
        if (brush.style() != Qt::NoBrush)
            return !brush.isOpaque();
        return pixmap.isNull() ? false : pixmap.hasAlpha();
    }
    QBrush brush;
    QPixmap pixmap;
    QCss::Repeat repeat;
    Qt::Alignment position;
    QCss::Origin origin;
    QCss::Attachment attachment;
    QCss::Origin clip;
};

struct QStyleSheetBorderData : public QSharedData
{
    QStyleSheetBorderData() : bi(0)
    {
        for (int i = 0; i < 4; i++) {
            borders[i] = 0;
            styles[i] = QCss::BorderStyle_None;
        }
    }

    QStyleSheetBorderData(int *b, QBrush *c, QCss::BorderStyle *s, QSize *r) : bi(0)
    {
        for (int i = 0; i < 4; i++) {
            borders[i] = b[i];
            styles[i] = s[i];
            colors[i] = c[i];
            radii[i] = r[i];
        }
    }

    int borders[4];
    QBrush colors[4];
    QCss::BorderStyle styles[4];
    QSize radii[4]; // topleft, topright, bottomleft, bottomright

    const QStyleSheetBorderImageData *borderImage() const
    { return bi; }
    bool hasBorderImage() const { return bi!=0; }

    QSharedDataPointer<QStyleSheetBorderImageData> bi;

    bool isOpaque() const
    {
        for (int i = 0; i < 4; i++) {
            if (styles[i] == QCss::BorderStyle_Native || styles[i] == QCss::BorderStyle_None)
                continue;
            if (styles[i] >= QCss::BorderStyle_Dotted && styles[i] <= QCss::BorderStyle_DotDotDash
                && styles[i] != BorderStyle_Solid)
                return false;
            if (!colors[i].isOpaque())
                return false;
            if (!radii[i].isEmpty())
                return false;
        }
        if (bi != 0 && bi->pixmap.hasAlpha())
            return false;
        return true;
    }
};


struct QStyleSheetOutlineData : public QStyleSheetBorderData
{
    QStyleSheetOutlineData()
    {
        for (int i = 0; i < 4; i++) {
            offsets[i] = 0;
        }
    }

    QStyleSheetOutlineData(int *b, QBrush *c, QCss::BorderStyle *s, QSize *r, int *o)
            : QStyleSheetBorderData(b, c, s, r)
    {
        for (int i = 0; i < 4; i++) {
            offsets[i] = o[i];
        }
    }

    int offsets[4];
};

struct QStyleSheetBoxData : public QSharedData
{
    QStyleSheetBoxData(int *m, int *p, int s) : spacing(s)
    {
        for (int i = 0; i < 4; i++) {
            margins[i] = m[i];
            paddings[i] = p[i];
        }
    }

    int margins[4];
    int paddings[4];

    int spacing;
};

struct QStyleSheetPaletteData : public QSharedData
{
    QStyleSheetPaletteData(const QBrush &fg, const QBrush &sfg, const QBrush &sbg,
                           const QBrush &abg)
        : foreground(fg), selectionForeground(sfg), selectionBackground(sbg),
          alternateBackground(abg) { }

    QBrush foreground;
    QBrush selectionForeground;
    QBrush selectionBackground;
    QBrush alternateBackground;
};

struct QStyleSheetGeometryData : public QSharedData
{
    QStyleSheetGeometryData(int w, int h, int minw, int minh, int maxw, int maxh)
        : minWidth(minw), minHeight(minh), width(w), height(h), maxWidth(maxw), maxHeight(maxh) { }

    int minWidth, minHeight, width, height, maxWidth, maxHeight;
};

struct QStyleSheetPositionData : public QSharedData
{
    QStyleSheetPositionData(int l, int t, int r, int b, Origin o, Qt::Alignment p, QCss::PositionMode m, Qt::Alignment a = 0)
        : left(l), top(t), bottom(b), right(r), origin(o), position(p), mode(m), textAlignment(a) { }

    int left, top, bottom, right;
    Origin origin;
    Qt::Alignment position;
    QCss::PositionMode mode;
    Qt::Alignment textAlignment;
};

struct QStyleSheetImageData : public QSharedData
{
    QStyleSheetImageData(const QIcon &i, Qt::Alignment a, const QSize &sz)
        : icon(i), alignment(a), size(sz) { }

    QIcon icon;
    Qt::Alignment alignment;
    QSize size;
};

class QRenderRule
{
public:
    QRenderRule() : features(0), hasFont(false), pal(0), b(0), bg(0), bd(0), ou(0), geo(0), p(0), img(0), clipset(0) { }
    QRenderRule(const QVector<QCss::Declaration> &, const QObject *);

    QRect borderRect(const QRect &r) const;
    QRect outlineRect(const QRect &r) const;
    QRect paddingRect(const QRect &r) const;
    QRect contentsRect(const QRect &r) const;

    enum { Margin = 1, Border = 2, Padding = 4, All=Margin|Border|Padding };
    QRect boxRect(const QRect &r, int flags = All) const;
    QSize boxSize(const QSize &s, int flags = All) const;
    QRect originRect(const QRect &rect, Origin origin) const;

    QPainterPath borderClip(QRect rect);
    void drawBorder(QPainter *, const QRect&);
    void drawOutline(QPainter *, const QRect&);
    void drawBorderImage(QPainter *, const QRect&);
    void drawBackground(QPainter *, const QRect&, const QPoint& = QPoint(0, 0));
    void drawBackgroundImage(QPainter *, const QRect&, QPoint = QPoint(0, 0));
    void drawFrame(QPainter *, const QRect&);
    void drawImage(QPainter *p, const QRect &rect);
    void drawRule(QPainter *, const QRect&);
    void configurePalette(QPalette *, QPalette::ColorGroup, const QWidget *, bool);
    void configurePalette(QPalette *p, QPalette::ColorRole fr, QPalette::ColorRole br);

    const QStyleSheetPaletteData *palette() const { return pal; }
    const QStyleSheetBoxData *box() const { return b; }
    const QStyleSheetBackgroundData *background() const { return bg; }
    const QStyleSheetBorderData *border() const { return bd; }
    const QStyleSheetOutlineData *outline() const { return ou; }
    const QStyleSheetGeometryData *geometry() const { return geo; }
    const QStyleSheetPositionData *position() const { return p; }

    bool hasModification() const;

    bool hasPalette() const { return pal != 0; }
    bool hasBackground() const { return bg != 0 && (!bg->pixmap.isNull() || bg->brush.style() != Qt::NoBrush); }
    bool hasGradientBackground() const { return bg && bg->brush.style() >= Qt::LinearGradientPattern
                                                   && bg->brush.style() <= Qt::ConicalGradientPattern; }

    bool hasNativeBorder() const {
        return bd == 0
               || (!bd->hasBorderImage() && bd->styles[0] == BorderStyle_Native);
    }

    bool hasNativeOutline() const {
        return (ou == 0
                || (!ou->hasBorderImage() && ou->styles[0] == BorderStyle_Native));
    }

    bool baseStyleCanDraw() const {
        if (!hasBackground() || (background()->brush.style() == Qt::NoBrush && bg->pixmap.isNull()))
            return true;
        if (bg && !bg->pixmap.isNull())
            return false;
        if (hasGradientBackground())
            return features & StyleFeature_BackgroundGradient;
        return features & StyleFeature_BackgroundColor;
    }

    bool hasBox() const { return b != 0; }
    bool hasBorder() const { return bd != 0; }
    bool hasOutline() const { return ou != 0; }
    bool hasPosition() const { return p != 0; }
    bool hasGeometry() const { return geo != 0; }
    bool hasDrawable() const { return !hasNativeBorder() || hasBackground() || hasImage(); }
    bool hasImage() const { return img != 0; }

    QSize minimumContentsSize() const
    { return geo ? QSize(geo->minWidth, geo->minHeight) : QSize(0, 0); }
    QSize minimumSize() const
    { return boxSize(minimumContentsSize()); }

    QSize contentsSize() const
    { return geo ? QSize(geo->width, geo->height)
                 : ((img && img->size.isValid()) ? img->size : QSize()); }
    QSize contentsSize(const QSize &sz) const
    {
        QSize csz = contentsSize();
        if (csz.width() == -1) csz.setWidth(sz.width());
        if (csz.height() == -1) csz.setHeight(sz.height());
        return csz;
    }
    bool hasContentsSize() const
    { return (geo && (geo->width != -1 || geo->height != -1)) || (img && img->size.isValid()); }

    QSize size() const { return boxSize(contentsSize()); }
    QSize size(const QSize &sz) const { return boxSize(contentsSize(sz)); }
    QSize adjustSize(const QSize &sz)
    {
        if (!geo)
            return sz;
        QSize csz = contentsSize();
        if (csz.width() == -1) csz.setWidth(sz.width());
        if (csz.height() == -1) csz.setHeight(sz.height());
        if (geo->maxWidth != -1 && csz.width() > geo->maxWidth) csz.setWidth(geo->maxWidth);
        if (geo->maxHeight != -1 && csz.height() > geo->maxHeight) csz.setHeight(geo->maxHeight);
        csz=csz.expandedTo(QSize(geo->minWidth, geo->minHeight));
        return csz;
    }

    bool hasStyleHint(const QString &sh) const { return styleHints.contains(sh); }
    QVariant styleHint(const QString &sh) const { return styleHints.value(sh); }

    void fixupBorder(int);

    // Shouldn't be here
    void setClip(QPainter *p, const QRect &rect);
    void unsetClip(QPainter *);

public:
    int features;
    QBrush defaultBackground;
    QFont font;
    bool hasFont;

    QHash<QString, QVariant> styleHints;

    QSharedDataPointer<QStyleSheetPaletteData> pal;
    QSharedDataPointer<QStyleSheetBoxData> b;
    QSharedDataPointer<QStyleSheetBackgroundData> bg;
    QSharedDataPointer<QStyleSheetBorderData> bd;
    QSharedDataPointer<QStyleSheetOutlineData> ou;
    QSharedDataPointer<QStyleSheetGeometryData> geo;
    QSharedDataPointer<QStyleSheetPositionData> p;
    QSharedDataPointer<QStyleSheetImageData> img;

    int clipset;
    QPainterPath clipPath;
};
Q_DECLARE_TYPEINFO(QRenderRule, Q_MOVABLE_TYPE);

///////////////////////////////////////////////////////////////////////////////////////////
static const char knownStyleHints[][45] = {
    "activate-on-singleclick",
    "alignment",
    "arrow-keys-navigate-into-children",
    "backward-icon",
    "button-layout",
    "cd-icon",
    "combobox-list-mousetracking",
    "combobox-popup",
    "computer-icon",
    "desktop-icon",
    "dialog-apply-icon",
    "dialog-cancel-icon",
    "dialog-close-icon",
    "dialog-discard-icon",
    "dialog-help-icon",
    "dialog-no-icon",
    "dialog-ok-icon",
    "dialog-open-icon",
    "dialog-reset-icon",
    "dialog-save-icon",
    "dialog-yes-icon",
    "dialogbuttonbox-buttons-have-icons",
    "directory-closed-icon",
    "directory-icon",
    "directory-link-icon",
    "directory-open-icon",
    "dither-disable-text",
    "dockwidget-close-icon",
    "downarrow-icon",
    "dvd-icon",
    "etch-disabled-text",
    "file-icon",
    "file-link-icon",
    "filedialog-backward-icon", // unused
    "filedialog-contentsview-icon",
    "filedialog-detailedview-icon",
    "filedialog-end-icon",
    "filedialog-infoview-icon",
    "filedialog-listview-icon",
    "filedialog-new-directory-icon",
    "filedialog-parent-directory-icon",
    "filedialog-start-icon",
    "floppy-icon",
    "forward-icon",
    "gridline-color",
    "harddisk-icon",
    "home-icon",
    "icon-size",
    "leftarrow-icon",
    "lineedit-password-character",
    "lineedit-password-mask-delay",
    "mdi-fill-space-on-maximize",
    "menu-scrollable",
    "menubar-altkey-navigation",
    "menubar-separator",
    "messagebox-critical-icon",
    "messagebox-information-icon",
    "messagebox-question-icon",
    "messagebox-text-interaction-flags",
    "messagebox-warning-icon",
    "mouse-tracking",
    "network-icon",
    "opacity",
    "paint-alternating-row-colors-for-empty-area",
    "rightarrow-icon",
    "scrollbar-contextmenu",
    "scrollbar-leftclick-absolute-position",
    "scrollbar-middleclick-absolute-position",
    "scrollbar-roll-between-buttons",
    "scrollbar-scroll-when-pointer-leaves-control",
    "scrollview-frame-around-contents",
    "show-decoration-selected",
    "spinbox-click-autorepeat-rate",
    "spincontrol-disable-on-bounds",
    "tabbar-elide-mode",
    "tabbar-prefer-no-arrows",
    "titlebar-close-icon",
    "titlebar-contexthelp-icon",
    "titlebar-maximize-icon",
    "titlebar-menu-icon",
    "titlebar-minimize-icon",
    "titlebar-normal-icon",
    "titlebar-shade-icon",
    "titlebar-show-tooltips-on-buttons",
    "titlebar-unshade-icon",
    "toolbutton-popup-delay",
    "trash-icon",
    "uparrow-icon",
    "widget-animation-duration"
};

static const int numKnownStyleHints = sizeof(knownStyleHints)/sizeof(knownStyleHints[0]);

static QList<QVariant> subControlLayout(const QString& layout)
{
    QList<QVariant> buttons;
    for (int i = 0; i < layout.count(); i++) {
        int button = layout[i].toLatin1();
        switch (button) {
        case 'm':
            buttons.append(PseudoElement_MdiMinButton);
            buttons.append(PseudoElement_TitleBarMinButton);
            break;
        case 'M':
            buttons.append(PseudoElement_TitleBarMaxButton);
            break;
        case 'X':
            buttons.append(PseudoElement_MdiCloseButton);
            buttons.append(PseudoElement_TitleBarCloseButton);
            break;
        case 'N':
            buttons.append(PseudoElement_MdiNormalButton);
            buttons.append(PseudoElement_TitleBarNormalButton);
            break;
        case 'I':
            buttons.append(PseudoElement_TitleBarSysMenu);
            break;
        case 'T':
            buttons.append(PseudoElement_TitleBar);
            break;
        case 'H':
            buttons.append(PseudoElement_TitleBarContextHelpButton);
            break;
        case 'S':
            buttons.append(PseudoElement_TitleBarShadeButton);
            break;
        default:
            buttons.append(button);
            break;
        }
    }
    return buttons;
}

namespace {
    struct ButtonInfo {
        QRenderRule rule;
        int element;
        int offset;
        int where;
        int width;
    };
}
template <> class QTypeInfo<ButtonInfo> : public QTypeInfoMerger<ButtonInfo, QRenderRule, int> {};

QHash<QStyle::SubControl, QRect> QStyleSheetStyle::titleBarLayout(const QWidget *w, const QStyleOptionTitleBar *tb) const
{
    QHash<QStyle::SubControl, QRect> layoutRects;
    const bool isMinimized = tb->titleBarState & Qt::WindowMinimized;
    const bool isMaximized = tb->titleBarState & Qt::WindowMaximized;
    QRenderRule subRule = renderRule(w, tb);
    QRect cr = subRule.contentsRect(tb->rect);
    QList<QVariant> layout = subRule.styleHint(QLatin1String("button-layout")).toList();
    if (layout.isEmpty())
        layout = subControlLayout(QLatin1String("I(T)HSmMX"));

    int offsets[3] = { 0, 0, 0 };
    enum Where { Left, Right, Center, NoWhere } where = Left;
    QVector<ButtonInfo> infos;
    const int numLayouts = layout.size();
    infos.reserve(numLayouts);
    for (int i = 0; i < numLayouts; i++) {
        const int element = layout[i].toInt();
        if (element == '(') {
            where = Center;
        } else if (element == ')') {
            where = Right;
        } else {
            ButtonInfo info;
            info.element = element;
            switch (element) {
            case PseudoElement_TitleBar:
                if (!(tb->titleBarFlags & (Qt::WindowTitleHint | Qt::WindowSystemMenuHint)))
                    continue;
                break;
            case PseudoElement_TitleBarContextHelpButton:
                if (!(tb->titleBarFlags & Qt::WindowContextHelpButtonHint))
                    continue;
                break;
            case PseudoElement_TitleBarMinButton:
                if (!(tb->titleBarFlags & Qt::WindowMinimizeButtonHint))
                    continue;
                if (isMinimized)
                    info.element = PseudoElement_TitleBarNormalButton;
                break;
            case PseudoElement_TitleBarMaxButton:
                if (!(tb->titleBarFlags & Qt::WindowMaximizeButtonHint))
                    continue;
                if (isMaximized)
                    info.element = PseudoElement_TitleBarNormalButton;
                break;
            case PseudoElement_TitleBarShadeButton:
                if (!(tb->titleBarFlags & Qt::WindowShadeButtonHint))
                    continue;
                if (isMinimized)
                    info.element = PseudoElement_TitleBarUnshadeButton;
                break;
            case PseudoElement_TitleBarCloseButton:
            case PseudoElement_TitleBarSysMenu:
                if (!(tb->titleBarFlags & Qt::WindowSystemMenuHint))
                    continue;
                break;
            default:
                continue;
            }
            if (info.element == PseudoElement_TitleBar) {
                info.width = tb->fontMetrics.horizontalAdvance(tb->text) + 6;
                subRule.geo = new QStyleSheetGeometryData(info.width, tb->fontMetrics.height(), -1, -1, -1, -1);
            } else {
                subRule = renderRule(w, tb, info.element);
                info.width = subRule.size().width();
            }
            info.rule = subRule;
            info.offset = offsets[where];
            info.where = where;
            infos.append(qMove(info));

            offsets[where] += info.width;
        }
    }

    for (int i = 0; i < infos.size(); i++) {
        const ButtonInfo &info = infos[i];
        QRect lr = cr;
        switch (info.where) {
        case Center: {
            lr.setLeft(cr.left() + offsets[Left]);
            lr.setRight(cr.right() - offsets[Right]);
            QRect r(0, 0, offsets[Center], lr.height());
            r.moveCenter(lr.center());
            r.setLeft(r.left()+info.offset);
            r.setWidth(info.width);
            lr = r;
            break; }
        case Left:
            lr.translate(info.offset, 0);
            lr.setWidth(info.width);
            break;
        case Right:
            lr.moveLeft(cr.right() + 1 - offsets[Right] + info.offset);
            lr.setWidth(info.width);
            break;
        default:
            break;
        }
        QStyle::SubControl control = knownPseudoElements[info.element].subControl;
        layoutRects[control] = positionRect(w, info.rule, info.element, lr, tb->direction);
    }

    return layoutRects;
}

static QStyle::StandardPixmap subControlIcon(int pe)
{
    switch (pe) {
    case PseudoElement_MdiCloseButton: return QStyle::SP_TitleBarCloseButton;
    case PseudoElement_MdiMinButton: return QStyle::SP_TitleBarMinButton;
    case PseudoElement_MdiNormalButton: return QStyle::SP_TitleBarNormalButton;
    case PseudoElement_TitleBarCloseButton: return QStyle::SP_TitleBarCloseButton;
    case PseudoElement_TitleBarMinButton: return QStyle::SP_TitleBarMinButton;
    case PseudoElement_TitleBarMaxButton: return QStyle::SP_TitleBarMaxButton;
    case PseudoElement_TitleBarShadeButton: return QStyle::SP_TitleBarShadeButton;
    case PseudoElement_TitleBarUnshadeButton: return QStyle::SP_TitleBarUnshadeButton;
    case PseudoElement_TitleBarNormalButton: return QStyle::SP_TitleBarNormalButton;
    case PseudoElement_TitleBarContextHelpButton: return QStyle::SP_TitleBarContextHelpButton;
    default: break;
    }
    return QStyle::SP_CustomBase;
}

QRenderRule::QRenderRule(const QVector<Declaration> &declarations, const QObject *object)
: features(0), hasFont(false), pal(0), b(0), bg(0), bd(0), ou(0), geo(0), p(0), img(0), clipset(0)
{
    QPalette palette = QApplication::palette(); // ###: ideally widget's palette
    ValueExtractor v(declarations, palette);
    features = v.extractStyleFeatures();

    int w = -1, h = -1, minw = -1, minh = -1, maxw = -1, maxh = -1;
    if (v.extractGeometry(&w, &h, &minw, &minh, &maxw, &maxh))
        geo = new QStyleSheetGeometryData(w, h, minw, minh, maxw, maxh);

    int left = 0, top = 0, right = 0, bottom = 0;
    Origin origin = Origin_Unknown;
    Qt::Alignment position = 0;
    QCss::PositionMode mode = PositionMode_Unknown;
    Qt::Alignment textAlignment = 0;
    if (v.extractPosition(&left, &top, &right, &bottom, &origin, &position, &mode, &textAlignment))
        p = new QStyleSheetPositionData(left, top, right, bottom, origin, position, mode, textAlignment);

    int margins[4], paddings[4], spacing = -1;
    for (int i = 0; i < 4; i++)
        margins[i] = paddings[i] = 0;
    if (v.extractBox(margins, paddings, &spacing))
        b = new QStyleSheetBoxData(margins, paddings, spacing);

    int borders[4];
    QBrush colors[4];
    QCss::BorderStyle styles[4];
    QSize radii[4];
    for (int i = 0; i < 4; i++) {
        borders[i] = 0;
        styles[i] = BorderStyle_None;
    }
    if (v.extractBorder(borders, colors, styles, radii))
        bd = new QStyleSheetBorderData(borders, colors, styles, radii);

    int offsets[4];
    for (int i = 0; i < 4; i++) {
        borders[i] = offsets[i] = 0;
        styles[i] = BorderStyle_None;
    }
    if (v.extractOutline(borders, colors, styles, radii, offsets))
        ou = new QStyleSheetOutlineData(borders, colors, styles, radii, offsets);

    QBrush brush;
    QString uri;
    Repeat repeat = Repeat_XY;
    Qt::Alignment alignment = Qt::AlignTop | Qt::AlignLeft;
    Attachment attachment = Attachment_Scroll;
    origin = Origin_Padding;
    Origin clip = Origin_Border;
    if (v.extractBackground(&brush, &uri, &repeat, &alignment, &origin, &attachment, &clip)) {
        QPixmap pixmap = QStyleSheetStyle::loadPixmap(uri, object);
        if (!uri.isEmpty() && pixmap.isNull())
            qWarning("Could not create pixmap from %s", qPrintable(QDir::toNativeSeparators(uri)));
        bg = new QStyleSheetBackgroundData(brush, pixmap, repeat, alignment, origin, attachment, clip);
    }

    QBrush sfg, fg;
    QBrush sbg, abg;
    if (v.extractPalette(&fg, &sfg, &sbg, &abg))
        pal = new QStyleSheetPaletteData(fg, sfg, sbg, abg);

    QIcon icon;
    alignment = Qt::AlignCenter;
    QSize size;
    if (v.extractImage(&icon, &alignment, &size))
        img = new QStyleSheetImageData(icon, alignment, size);

    int adj = -255;
    hasFont = v.extractFont(&font, &adj);

#ifndef QT_NO_TOOLTIP
    if (object && qstrcmp(object->metaObject()->className(), "QTipLabel") == 0)
        palette = QToolTip::palette();
#endif

    for (int i = 0; i < declarations.count(); i++) {
        const Declaration& decl = declarations.at(i);
        if (decl.d->propertyId == BorderImage) {
            QString uri;
            QCss::TileMode horizStretch, vertStretch;
            int cuts[4];

            decl.borderImageValue(&uri, cuts, &horizStretch, &vertStretch);
            if (uri.isEmpty() || uri == QLatin1String("none")) {
                if (bd && bd->bi)
                    bd->bi->pixmap = QPixmap();
            } else {
                if (!bd)
                    bd = new QStyleSheetBorderData;
                if (!bd->bi)
                    bd->bi = new QStyleSheetBorderImageData;

                QStyleSheetBorderImageData *bi = bd->bi;
                bi->pixmap = QStyleSheetStyle::loadPixmap(uri, object);
                for (int i = 0; i < 4; i++)
                    bi->cuts[i] = cuts[i];
                bi->horizStretch = horizStretch;
                bi->vertStretch = vertStretch;
            }
        } else if (decl.d->propertyId == QtBackgroundRole) {
            if (bg && bg->brush.style() != Qt::NoBrush)
                continue;
            int role = decl.d->values.at(0).variant.toInt();
            if (role >= Value_FirstColorRole && role <= Value_LastColorRole)
                defaultBackground = palette.color((QPalette::ColorRole)(role-Value_FirstColorRole));
        } else if (decl.d->property.startsWith(QLatin1String("qproperty-"), Qt::CaseInsensitive)) {
            // intentionally left blank...
        } else if (decl.d->propertyId == UnknownProperty) {
            bool knownStyleHint = false;
            for (int i = 0; i < numKnownStyleHints; i++) {
                QLatin1String styleHint(knownStyleHints[i]);
                if (decl.d->property.compare(styleHint) == 0) {
                   QString hintName = QString(styleHint);
                   QVariant hintValue;
                   if (hintName.endsWith(QLatin1String("alignment"))) {
                       hintValue = (int) decl.alignmentValue();
                   } else if (hintName.endsWith(QLatin1String("color"))) {
                       hintValue = (int) decl.colorValue().rgba();
                   } else if (hintName.endsWith(QLatin1String("size"))) {
                       hintValue = decl.sizeValue();
                   } else if (hintName.endsWith(QLatin1String("icon"))) {
                       hintValue = decl.iconValue();
                   } else if (hintName == QLatin1String("button-layout")
                              && decl.d->values.count() != 0 && decl.d->values.at(0).type == Value::String) {
                       hintValue = subControlLayout(decl.d->values.at(0).variant.toString());
                   } else {
                       int integer;
                       decl.intValue(&integer);
                       hintValue = integer;
                   }
                   styleHints[decl.d->property] = hintValue;
                   knownStyleHint = true;
                   break;
                }
            }
            if (!knownStyleHint)
                qDebug("Unknown property %s", qPrintable(decl.d->property));
        }
    }

    if (hasBorder()) {
        if (const QWidget *widget = qobject_cast<const QWidget *>(object)) {
            QStyleSheetStyle *style = const_cast<QStyleSheetStyle *>(globalStyleSheetStyle);
            if (!style)
                style = qt_styleSheet(widget->style());
            if (style)
                fixupBorder(style->nativeFrameWidth(widget));
        }
        if (border()->hasBorderImage())
            defaultBackground = QBrush();
    }
}

QRect QRenderRule::borderRect(const QRect& r) const
{
    if (!hasBox())
        return r;
    const int* m = box()->margins;
    return r.adjusted(m[LeftEdge], m[TopEdge], -m[RightEdge], -m[BottomEdge]);
}

QRect QRenderRule::outlineRect(const QRect& r) const
{
    QRect br = borderRect(r);
    if (!hasOutline())
        return br;
    const int *b = outline()->borders;
    return r.adjusted(b[LeftEdge], b[TopEdge], -b[RightEdge], -b[BottomEdge]);
}

QRect QRenderRule::paddingRect(const QRect& r) const
{
    QRect br = borderRect(r);
    if (!hasBorder())
        return br;
    const int *b = border()->borders;
    return br.adjusted(b[LeftEdge], b[TopEdge], -b[RightEdge], -b[BottomEdge]);
}

QRect QRenderRule::contentsRect(const QRect& r) const
{
    QRect pr = paddingRect(r);
    if (!hasBox())
        return pr;
    const int *p = box()->paddings;
    return pr.adjusted(p[LeftEdge], p[TopEdge], -p[RightEdge], -p[BottomEdge]);
}

QRect QRenderRule::boxRect(const QRect& cr, int flags) const
{
    QRect r = cr;
    if (hasBox()) {
        if (flags & Margin) {
            const int *m = box()->margins;
            r.adjust(-m[LeftEdge], -m[TopEdge], m[RightEdge], m[BottomEdge]);
        }
        if (flags & Padding) {
            const int *p = box()->paddings;
            r.adjust(-p[LeftEdge], -p[TopEdge], p[RightEdge], p[BottomEdge]);
        }
    }
    if (hasBorder() && (flags & Border)) {
        const int *b = border()->borders;
        r.adjust(-b[LeftEdge], -b[TopEdge], b[RightEdge], b[BottomEdge]);
    }
    return r;
}

QSize QRenderRule::boxSize(const QSize &cs, int flags) const
{
    QSize bs = boxRect(QRect(QPoint(0, 0), cs), flags).size();
    if (cs.width() < 0) bs.setWidth(-1);
    if (cs.height() < 0) bs.setHeight(-1);
    return bs;
}

void QRenderRule::fixupBorder(int nativeWidth)
{
    if (bd == 0)
        return;

    if (!bd->hasBorderImage() || bd->bi->pixmap.isNull()) {
        bd->bi = 0;
        // ignore the color, border of edges that have none border-style
        QBrush color = pal ? pal->foreground : QBrush();
        const bool hasRadius = bd->radii[0].isValid() || bd->radii[1].isValid()
                               || bd->radii[2].isValid() || bd->radii[3].isValid();
        for (int i = 0; i < 4; i++) {
            if ((bd->styles[i] == BorderStyle_Native) && hasRadius)
                bd->styles[i] = BorderStyle_None;

            switch (bd->styles[i]) {
            case BorderStyle_None:
                // border-style: none forces width to be 0
                bd->colors[i] = QBrush();
                bd->borders[i] = 0;
                break;
            case BorderStyle_Native:
                if (bd->borders[i] == 0)
                    bd->borders[i] = nativeWidth;
                Q_FALLTHROUGH();
            default:
                if (bd->colors[i].style() == Qt::NoBrush) // auto-acquire 'color'
                    bd->colors[i] = color;
                break;
            }
        }

        return;
    }

    // inspect the border image
    QStyleSheetBorderImageData *bi = bd->bi;
    if (bi->cuts[0] == -1) {
        for (int i = 0; i < 4; i++) // assume, cut = border
            bi->cuts[i] = int(border()->borders[i]);
    }
}

void QRenderRule::drawBorderImage(QPainter *p, const QRect& rect)
{
    setClip(p, rect);
    static const Qt::TileRule tileMode2TileRule[] = {
        Qt::StretchTile, Qt::RoundTile, Qt::StretchTile, Qt::RepeatTile, Qt::StretchTile };

    const QStyleSheetBorderImageData *borderImageData = border()->borderImage();
    const int *targetBorders = border()->borders;
    const int *sourceBorders = borderImageData->cuts;
    QMargins sourceMargins(sourceBorders[LeftEdge], sourceBorders[TopEdge],
                           sourceBorders[RightEdge], sourceBorders[BottomEdge]);
    QMargins targetMargins(targetBorders[LeftEdge], targetBorders[TopEdge],
                           targetBorders[RightEdge], targetBorders[BottomEdge]);

    bool wasSmoothPixmapTransform = p->renderHints() & QPainter::SmoothPixmapTransform;
    p->setRenderHint(QPainter::SmoothPixmapTransform);
    qDrawBorderPixmap(p, rect, targetMargins, borderImageData->pixmap,
                      QRect(QPoint(), borderImageData->pixmap.size()), sourceMargins,
                      QTileRules(tileMode2TileRule[borderImageData->horizStretch], tileMode2TileRule[borderImageData->vertStretch]));
    p->setRenderHint(QPainter::SmoothPixmapTransform, wasSmoothPixmapTransform);
    unsetClip(p);
}

QRect QRenderRule::originRect(const QRect &rect, Origin origin) const
{
    switch (origin) {
    case Origin_Padding:
        return paddingRect(rect);
    case Origin_Border:
        return borderRect(rect);
    case Origin_Content:
        return contentsRect(rect);
    case Origin_Margin:
    default:
        return rect;
    }
}

void QRenderRule::drawBackgroundImage(QPainter *p, const QRect &rect, QPoint off)
{
    if (!hasBackground())
        return;

    const QPixmap& bgp = background()->pixmap;
    if (bgp.isNull())
        return;

    setClip(p, borderRect(rect));

    if (background()->origin != background()->clip) {
        p->save();
        p->setClipRect(originRect(rect, background()->clip), Qt::IntersectClip);
    }

    if (background()->attachment == Attachment_Fixed)
        off = QPoint(0, 0);

    QSize bgpSize = bgp.size() / bgp.devicePixelRatio();
    int bgpHeight = bgpSize.height();
    int bgpWidth = bgpSize.width();
    QRect r = originRect(rect, background()->origin);
    QRect aligned = QStyle::alignedRect(Qt::LeftToRight, background()->position, bgpSize, r);
    QRect inter = aligned.translated(-off).intersected(r);

    switch (background()->repeat) {
    case Repeat_Y:
        p->drawTiledPixmap(inter.x(), r.y(), inter.width(), r.height(), bgp,
                           inter.x() - aligned.x() + off.x(),
                           bgpHeight - int(aligned.y() - r.y()) % bgpHeight + off.y());
        break;
    case Repeat_X:
        p->drawTiledPixmap(r.x(), inter.y(), r.width(), inter.height(), bgp,
                           bgpWidth - int(aligned.x() - r.x())%bgpWidth + off.x(),
                           inter.y() - aligned.y() + off.y());
        break;
    case Repeat_XY:
        p->drawTiledPixmap(r, bgp,
                            QPoint(bgpWidth - int(aligned.x() - r.x())% bgpWidth + off.x(),
                                   bgpHeight - int(aligned.y() - r.y())%bgpHeight + off.y()));
        break;
    case Repeat_None:
    default:
        p->drawPixmap(inter.x(), inter.y(), bgp, inter.x() - aligned.x() + off.x(),
                      inter.y() - aligned.y() + off.y(), bgp.width() , bgp.height());
        break;
    }


    if (background()->origin != background()->clip)
        p->restore();

    unsetClip(p);
}

void QRenderRule::drawOutline(QPainter *p, const QRect &rect)
{
    if (!hasOutline())
        return;

    bool wasAntialiased = p->renderHints() & QPainter::Antialiasing;
    p->setRenderHint(QPainter::Antialiasing);
    qDrawBorder(p, rect, ou->styles, ou->borders, ou->colors, ou->radii);
    p->setRenderHint(QPainter::Antialiasing, wasAntialiased);
}

void QRenderRule::drawBorder(QPainter *p, const QRect& rect)
{
    if (!hasBorder())
        return;

    if (border()->hasBorderImage()) {
        drawBorderImage(p, rect);
        return;
    }

    bool wasAntialiased = p->renderHints() & QPainter::Antialiasing;
    p->setRenderHint(QPainter::Antialiasing);
    qDrawBorder(p, rect, bd->styles, bd->borders, bd->colors, bd->radii);
    p->setRenderHint(QPainter::Antialiasing, wasAntialiased);
}

QPainterPath QRenderRule::borderClip(QRect r)
{
    if (!hasBorder())
        return QPainterPath();

    QSize tlr, trr, blr, brr;
    qNormalizeRadii(r, bd->radii, &tlr, &trr, &blr, &brr);
    if (tlr.isNull() && trr.isNull() && blr.isNull() && brr.isNull())
        return QPainterPath();

    const QRectF rect(r);
    const int *borders = border()->borders;
    QPainterPath path;
    qreal curY = rect.y() + borders[TopEdge]/2.0;
    path.moveTo(rect.x() + tlr.width(), curY);
    path.lineTo(rect.right() - trr.width(), curY);
    qreal curX = rect.right() - borders[RightEdge]/2.0;
    path.arcTo(curX - 2*trr.width() + borders[RightEdge], curY,
               trr.width()*2 - borders[RightEdge], trr.height()*2 - borders[TopEdge], 90, -90);

    path.lineTo(curX, rect.bottom() - brr.height());
    curY = rect.bottom() - borders[BottomEdge]/2.0;
    path.arcTo(curX - 2*brr.width() + borders[RightEdge], curY - 2*brr.height() + borders[BottomEdge],
               brr.width()*2 - borders[RightEdge], brr.height()*2 - borders[BottomEdge], 0, -90);

    path.lineTo(rect.x() + blr.width(), curY);
    curX = rect.left() + borders[LeftEdge]/2.0;
    path.arcTo(curX, rect.bottom() - 2*blr.height() + borders[BottomEdge]/2,
               blr.width()*2 - borders[LeftEdge], blr.height()*2 - borders[BottomEdge], 270, -90);

    path.lineTo(curX, rect.top() + tlr.height());
    path.arcTo(curX, rect.top() + borders[TopEdge]/2,
               tlr.width()*2 - borders[LeftEdge], tlr.height()*2 - borders[TopEdge], 180, -90);

    path.closeSubpath();
    return path;
}

/*! \internal
  Clip the painter to the border (in case we are using radius border)
 */
void QRenderRule::setClip(QPainter *p, const QRect &rect)
{
    if (clipset++)
        return;
    clipPath = borderClip(rect);
    if (!clipPath.isEmpty()) {
        p->save();
        p->setClipPath(clipPath, Qt::IntersectClip);
    }
}

void QRenderRule::unsetClip(QPainter *p)
{
    if (--clipset)
        return;
    if (!clipPath.isEmpty())
        p->restore();
}

void QRenderRule::drawBackground(QPainter *p, const QRect& rect, const QPoint& off)
{
    QBrush brush = hasBackground() ? background()->brush : QBrush();
    if (brush.style() == Qt::NoBrush)
        brush = defaultBackground;

    if (brush.style() != Qt::NoBrush) {
        Origin origin = hasBackground() ? background()->clip : Origin_Border;
        // ### fix for  gradients
        const QPainterPath &borderPath = borderClip(originRect(rect, origin));
        if (!borderPath.isEmpty()) {
            // Drawn intead of being used as clipping path for better visual quality
            bool wasAntialiased = p->renderHints() & QPainter::Antialiasing;
            p->setRenderHint(QPainter::Antialiasing);
            p->fillPath(borderPath, brush);
            p->setRenderHint(QPainter::Antialiasing, wasAntialiased);
        } else {
            p->fillRect(originRect(rect, origin), brush);
        }
    }

    drawBackgroundImage(p, rect, off);
}

void QRenderRule::drawFrame(QPainter *p, const QRect& rect)
{
    drawBackground(p, rect);
    if (hasBorder())
        drawBorder(p, borderRect(rect));
}

void QRenderRule::drawImage(QPainter *p, const QRect &rect)
{
    if (!hasImage())
        return;
    img->icon.paint(p, rect, img->alignment);
}

void QRenderRule::drawRule(QPainter *p, const QRect& rect)
{
    drawFrame(p, rect);
    drawImage(p, contentsRect(rect));
}

// *shudder* , *horror*, *whoa* <-- what you might feel when you see the functions below
void QRenderRule::configurePalette(QPalette *p, QPalette::ColorRole fr, QPalette::ColorRole br)
{
    if (bg && bg->brush.style() != Qt::NoBrush) {
        if (br != QPalette::NoRole)
            p->setBrush(br, bg->brush);
        p->setBrush(QPalette::Window, bg->brush);
        if (bg->brush.style() == Qt::SolidPattern) {
            p->setBrush(QPalette::Light, bg->brush.color().lighter(115));
            p->setBrush(QPalette::Midlight, bg->brush.color().lighter(107));
            p->setBrush(QPalette::Dark, bg->brush.color().darker(150));
            p->setBrush(QPalette::Shadow, bg->brush.color().darker(300));
        }
    }

    if (!hasPalette())
        return;

    if (pal->foreground.style() != Qt::NoBrush) {
        if (fr != QPalette::NoRole)
            p->setBrush(fr, pal->foreground);
        p->setBrush(QPalette::WindowText, pal->foreground);
        p->setBrush(QPalette::Text, pal->foreground);
    }
    if (pal->selectionBackground.style() != Qt::NoBrush)
        p->setBrush(QPalette::Highlight, pal->selectionBackground);
    if (pal->selectionForeground.style() != Qt::NoBrush)
        p->setBrush(QPalette::HighlightedText, pal->selectionForeground);
    if (pal->alternateBackground.style() != Qt::NoBrush)
        p->setBrush(QPalette::AlternateBase, pal->alternateBackground);
}

void QRenderRule::configurePalette(QPalette *p, QPalette::ColorGroup cg, const QWidget *w, bool embedded)
{
    if (bg && bg->brush.style() != Qt::NoBrush) {
        p->setBrush(cg, QPalette::Base, bg->brush); // for windows, windowxp
        p->setBrush(cg, QPalette::Button, bg->brush); // for plastique
        p->setBrush(cg, w->backgroundRole(), bg->brush);
        p->setBrush(cg, QPalette::Window, bg->brush);
    }

    if (embedded) {
        /* For embedded widgets (ComboBox, SpinBox and ScrollArea) we want the embedded widget
         * to be transparent when we have a transparent background or border image */
        if ((hasBackground() && background()->isTransparent())
            || (hasBorder() && border()->hasBorderImage() && !border()->borderImage()->pixmap.isNull()))
            p->setBrush(cg, w->backgroundRole(), Qt::NoBrush);
    }

    if (!hasPalette())
        return;

    if (pal->foreground.style() != Qt::NoBrush) {
        p->setBrush(cg, QPalette::ButtonText, pal->foreground);
        p->setBrush(cg, w->foregroundRole(), pal->foreground);
        p->setBrush(cg, QPalette::WindowText, pal->foreground);
        p->setBrush(cg, QPalette::Text, pal->foreground);
    }
    if (pal->selectionBackground.style() != Qt::NoBrush)
        p->setBrush(cg, QPalette::Highlight, pal->selectionBackground);
    if (pal->selectionForeground.style() != Qt::NoBrush)
        p->setBrush(cg, QPalette::HighlightedText, pal->selectionForeground);
    if (pal->alternateBackground.style() != Qt::NoBrush)
        p->setBrush(cg, QPalette::AlternateBase, pal->alternateBackground);
}

bool QRenderRule::hasModification() const
{
    return hasPalette() ||
           hasBackground() ||
           hasGradientBackground() ||
           !hasNativeBorder() ||
           !hasNativeOutline() ||
           hasBox() ||
           hasPosition() ||
           hasGeometry() ||
           hasImage() ||
           hasFont ||
           !styleHints.isEmpty();
}

///////////////////////////////////////////////////////////////////////////////
// Style rules
#define OBJECT_PTR(x) (static_cast<QObject *>(x.ptr))

static inline QObject *parentObject(const QObject *obj)
{
#if QT_CONFIG(tooltip)
    if (qobject_cast<const QLabel *>(obj) && qstrcmp(obj->metaObject()->className(), "QTipLabel") == 0) {
        QObject *p = qvariant_cast<QObject *>(obj->property("_q_stylesheet_parent"));
        if (p)
            return p;
    }
#endif
    return obj->parent();
}

class QStyleSheetStyleSelector : public StyleSelector
{
public:
    QStyleSheetStyleSelector() { }

    QStringList nodeNames(NodePtr node) const override
    {
        if (isNullNode(node))
            return QStringList();
        const QMetaObject *metaObject = OBJECT_PTR(node)->metaObject();
#ifndef QT_NO_TOOLTIP
        if (qstrcmp(metaObject->className(), "QTipLabel") == 0)
            return QStringList(QLatin1String("QToolTip"));
#endif
        QStringList result;
        do {
            result += QString::fromLatin1(metaObject->className()).replace(QLatin1Char(':'), QLatin1Char('-'));
            metaObject = metaObject->superClass();
        } while (metaObject != 0);
        return result;
    }
    QString attribute(NodePtr node, const QString& name) const override
    {
        if (isNullNode(node))
            return QString();

        QHash<QString, QString> &cache = m_attributeCache[OBJECT_PTR(node)];
        QHash<QString, QString>::const_iterator cacheIt = cache.constFind(name);
        if (cacheIt != cache.constEnd())
            return cacheIt.value();

        QObject *obj = OBJECT_PTR(node);
        QVariant value = obj->property(name.toLatin1());
        if (!value.isValid()) {
            if (name == QLatin1String("class")) {
                QString className = QString::fromLatin1(obj->metaObject()->className());
                if (className.contains(QLatin1Char(':')))
                    className.replace(QLatin1Char(':'), QLatin1Char('-'));
                cache[name] = className;
                return className;
            } else if (name == QLatin1String("style")) {
                QWidget *w = qobject_cast<QWidget *>(obj);
                QStyleSheetStyle *proxy = w ? qt_styleSheet(w->style()) : 0;
                if (proxy) {
                    QString styleName = QString::fromLatin1(proxy->baseStyle()->metaObject()->className());
                    cache[name] = styleName;
                    return styleName;
                }
            }
        }
        QString valueStr;
        if(value.type() == QVariant::StringList || value.type() == QVariant::List)
            valueStr = value.toStringList().join(QLatin1Char(' '));
        else
            valueStr = value.toString();
        cache[name] = valueStr;
        return valueStr;
    }
    bool nodeNameEquals(NodePtr node, const QString& nodeName) const override
    {
        if (isNullNode(node))
            return false;
        const QMetaObject *metaObject = OBJECT_PTR(node)->metaObject();
#ifndef QT_NO_TOOLTIP
        if (qstrcmp(metaObject->className(), "QTipLabel") == 0)
            return nodeName == QLatin1String("QToolTip");
#endif
        do {
            const ushort *uc = (const ushort *)nodeName.constData();
            const ushort *e = uc + nodeName.length();
            const uchar *c = (const uchar *)metaObject->className();
            while (*c && uc != e && (*uc == *c || (*c == ':' && *uc == '-'))) {
                ++uc;
                ++c;
            }
            if (uc == e && !*c)
                return true;
            metaObject = metaObject->superClass();
        } while (metaObject != 0);
        return false;
    }
    bool hasAttributes(NodePtr) const override
    { return true; }
    QStringList nodeIds(NodePtr node) const override
    { return isNullNode(node) ? QStringList() : QStringList(OBJECT_PTR(node)->objectName()); }
    bool isNullNode(NodePtr node) const override
    { return node.ptr == 0; }
    NodePtr parentNode(NodePtr node) const override
    { NodePtr n; n.ptr = isNullNode(node) ? 0 : parentObject(OBJECT_PTR(node)); return n; }
    NodePtr previousSiblingNode(NodePtr) const override
    { NodePtr n; n.ptr = 0; return n; }
    NodePtr duplicateNode(NodePtr node) const override
    { return node; }
    void freeNode(NodePtr) const override
    { }

private:
    mutable QHash<const QObject *, QHash<QString, QString> > m_attributeCache;
};

QVector<QCss::StyleRule> QStyleSheetStyle::styleRules(const QObject *obj) const
{
    QHash<const QObject *, QVector<StyleRule> >::const_iterator cacheIt = styleSheetCaches->styleRulesCache.constFind(obj);
    if (cacheIt != styleSheetCaches->styleRulesCache.constEnd())
        return cacheIt.value();

    if (!initObject(obj)) {
        return QVector<StyleRule>();
    }

    QStyleSheetStyleSelector styleSelector;

    StyleSheet defaultSs;
    QHash<const void *, StyleSheet>::const_iterator defaultCacheIt = styleSheetCaches->styleSheetCache.constFind(baseStyle());
    if (defaultCacheIt == styleSheetCaches->styleSheetCache.constEnd()) {
        defaultSs = getDefaultStyleSheet();
        QStyle *bs = baseStyle();
        styleSheetCaches->styleSheetCache.insert(bs, defaultSs);
        QObject::connect(bs, SIGNAL(destroyed(QObject*)), styleSheetCaches, SLOT(styleDestroyed(QObject*)), Qt::UniqueConnection);
    } else {
        defaultSs = defaultCacheIt.value();
    }
    styleSelector.styleSheets += defaultSs;

    if (!qApp->styleSheet().isEmpty()) {
        StyleSheet appSs;
        QHash<const void *, StyleSheet>::const_iterator appCacheIt = styleSheetCaches->styleSheetCache.constFind(qApp);
        if (appCacheIt == styleSheetCaches->styleSheetCache.constEnd()) {
            QString ss = qApp->styleSheet();
            if (ss.startsWith(QLatin1String("file:///")))
                ss.remove(0, 8);
            parser.init(ss, qApp->styleSheet() != ss);
            if (Q_UNLIKELY(!parser.parse(&appSs)))
                qWarning("Could not parse application stylesheet");
            appSs.origin = StyleSheetOrigin_Inline;
            appSs.depth = 1;
            styleSheetCaches->styleSheetCache.insert(qApp, appSs);
        } else {
            appSs = appCacheIt.value();
        }
        styleSelector.styleSheets += appSs;
    }

    QVector<QCss::StyleSheet> objectSs;
    for (const QObject *o = obj; o; o = parentObject(o)) {
        QString styleSheet = o->property("styleSheet").toString();
        if (styleSheet.isEmpty())
            continue;
        StyleSheet ss;
        QHash<const void *, StyleSheet>::const_iterator objCacheIt = styleSheetCaches->styleSheetCache.constFind(o);
        if (objCacheIt == styleSheetCaches->styleSheetCache.constEnd()) {
            parser.init(styleSheet);
            if (!parser.parse(&ss)) {
                parser.init(QLatin1String("* {") + styleSheet + QLatin1Char('}'));
                if (Q_UNLIKELY(!parser.parse(&ss)))
                   qWarning() << "Could not parse stylesheet of object" << o;
            }
            ss.origin = StyleSheetOrigin_Inline;
            styleSheetCaches->styleSheetCache.insert(o, ss);
        } else {
            ss = objCacheIt.value();
        }
        objectSs.append(ss);
    }

    for (int i = 0; i < objectSs.count(); i++)
        objectSs[i].depth = objectSs.count() - i + 2;

    styleSelector.styleSheets += objectSs;

    StyleSelector::NodePtr n;
    n.ptr = const_cast<QObject *>(obj);
    QVector<QCss::StyleRule> rules = styleSelector.styleRulesForNode(n);
    styleSheetCaches->styleRulesCache.insert(obj, rules);
    return rules;
}

/////////////////////////////////////////////////////////////////////////////////////////
// Rendering rules
static QVector<Declaration> declarations(const QVector<StyleRule> &styleRules, const QString &part, quint64 pseudoClass = PseudoClass_Unspecified)
{
    QVector<Declaration> decls;
    for (int i = 0; i < styleRules.count(); i++) {
        const Selector& selector = styleRules.at(i).selectors.at(0);
        // Rules with pseudo elements don't cascade. This is an intentional
        // diversion for CSS
        if (part.compare(selector.pseudoElement(), Qt::CaseInsensitive) != 0)
            continue;
        quint64 negated = 0;
        quint64 cssClass = selector.pseudoClass(&negated);
        if ((pseudoClass == PseudoClass_Any) || (cssClass == PseudoClass_Unspecified)
            || ((((cssClass & pseudoClass) == cssClass)) && ((negated & pseudoClass) == 0)))
            decls += styleRules.at(i).declarations;
    }
    return decls;
}

int QStyleSheetStyle::nativeFrameWidth(const QWidget *w)
{
    QStyle *base = baseStyle();

#if QT_CONFIG(spinbox)
    if (qobject_cast<const QAbstractSpinBox *>(w))
        return base->pixelMetric(QStyle::PM_SpinBoxFrameWidth, 0, w);
#endif

#if QT_CONFIG(combobox)
    if (qobject_cast<const QComboBox *>(w))
        return base->pixelMetric(QStyle::PM_ComboBoxFrameWidth, 0, w);
#endif

#if QT_CONFIG(menu)
    if (qobject_cast<const QMenu *>(w))
        return base->pixelMetric(QStyle::PM_MenuPanelWidth, 0, w);
#endif

#if QT_CONFIG(menubar)
    if (qobject_cast<const QMenuBar *>(w))
        return base->pixelMetric(QStyle::PM_MenuBarPanelWidth, 0, w);
#endif
#ifndef QT_NO_FRAME
    if (const QFrame *frame = qobject_cast<const QFrame *>(w)) {
        if (frame->frameShape() == QFrame::NoFrame)
            return 0;
    }
#endif

    if (qstrcmp(w->metaObject()->className(), "QTipLabel") == 0)
        return base->pixelMetric(QStyle::PM_ToolTipLabelFrameWidth, 0, w);

    return base->pixelMetric(QStyle::PM_DefaultFrameWidth, 0, w);
}

static quint64 pseudoClass(QStyle::State state)
{
    quint64 pc = 0;
    if (state & QStyle::State_Enabled) {
        pc |= PseudoClass_Enabled;
        if (state & QStyle::State_MouseOver)
            pc |= PseudoClass_Hover;
    } else {
        pc |= PseudoClass_Disabled;
    }
    if (state & QStyle::State_Active)
        pc |= PseudoClass_Active;
    if (state & QStyle::State_Window)
        pc |= PseudoClass_Window;
    if (state & QStyle::State_Sunken)
        pc |= PseudoClass_Pressed;
    if (state & QStyle::State_HasFocus)
        pc |= PseudoClass_Focus;
    if (state & QStyle::State_On)
        pc |= (PseudoClass_On | PseudoClass_Checked);
    if (state & QStyle::State_Off)
        pc |= (PseudoClass_Off | PseudoClass_Unchecked);
    if (state & QStyle::State_NoChange)
        pc |= PseudoClass_Indeterminate;
    if (state & QStyle::State_Selected)
        pc |= PseudoClass_Selected;
    if (state & QStyle::State_Horizontal)
        pc |= PseudoClass_Horizontal;
    else
        pc |= PseudoClass_Vertical;
    if (state & (QStyle::State_Open | QStyle::State_On | QStyle::State_Sunken))
        pc |= PseudoClass_Open;
    else
        pc |= PseudoClass_Closed;
    if (state & QStyle::State_Children)
        pc |= PseudoClass_Children;
    if (state & QStyle::State_Sibling)
        pc |= PseudoClass_Sibling;
    if (state & QStyle::State_ReadOnly)
        pc |= PseudoClass_ReadOnly;
    if (state & QStyle::State_Item)
        pc |= PseudoClass_Item;
#ifdef QT_KEYPAD_NAVIGATION
    if (state & QStyle::State_HasEditFocus)
        pc |= PseudoClass_EditFocus;
#endif
    return pc;
}

static void qt_check_if_internal_object(const QObject **obj, int *element)
{
#if !QT_CONFIG(dockwidget)
    Q_UNUSED(obj);
    Q_UNUSED(element);
#else
    if (*obj && qstrcmp((*obj)->metaObject()->className(), "QDockWidgetTitleButton") == 0) {
        if ((*obj)->objectName() == QLatin1String("qt_dockwidget_closebutton")) {
            *element = PseudoElement_DockWidgetCloseButton;
        } else if ((*obj)->objectName() == QLatin1String("qt_dockwidget_floatbutton")) {
            *element = PseudoElement_DockWidgetFloatButton;
        }
        *obj = (*obj)->parent();
    }
#endif
}

QRenderRule QStyleSheetStyle::renderRule(const QObject *obj, int element, quint64 state) const
{
    qt_check_if_internal_object(&obj, &element);
    QHash<quint64, QRenderRule> &cache = styleSheetCaches->renderRulesCache[obj][element];
    QHash<quint64, QRenderRule>::const_iterator cacheIt = cache.constFind(state);
    if (cacheIt != cache.constEnd())
        return cacheIt.value();

    if (!initObject(obj))
        return QRenderRule();

    quint64 stateMask = 0;
    const QVector<StyleRule> rules = styleRules(obj);
    for (int i = 0; i < rules.count(); i++) {
        const Selector& selector = rules.at(i).selectors.at(0);
        quint64 negated = 0;
        stateMask |= selector.pseudoClass(&negated);
        stateMask |= negated;
    }

    cacheIt = cache.constFind(state & stateMask);
    if (cacheIt != cache.constEnd()) {
        const QRenderRule &newRule = cacheIt.value();
        cache[state] = newRule;
        return newRule;
    }


    const QString part = QLatin1String(knownPseudoElements[element].name);
    QVector<Declaration> decls = declarations(rules, part, state);
    QRenderRule newRule(decls, obj);
    cache[state] = newRule;
    if ((state & stateMask) != state)
        cache[state&stateMask] = newRule;
    return newRule;
}

QRenderRule QStyleSheetStyle::renderRule(const QObject *obj, const QStyleOption *opt, int pseudoElement) const
{
    quint64 extraClass = 0;
    QStyle::State state = opt ? opt->state : QStyle::State(QStyle::State_None);

    if (const QStyleOptionComplex *complex = qstyleoption_cast<const QStyleOptionComplex *>(opt)) {
        if (pseudoElement != PseudoElement_None) {
            // if not an active subcontrol, just pass enabled/disabled
            QStyle::SubControl subControl = knownPseudoElements[pseudoElement].subControl;

            if (!(complex->activeSubControls & subControl))
                state &= (QStyle::State_Enabled | QStyle::State_Horizontal | QStyle::State_HasFocus);
        }

        switch (pseudoElement) {
        case PseudoElement_ComboBoxDropDown:
        case PseudoElement_ComboBoxArrow:
            state |= (complex->state & (QStyle::State_On|QStyle::State_ReadOnly));
            break;
        case PseudoElement_SpinBoxUpButton:
        case PseudoElement_SpinBoxDownButton:
        case PseudoElement_SpinBoxUpArrow:
        case PseudoElement_SpinBoxDownArrow:
#if QT_CONFIG(spinbox)
            if (const QStyleOptionSpinBox *sb = qstyleoption_cast<const QStyleOptionSpinBox *>(opt)) {
                bool on = false;
                bool up = pseudoElement == PseudoElement_SpinBoxUpButton
                          || pseudoElement == PseudoElement_SpinBoxUpArrow;
                if ((sb->stepEnabled & QAbstractSpinBox::StepUpEnabled) && up)
                    on = true;
                else if ((sb->stepEnabled & QAbstractSpinBox::StepDownEnabled) && !up)
                    on = true;
                state |= (on ? QStyle::State_On : QStyle::State_Off);
            }
#endif // QT_CONFIG(spinbox)
            break;
        case PseudoElement_GroupBoxTitle:
            state |= (complex->state & (QStyle::State_MouseOver | QStyle::State_Sunken));
            break;
        case PseudoElement_ToolButtonMenu:
        case PseudoElement_ToolButtonMenuArrow:
        case PseudoElement_ToolButtonDownArrow:
            state |= complex->state & QStyle::State_MouseOver;
            if (complex->state & QStyle::State_Sunken ||
                complex->activeSubControls & QStyle::SC_ToolButtonMenu)
                state |= QStyle::State_Sunken;
            break;
        case PseudoElement_SliderGroove:
            state |= complex->state & QStyle::State_MouseOver;
            break;
        default:
            break;
        }

        if (const QStyleOptionComboBox *combo = qstyleoption_cast<const QStyleOptionComboBox *>(opt)) {
            // QStyle::State_On is set when the popup is being shown
            // Propagate EditField Pressed state
            if (pseudoElement == PseudoElement_None
                && (complex->activeSubControls & QStyle::SC_ComboBoxEditField)
                && (!(state & QStyle::State_MouseOver))) {
                state |= QStyle::State_Sunken;
            }

            if (!combo->frame)
                extraClass |= PseudoClass_Frameless;
            if (!combo->editable)
                extraClass |= PseudoClass_ReadOnly;
            else
                extraClass |= PseudoClass_Editable;
#if QT_CONFIG(spinbox)
        } else if (const QStyleOptionSpinBox *spin = qstyleoption_cast<const QStyleOptionSpinBox *>(opt)) {
            if (!spin->frame)
                extraClass |= PseudoClass_Frameless;
#endif // QT_CONFIG(spinbox)
        } else if (const QStyleOptionGroupBox *gb = qstyleoption_cast<const QStyleOptionGroupBox *>(opt)) {
            if (gb->features & QStyleOptionFrame::Flat)
                extraClass |= PseudoClass_Flat;
            if (gb->lineWidth == 0)
                extraClass |= PseudoClass_Frameless;
        } else if (const QStyleOptionTitleBar *tb = qstyleoption_cast<const QStyleOptionTitleBar *>(opt)) {
            if (tb->titleBarState & Qt::WindowMinimized) {
                extraClass |= PseudoClass_Minimized;
            }
            else if (tb->titleBarState & Qt::WindowMaximized)
                extraClass |= PseudoClass_Maximized;
        }
    } else {
        // handle simple style options
        if (const QStyleOptionMenuItem *mi = qstyleoption_cast<const QStyleOptionMenuItem *>(opt)) {
            if (mi->menuItemType == QStyleOptionMenuItem::DefaultItem)
                extraClass |= PseudoClass_Default;
            if (mi->checkType == QStyleOptionMenuItem::Exclusive)
                extraClass |= PseudoClass_Exclusive;
            else if (mi->checkType == QStyleOptionMenuItem::NonExclusive)
                extraClass |= PseudoClass_NonExclusive;
            if (mi->checkType != QStyleOptionMenuItem::NotCheckable)
                extraClass |= (mi->checked) ? (PseudoClass_On|PseudoClass_Checked)
                                            : (PseudoClass_Off|PseudoClass_Unchecked);
        } else if (const QStyleOptionHeader *hdr = qstyleoption_cast<const QStyleOptionHeader *>(opt)) {
            if (hdr->position == QStyleOptionHeader::OnlyOneSection)
                extraClass |= PseudoClass_OnlyOne;
            else if (hdr->position == QStyleOptionHeader::Beginning)
                extraClass |= PseudoClass_First;
            else if (hdr->position == QStyleOptionHeader::End)
                extraClass |= PseudoClass_Last;
            else if (hdr->position == QStyleOptionHeader::Middle)
                extraClass |= PseudoClass_Middle;

            if (hdr->selectedPosition == QStyleOptionHeader::NextAndPreviousAreSelected)
                extraClass |= (PseudoClass_NextSelected | PseudoClass_PreviousSelected);
            else if (hdr->selectedPosition == QStyleOptionHeader::NextIsSelected)
                extraClass |= PseudoClass_NextSelected;
            else if (hdr->selectedPosition == QStyleOptionHeader::PreviousIsSelected)
                extraClass |= PseudoClass_PreviousSelected;
#if QT_CONFIG(tabwidget)
        } else if (const QStyleOptionTabWidgetFrame *tab = qstyleoption_cast<const QStyleOptionTabWidgetFrame *>(opt)) {
            switch (tab->shape) {
                case QTabBar::RoundedNorth:
                case QTabBar::TriangularNorth:
                    extraClass |= PseudoClass_Top;
                    break;
                case QTabBar::RoundedSouth:
                case QTabBar::TriangularSouth:
                    extraClass |= PseudoClass_Bottom;
                    break;
                case QTabBar::RoundedEast:
                case QTabBar::TriangularEast:
                    extraClass |= PseudoClass_Right;
                    break;
                case QTabBar::RoundedWest:
                case QTabBar::TriangularWest:
                    extraClass |= PseudoClass_Left;
                    break;
                default:
                    break;
            }
#endif
#if QT_CONFIG(tabbar)
        } else if (const QStyleOptionTab *tab = qstyleoption_cast<const QStyleOptionTab *>(opt)) {
            if (tab->position == QStyleOptionTab::OnlyOneTab)
                extraClass |= PseudoClass_OnlyOne;
            else if (tab->position == QStyleOptionTab::Beginning)
                extraClass |= PseudoClass_First;
            else if (tab->position == QStyleOptionTab::End)
                extraClass |= PseudoClass_Last;
            else if (tab->position == QStyleOptionTab::Middle)
                extraClass |= PseudoClass_Middle;

            if (tab->selectedPosition == QStyleOptionTab::NextIsSelected)
                extraClass |= PseudoClass_NextSelected;
            else if (tab->selectedPosition == QStyleOptionTab::PreviousIsSelected)
                extraClass |= PseudoClass_PreviousSelected;

            switch (tab->shape) {
                case QTabBar::RoundedNorth:
                case QTabBar::TriangularNorth:
                    extraClass |= PseudoClass_Top;
                    break;
                case QTabBar::RoundedSouth:
                case QTabBar::TriangularSouth:
                    extraClass |= PseudoClass_Bottom;
                    break;
                case QTabBar::RoundedEast:
                case QTabBar::TriangularEast:
                    extraClass |= PseudoClass_Right;
                    break;
                case QTabBar::RoundedWest:
                case QTabBar::TriangularWest:
                    extraClass |= PseudoClass_Left;
                    break;
                default:
                    break;
            }
#endif // QT_CONFIG(tabbar)
        } else if (const QStyleOptionButton *btn = qstyleoption_cast<const QStyleOptionButton *>(opt)) {
            if (btn->features & QStyleOptionButton::Flat)
                extraClass |= PseudoClass_Flat;
            if (btn->features & QStyleOptionButton::DefaultButton)
                extraClass |= PseudoClass_Default;
        } else if (const QStyleOptionFrame *frm = qstyleoption_cast<const QStyleOptionFrame *>(opt)) {
            if (frm->lineWidth == 0)
                extraClass |= PseudoClass_Frameless;
            if (frm->features & QStyleOptionFrame::Flat)
                extraClass |= PseudoClass_Flat;
        }
#if QT_CONFIG(toolbar)
        else if (const QStyleOptionToolBar *tb = qstyleoption_cast<const QStyleOptionToolBar *>(opt)) {
            if (tb->toolBarArea == Qt::LeftToolBarArea)
                extraClass |= PseudoClass_Left;
            else if (tb->toolBarArea == Qt::RightToolBarArea)
                extraClass |= PseudoClass_Right;
            else if (tb->toolBarArea == Qt::TopToolBarArea)
                extraClass |= PseudoClass_Top;
            else if (tb->toolBarArea == Qt::BottomToolBarArea)
                extraClass |= PseudoClass_Bottom;

            if (tb->positionWithinLine == QStyleOptionToolBar::Beginning)
                extraClass |= PseudoClass_First;
            else if (tb->positionWithinLine == QStyleOptionToolBar::Middle)
                extraClass |= PseudoClass_Middle;
            else if (tb->positionWithinLine == QStyleOptionToolBar::End)
                extraClass |= PseudoClass_Last;
            else if (tb->positionWithinLine == QStyleOptionToolBar::OnlyOne)
                extraClass |= PseudoClass_OnlyOne;
        }
#endif // QT_CONFIG(toolbar)
#if QT_CONFIG(toolbox)
        else if (const QStyleOptionToolBox *tb = qstyleoption_cast<const QStyleOptionToolBox *>(opt)) {
            if (tb->position == QStyleOptionToolBox::OnlyOneTab)
                extraClass |= PseudoClass_OnlyOne;
            else if (tb->position == QStyleOptionToolBox::Beginning)
                extraClass |= PseudoClass_First;
            else if (tb->position == QStyleOptionToolBox::End)
                extraClass |= PseudoClass_Last;
            else if (tb->position == QStyleOptionToolBox::Middle)
                extraClass |= PseudoClass_Middle;

            if (tb->selectedPosition == QStyleOptionToolBox::NextIsSelected)
                extraClass |= PseudoClass_NextSelected;
            else if (tb->selectedPosition == QStyleOptionToolBox::PreviousIsSelected)
                extraClass |= PseudoClass_PreviousSelected;
        }
#endif // QT_CONFIG(toolbox)
#if QT_CONFIG(dockwidget)
        else if (const QStyleOptionDockWidget *dw = qstyleoption_cast<const QStyleOptionDockWidget *>(opt)) {
            if (dw->verticalTitleBar)
                extraClass |= PseudoClass_Vertical;
            else
                extraClass |= PseudoClass_Horizontal;
            if (dw->closable)
                extraClass |= PseudoClass_Closable;
            if (dw->floatable)
                extraClass |= PseudoClass_Floatable;
            if (dw->movable)
                extraClass |= PseudoClass_Movable;
        }
#endif // QT_CONFIG(dockwidget)
#if QT_CONFIG(itemviews)
        else if (const QStyleOptionViewItem *vopt = qstyleoption_cast<const QStyleOptionViewItem *>(opt)) {
            if (vopt->features & QStyleOptionViewItem::Alternate)
                extraClass |= PseudoClass_Alternate;
            if (vopt->viewItemPosition == QStyleOptionViewItem::OnlyOne)
                extraClass |= PseudoClass_OnlyOne;
            else if (vopt->viewItemPosition == QStyleOptionViewItem::Beginning)
                extraClass |= PseudoClass_First;
            else if (vopt->viewItemPosition == QStyleOptionViewItem::End)
                extraClass |= PseudoClass_Last;
            else if (vopt->viewItemPosition == QStyleOptionViewItem::Middle)
                extraClass |= PseudoClass_Middle;

        }
#endif
#if QT_CONFIG(lineedit)
        // LineEdit sets Sunken flag to indicate Sunken frame (argh)
        if (const QLineEdit *lineEdit = qobject_cast<const QLineEdit *>(obj)) {
            state &= ~QStyle::State_Sunken;
            if (lineEdit->hasFrame()) {
                extraClass &= ~PseudoClass_Frameless;
            } else {
                extraClass |= PseudoClass_Frameless;
            }
        } else
#endif
        if (const QFrame *frm = qobject_cast<const QFrame *>(obj)) {
            if (frm->lineWidth() == 0)
                extraClass |= PseudoClass_Frameless;
        }
    }

    return renderRule(obj, pseudoElement, pseudoClass(state) | extraClass);
}

bool QStyleSheetStyle::hasStyleRule(const QObject *obj, int part) const
{
    QHash<int, bool> &cache = styleSheetCaches->hasStyleRuleCache[obj];
    QHash<int, bool>::const_iterator cacheIt = cache.constFind(part);
    if (cacheIt != cache.constEnd())
        return cacheIt.value();

    if (!initObject(obj))
        return false;


    const QVector<StyleRule> &rules = styleRules(obj);
    if (part == PseudoElement_None) {
        bool result = obj && !rules.isEmpty();
        cache[part] = result;
        return result;
    }

    QString pseudoElement = QLatin1String(knownPseudoElements[part].name);
    for (int i = 0; i < rules.count(); i++) {
        const Selector& selector = rules.at(i).selectors.at(0);
        if (pseudoElement.compare(selector.pseudoElement(), Qt::CaseInsensitive) == 0) {
            cache[part] = true;
            return true;
        }
    }

    cache[part] = false;
    return false;
}

static Origin defaultOrigin(int pe)
{
    switch (pe) {
    case PseudoElement_ScrollBarAddPage:
    case PseudoElement_ScrollBarSubPage:
    case PseudoElement_ScrollBarAddLine:
    case PseudoElement_ScrollBarSubLine:
    case PseudoElement_ScrollBarFirst:
    case PseudoElement_ScrollBarLast:
    case PseudoElement_GroupBoxTitle:
    case PseudoElement_GroupBoxIndicator: // never used
    case PseudoElement_ToolButtonMenu:
    case PseudoElement_SliderAddPage:
    case PseudoElement_SliderSubPage:
        return Origin_Border;

    case PseudoElement_SpinBoxUpButton:
    case PseudoElement_SpinBoxDownButton:
    case PseudoElement_PushButtonMenuIndicator:
    case PseudoElement_ComboBoxDropDown:
    case PseudoElement_ToolButtonDownArrow:
    case PseudoElement_MenuCheckMark:
    case PseudoElement_MenuIcon:
    case PseudoElement_MenuRightArrow:
        return Origin_Padding;

    case PseudoElement_Indicator:
    case PseudoElement_ExclusiveIndicator:
    case PseudoElement_ComboBoxArrow:
    case PseudoElement_ScrollBarSlider:
    case PseudoElement_ScrollBarUpArrow:
    case PseudoElement_ScrollBarDownArrow:
    case PseudoElement_ScrollBarLeftArrow:
    case PseudoElement_ScrollBarRightArrow:
    case PseudoElement_SpinBoxUpArrow:
    case PseudoElement_SpinBoxDownArrow:
    case PseudoElement_ToolButtonMenuArrow:
    case PseudoElement_HeaderViewUpArrow:
    case PseudoElement_HeaderViewDownArrow:
    case PseudoElement_SliderGroove:
    case PseudoElement_SliderHandle:
        return Origin_Content;

    default:
        return Origin_Margin;
    }
}

static Qt::Alignment defaultPosition(int pe)
{
    switch (pe) {
    case PseudoElement_Indicator:
    case PseudoElement_ExclusiveIndicator:
    case PseudoElement_MenuCheckMark:
    case PseudoElement_MenuIcon:
        return Qt::AlignLeft | Qt::AlignVCenter;

    case PseudoElement_ScrollBarAddLine:
    case PseudoElement_ScrollBarLast:
    case PseudoElement_SpinBoxDownButton:
    case PseudoElement_PushButtonMenuIndicator:
    case PseudoElement_ToolButtonDownArrow:
        return Qt::AlignRight | Qt::AlignBottom;

    case PseudoElement_ScrollBarSubLine:
    case PseudoElement_ScrollBarFirst:
    case PseudoElement_SpinBoxUpButton:
    case PseudoElement_ComboBoxDropDown:
    case PseudoElement_ToolButtonMenu:
    case PseudoElement_DockWidgetCloseButton:
    case PseudoElement_DockWidgetFloatButton:
        return Qt::AlignRight | Qt::AlignTop;

    case PseudoElement_ScrollBarUpArrow:
    case PseudoElement_ScrollBarDownArrow:
    case PseudoElement_ScrollBarLeftArrow:
    case PseudoElement_ScrollBarRightArrow:
    case PseudoElement_SpinBoxUpArrow:
    case PseudoElement_SpinBoxDownArrow:
    case PseudoElement_ComboBoxArrow:
    case PseudoElement_DownArrow:
    case PseudoElement_ToolButtonMenuArrow:
    case PseudoElement_SliderGroove:
        return Qt::AlignCenter;

    case PseudoElement_GroupBoxTitle:
    case PseudoElement_GroupBoxIndicator: // never used
        return Qt::AlignLeft | Qt::AlignTop;

    case PseudoElement_HeaderViewUpArrow:
    case PseudoElement_HeaderViewDownArrow:
    case PseudoElement_MenuRightArrow:
        return Qt::AlignRight | Qt::AlignVCenter;

    default:
        return 0;
    }
}

QSize QStyleSheetStyle::defaultSize(const QWidget *w, QSize sz, const QRect& rect, int pe) const
{
    QStyle *base = baseStyle();

    switch (pe) {
    case PseudoElement_Indicator:
    case PseudoElement_MenuCheckMark:
        if (sz.width() == -1)
            sz.setWidth(base->pixelMetric(PM_IndicatorWidth, 0, w));
        if (sz.height() == -1)
            sz.setHeight(base->pixelMetric(PM_IndicatorHeight, 0, w));
        break;

    case PseudoElement_ExclusiveIndicator:
    case PseudoElement_GroupBoxIndicator:
        if (sz.width() == -1)
            sz.setWidth(base->pixelMetric(PM_ExclusiveIndicatorWidth, 0, w));
        if (sz.height() == -1)
            sz.setHeight(base->pixelMetric(PM_ExclusiveIndicatorHeight, 0, w));
        break;

    case PseudoElement_PushButtonMenuIndicator: {
        int pm = base->pixelMetric(PM_MenuButtonIndicator, 0, w);
        if (sz.width() == -1)
            sz.setWidth(pm);
        if (sz.height() == -1)
            sz.setHeight(pm);
                                      }
        break;

    case PseudoElement_ComboBoxDropDown:
        if (sz.width() == -1)
            sz.setWidth(16);
        break;

    case PseudoElement_ComboBoxArrow:
    case PseudoElement_DownArrow:
    case PseudoElement_ToolButtonMenuArrow:
    case PseudoElement_ToolButtonDownArrow:
    case PseudoElement_MenuRightArrow:
        if (sz.width() == -1)
            sz.setWidth(13);
        if (sz.height() == -1)
            sz.setHeight(13);
        break;

    case PseudoElement_SpinBoxUpButton:
    case PseudoElement_SpinBoxDownButton:
        if (sz.width() == -1)
            sz.setWidth(16);
        if (sz.height() == -1)
            sz.setHeight(rect.height()/2);
        break;

    case PseudoElement_ToolButtonMenu:
        if (sz.width() == -1)
            sz.setWidth(base->pixelMetric(PM_MenuButtonIndicator, 0, w));
        break;

    case PseudoElement_HeaderViewUpArrow:
    case PseudoElement_HeaderViewDownArrow: {
        int pm = base->pixelMetric(PM_HeaderMargin, 0, w);
        if (sz.width() == -1)
            sz.setWidth(pm);
        if (sz.height() == 1)
            sz.setHeight(pm);
        break;
                                            }

    case PseudoElement_ScrollBarFirst:
    case PseudoElement_ScrollBarLast:
    case PseudoElement_ScrollBarAddLine:
    case PseudoElement_ScrollBarSubLine:
    case PseudoElement_ScrollBarSlider: {
        int pm = pixelMetric(QStyle::PM_ScrollBarExtent, 0, w);
        if (sz.width() == -1)
            sz.setWidth(pm);
        if (sz.height() == -1)
            sz.setHeight(pm);
        break;
                                        }

    case PseudoElement_DockWidgetCloseButton:
    case PseudoElement_DockWidgetFloatButton: {
        int iconSize = pixelMetric(PM_SmallIconSize, 0, w);
        return QSize(iconSize, iconSize);
                                              }

    default:
        break;
    }

    // expand to rectangle
    if (sz.height() == -1)
        sz.setHeight(rect.height());
    if (sz.width() == -1)
        sz.setWidth(rect.width());

    return sz;
}

static PositionMode defaultPositionMode(int pe)
{
    switch (pe) {
    case PseudoElement_ScrollBarFirst:
    case PseudoElement_ScrollBarLast:
    case PseudoElement_ScrollBarAddLine:
    case PseudoElement_ScrollBarSubLine:
    case PseudoElement_ScrollBarAddPage:
    case PseudoElement_ScrollBarSubPage:
    case PseudoElement_ScrollBarSlider:
    case PseudoElement_SliderGroove:
    case PseudoElement_SliderHandle:
    case PseudoElement_TabWidgetPane:
        return PositionMode_Absolute;
    default:
        return PositionMode_Static;
    }
}

QRect QStyleSheetStyle::positionRect(const QWidget *w, const QRenderRule &rule2, int pe,
                                     const QRect &originRect, Qt::LayoutDirection dir) const
{
    const QStyleSheetPositionData *p = rule2.position();
    PositionMode mode = (p && p->mode != PositionMode_Unknown) ? p->mode : defaultPositionMode(pe);
    Qt::Alignment position = (p && p->position != 0) ? p->position : defaultPosition(pe);
    QRect r;

    if (mode != PositionMode_Absolute) {
        QSize sz = defaultSize(w, rule2.size(), originRect, pe);
        sz = sz.expandedTo(rule2.minimumContentsSize());
        r = QStyle::alignedRect(dir, position, sz, originRect);
        if (p) {
            int left = p->left ? p->left : -p->right;
            int top = p->top ? p->top : -p->bottom;
            r.translate(dir == Qt::LeftToRight ? left : -left, top);
        }
    } else {
        r = p ? originRect.adjusted(dir == Qt::LeftToRight ? p->left : p->right, p->top,
                                   dir == Qt::LeftToRight ? -p->right : -p->left, -p->bottom)
              : originRect;
        if (rule2.hasContentsSize()) {
            QSize sz = rule2.size().expandedTo(rule2.minimumContentsSize());
            if (sz.width() == -1) sz.setWidth(r.width());
            if (sz.height() == -1) sz.setHeight(r.height());
            r = QStyle::alignedRect(dir, position, sz, r);
        }
    }
    return r;
}

QRect QStyleSheetStyle::positionRect(const QWidget *w, const QRenderRule& rule1, const QRenderRule& rule2, int pe,
                                     const QRect& rect, Qt::LayoutDirection dir) const
{
    const QStyleSheetPositionData *p = rule2.position();
    Origin origin = (p && p->origin != Origin_Unknown) ? p->origin : defaultOrigin(pe);
    QRect originRect = rule1.originRect(rect, origin);
    return positionRect(w, rule2, pe, originRect, dir);
}


/** \internal
   For widget that have an embedded widget (such as combobox) return that embedded widget.
   otherwise return the widget itself
 */
static QWidget *embeddedWidget(QWidget *w)
{
#if QT_CONFIG(combobox)
    if (QComboBox *cmb = qobject_cast<QComboBox *>(w)) {
        if (cmb->isEditable())
            return cmb->lineEdit();
        else
            return cmb;
    }
#endif

#if QT_CONFIG(spinbox)
    if (QAbstractSpinBox *sb = qobject_cast<QAbstractSpinBox *>(w))
        return sb->findChild<QLineEdit *>();
#endif

#if QT_CONFIG(scrollarea)
    if (QAbstractScrollArea *sa = qobject_cast<QAbstractScrollArea *>(w))
        return sa->viewport();
#endif

    return w;
}

/** \internal
  in case w is an embedded widget, return the container widget
  (i.e, the widget for which the rules actualy apply)
  (exemple, if w is a lineedit embedded in a combobox, return the combobox)

  if w is not embedded, return w itself
*/
static QWidget *containerWidget(const QWidget *w)
{
#if QT_CONFIG(lineedit)
    if (qobject_cast<const QLineEdit *>(w)) {
        //if the QLineEdit is an embeddedWidget, we need the rule of the real widget
#if QT_CONFIG(combobox)
        if (qobject_cast<const QComboBox *>(w->parentWidget()))
            return w->parentWidget();
#endif
#if QT_CONFIG(spinbox)
        if (qobject_cast<const QAbstractSpinBox *>(w->parentWidget()))
            return w->parentWidget();
#endif
    }
#endif // QT_CONFIG(lineedit)

#if QT_CONFIG(scrollarea)
    if (const QAbstractScrollArea *sa = qobject_cast<const QAbstractScrollArea *>(w->parentWidget())) {
        if (sa->viewport() == w)
            return w->parentWidget();
    }
#endif

    return const_cast<QWidget *>(w);
}

/** \internal
    returns \c true if the widget can NOT be styled directly
 */
static bool unstylable(const QWidget *w)
{
    if (w->windowType() == Qt::Desktop)
        return true;

    if (!w->styleSheet().isEmpty())
        return false;

    if (containerWidget(w) != w)
        return true;

#ifndef QT_NO_FRAME
    // detect QComboBoxPrivateContainer
    else if (qobject_cast<const QFrame *>(w)) {
        if (0
#if QT_CONFIG(combobox)
            || qobject_cast<const QComboBox *>(w->parentWidget())
#endif
           )
            return true;
    }
#endif

#if QT_CONFIG(tabbar)
    if (w->metaObject() == &QWidget::staticMetaObject
            && qobject_cast<const QTabBar*>(w->parentWidget()))
        return true; // The moving tab of a QTabBar
#endif

    return false;
}

static quint64 extendedPseudoClass(const QWidget *w)
{
    quint64 pc = w->isWindow() ? quint64(PseudoClass_Window) : 0;
#if QT_CONFIG(abstractslider)
    if (const QAbstractSlider *slider = qobject_cast<const QAbstractSlider *>(w)) {
        pc |= ((slider->orientation() == Qt::Vertical) ? PseudoClass_Vertical : PseudoClass_Horizontal);
    } else
#endif
#if QT_CONFIG(combobox)
    if (const QComboBox *combo = qobject_cast<const QComboBox *>(w)) {
        if (combo->isEditable())
        pc |= (combo->isEditable() ? PseudoClass_Editable : PseudoClass_ReadOnly);
    } else
#endif
#if QT_CONFIG(lineedit)
    if (const QLineEdit *edit = qobject_cast<const QLineEdit *>(w)) {
        pc |= (edit->isReadOnly() ? PseudoClass_ReadOnly : PseudoClass_Editable);
    } else
#endif
    { } // required for the above ifdef'ery to work
    return pc;
}

// sets up the geometry of the widget. We set a dynamic property when
// we modify the min/max size of the widget. The min/max size is restored
// to their original value when a new stylesheet that does not contain
// the CSS properties is set and when the widget has this dynamic property set.
// This way we don't trample on users who had setup a min/max size in code and
// don't use stylesheets at all.
void QStyleSheetStyle::setGeometry(QWidget *w)
{
    QRenderRule rule = renderRule(w, PseudoElement_None, PseudoClass_Enabled | extendedPseudoClass(w));
    const QStyleSheetGeometryData *geo = rule.geometry();
    if (w->property("_q_stylesheet_minw").toBool()
        && ((!rule.hasGeometry() || geo->minWidth == -1))) {
            w->setMinimumWidth(0);
            w->setProperty("_q_stylesheet_minw", QVariant());
    }
    if (w->property("_q_stylesheet_minh").toBool()
        && ((!rule.hasGeometry() || geo->minHeight == -1))) {
            w->setMinimumHeight(0);
            w->setProperty("_q_stylesheet_minh", QVariant());
    }
    if (w->property("_q_stylesheet_maxw").toBool()
        && ((!rule.hasGeometry() || geo->maxWidth == -1))) {
            w->setMaximumWidth(QWIDGETSIZE_MAX);
            w->setProperty("_q_stylesheet_maxw", QVariant());
    }
   if (w->property("_q_stylesheet_maxh").toBool()
        && ((!rule.hasGeometry() || geo->maxHeight == -1))) {
            w->setMaximumHeight(QWIDGETSIZE_MAX);
            w->setProperty("_q_stylesheet_maxh", QVariant());
    }


    if (rule.hasGeometry()) {
        if (geo->minWidth != -1) {
            w->setProperty("_q_stylesheet_minw", true);
            w->setMinimumWidth(rule.boxSize(QSize(qMax(geo->width, geo->minWidth), 0)).width());
        }
        if (geo->minHeight != -1) {
            w->setProperty("_q_stylesheet_minh", true);
            w->setMinimumHeight(rule.boxSize(QSize(0, qMax(geo->height, geo->minHeight))).height());
        }
        if (geo->maxWidth != -1) {
            w->setProperty("_q_stylesheet_maxw", true);
            w->setMaximumWidth(rule.boxSize(QSize(qMin(geo->width == -1 ? QWIDGETSIZE_MAX : geo->width,
                                                       geo->maxWidth == -1 ? QWIDGETSIZE_MAX : geo->maxWidth), 0)).width());
        }
        if (geo->maxHeight != -1) {
            w->setProperty("_q_stylesheet_maxh", true);
            w->setMaximumHeight(rule.boxSize(QSize(0, qMin(geo->height == -1 ? QWIDGETSIZE_MAX : geo->height,
                                                       geo->maxHeight == -1 ? QWIDGETSIZE_MAX : geo->maxHeight))).height());
        }
    }
}

void QStyleSheetStyle::setProperties(QWidget *w)
{
    // The final occurrence of each property is authoritative.
    // Set value for each property in the order of property final occurrence
    // since properties interact.

    const QVector<Declaration> decls = declarations(styleRules(w), QString());
    QVector<int> finals; // indices in reverse order of each property's final occurrence

    {
        // scan decls for final occurrence of each "qproperty"
        QSet<const QString> propertySet;
        for (int i = decls.count() - 1; i >= 0; --i) {
            const QString property = decls.at(i).d->property;
            if (!property.startsWith(QLatin1String("qproperty-"), Qt::CaseInsensitive))
                continue;
            if (!propertySet.contains(property)) {
                propertySet.insert(property);
                finals.append(i);
            }
        }
    }

    for (int i = finals.count() - 1; i >= 0; --i) {
        const Declaration &decl = decls.at(finals[i]);
        QString property = decl.d->property;
        property.remove(0, 10); // strip "qproperty-"

        const QMetaObject *metaObject = w->metaObject();
        int index = metaObject->indexOfProperty(property.toLatin1());
        if (Q_UNLIKELY(index == -1)) {
            qWarning() << w << " does not have a property named " << property;
            continue;
        }
        const QMetaProperty metaProperty = metaObject->property(index);
        if (Q_UNLIKELY(!metaProperty.isWritable() || !metaProperty.isDesignable())) {
            qWarning() << w << " cannot design property named " << property;
            continue;
        }

        QVariant v;
        const QVariant value = w->property(property.toLatin1());
        switch (value.type()) {
        case QVariant::Icon: v = decl.iconValue(); break;
        case QVariant::Image: v = QImage(decl.uriValue()); break;
        case QVariant::Pixmap: v = QPixmap(decl.uriValue()); break;
        case QVariant::Rect: v = decl.rectValue(); break;
        case QVariant::Size: v = decl.sizeValue(); break;
        case QVariant::Color: v = decl.colorValue(); break;
        case QVariant::Brush: v = decl.brushValue(); break;
#ifndef QT_NO_SHORTCUT
        case QVariant::KeySequence: v = QKeySequence(decl.d->values.at(0).variant.toString()); break;
#endif
        default: v = decl.d->values.at(0).variant; break;
        }

        w->setProperty(property.toLatin1(), v);
    }
}

void QStyleSheetStyle::setPalette(QWidget *w)
{
    struct RuleRoleMap {
        int state;
        QPalette::ColorGroup group;
    } map[3] = {
        { int(PseudoClass_Active | PseudoClass_Enabled), QPalette::Active },
        { PseudoClass_Disabled, QPalette::Disabled },
        { PseudoClass_Enabled, QPalette::Inactive }
    };

    const bool useStyleSheetPropagationInWidgetStyles =
        QCoreApplication::testAttribute(Qt::AA_UseStyleSheetPropagationInWidgetStyles);

    QPalette p;
    if (!useStyleSheetPropagationInWidgetStyles)
        p = w->palette();

    QWidget *ew = embeddedWidget(w);

    for (int i = 0; i < 3; i++) {
        QRenderRule rule = renderRule(w, PseudoElement_None, map[i].state | extendedPseudoClass(w));
        if (i == 0) {
            if (!w->property("_q_styleSheetWidgetFont").isValid()) {
                saveWidgetFont(w, w->d_func()->localFont());
            }
            updateStyleSheetFont(w);
            if (ew != w)
                updateStyleSheetFont(ew);
        }

        rule.configurePalette(&p, map[i].group, ew, ew != w);
    }

    if (!useStyleSheetPropagationInWidgetStyles || p.resolve() != 0) {
        QPalette wp = w->palette();
        styleSheetCaches->customPaletteWidgets.insert(w, {wp, p.resolve()});

        if (useStyleSheetPropagationInWidgetStyles) {
            p = p.resolve(wp);
            p.resolve(p.resolve() | wp.resolve());
        }

        w->setPalette(p);
        if (ew != w)
            ew->setPalette(p);
    }
}

void QStyleSheetStyle::unsetPalette(QWidget *w)
{
    const bool useStyleSheetPropagationInWidgetStyles =
        QCoreApplication::testAttribute(Qt::AA_UseStyleSheetPropagationInWidgetStyles);

    const auto it = styleSheetCaches->customPaletteWidgets.find(w);
    if (it != styleSheetCaches->customPaletteWidgets.end()) {
        auto customizedPalette = std::move(*it);
        styleSheetCaches->customPaletteWidgets.erase(it);

        QPalette original;
        if (useStyleSheetPropagationInWidgetStyles)
            original = std::move(customizedPalette).reverted(w->palette());
        else
            original = customizedPalette.oldWidgetValue;

        w->setPalette(original);
        QWidget *ew = embeddedWidget(w);
        if (ew != w)
            ew->setPalette(original);
    }

    if (useStyleSheetPropagationInWidgetStyles) {
        unsetStyleSheetFont(w);
        QWidget *ew = embeddedWidget(w);
        if (ew != w)
            unsetStyleSheetFont(ew);
    } else {
        QVariant oldFont = w->property("_q_styleSheetWidgetFont");
        if (oldFont.isValid()) {
            w->setFont(qvariant_cast<QFont>(oldFont));
        }
    }

    if (styleSheetCaches->autoFillDisabledWidgets.contains(w)) {
        embeddedWidget(w)->setAutoFillBackground(true);
        styleSheetCaches->autoFillDisabledWidgets.remove(w);
    }
}

void QStyleSheetStyle::unsetStyleSheetFont(QWidget *w) const
{
    const auto it = styleSheetCaches->customFontWidgets.find(w);
    if (it != styleSheetCaches->customFontWidgets.end()) {
        auto customizedFont = std::move(*it);
        styleSheetCaches->customFontWidgets.erase(it);
        w->setFont(std::move(customizedFont).reverted(w->font()));
    }
}

static void updateObjects(const QList<const QObject *>& objects)
{
    if (!styleSheetCaches->styleRulesCache.isEmpty() || !styleSheetCaches->hasStyleRuleCache.isEmpty() || !styleSheetCaches->renderRulesCache.isEmpty()) {
        for (const QObject *object : objects) {
            styleSheetCaches->styleRulesCache.remove(object);
            styleSheetCaches->hasStyleRuleCache.remove(object);
            styleSheetCaches->renderRulesCache.remove(object);
        }
    }

    QEvent event(QEvent::StyleChange);
    for (const QObject *object : objects) {
        if (auto widget = qobject_cast<QWidget*>(const_cast<QObject*>(object))) {
            widget->style()->polish(widget);
            QApplication::sendEvent(widget, &event);
        }
    }
}

/////////////////////////////////////////////////////////////////////////////////////////
// The stylesheet style
int QStyleSheetStyle::numinstances = 0;

QStyleSheetStyle::QStyleSheetStyle(QStyle *base)
    : QWindowsStyle(*new QStyleSheetStylePrivate), base(base), refcount(1)
{
    ++numinstances;
    if (numinstances == 1) {
        styleSheetCaches = new QStyleSheetStyleCaches;
    }
}

QStyleSheetStyle::~QStyleSheetStyle()
{
    --numinstances;
    if (numinstances == 0) {
        delete styleSheetCaches;
    }
}
QStyle *QStyleSheetStyle::baseStyle() const
{
    if (base)
        return base;
    if (QStyleSheetStyle *me = qt_styleSheet(QApplication::style()))
        return me->base;
    return QApplication::style();
}

void QStyleSheetStyleCaches::objectDestroyed(QObject *o)
{
    styleRulesCache.remove(o);
    hasStyleRuleCache.remove(o);
    renderRulesCache.remove(o);
    customPaletteWidgets.remove((const QWidget *)o);
    customFontWidgets.remove(static_cast<QWidget *>(o));
    styleSheetCache.remove(o);
    autoFillDisabledWidgets.remove((const QWidget *)o);
}

void QStyleSheetStyleCaches::styleDestroyed(QObject *o)
{
    styleSheetCache.remove(o);
}

/*!
 *  Make sure that the cache will be clean by connecting destroyed if needed.
 *  return false if the widget is not stylable;
 */
bool QStyleSheetStyle::initObject(const QObject *obj) const
{
    if (!obj)
        return false;
    if (const QWidget *w = qobject_cast<const QWidget*>(obj)) {
        if (w->testAttribute(Qt::WA_StyleSheet))
            return true;
        if (unstylable(w))
            return false;
        const_cast<QWidget *>(w)->setAttribute(Qt::WA_StyleSheet, true);
    }

    QObject::connect(obj, SIGNAL(destroyed(QObject*)), styleSheetCaches, SLOT(objectDestroyed(QObject*)), Qt::UniqueConnection);
    return true;
}

void QStyleSheetStyle::polish(QWidget *w)
{
    baseStyle()->polish(w);
    RECURSION_GUARD(return)

    if (!initObject(w))
        return;

    if (styleSheetCaches->styleRulesCache.contains(w)) {
        // the widget accessed its style pointer before polish (or repolish)
        // (exemple: the QAbstractSpinBox constructor ask for the stylehint)
        styleSheetCaches->styleRulesCache.remove(w);
        styleSheetCaches->hasStyleRuleCache.remove(w);
        styleSheetCaches->renderRulesCache.remove(w);
        styleSheetCaches->styleSheetCache.remove(w);
    }
    setGeometry(w);
    setProperties(w);
    unsetPalette(w);
    setPalette(w);

    //set the WA_Hover attribute if one of the selector depends of the hover state
    QVector<StyleRule> rules = styleRules(w);
    for (int i = 0; i < rules.count(); i++) {
        const Selector& selector = rules.at(i).selectors.at(0);
        quint64 negated = 0;
        quint64 cssClass = selector.pseudoClass(&negated);
        if ( cssClass & PseudoClass_Hover || negated & PseudoClass_Hover) {
            w->setAttribute(Qt::WA_Hover);
            embeddedWidget(w)->setAttribute(Qt::WA_Hover);
        }
    }


#if QT_CONFIG(scrollarea)
    if (QAbstractScrollArea *sa = qobject_cast<QAbstractScrollArea *>(w)) {
        QRenderRule rule = renderRule(sa, PseudoElement_None, PseudoClass_Enabled);
        if ((rule.hasBorder() && rule.border()->hasBorderImage())
            || (rule.hasBackground() && !rule.background()->pixmap.isNull())) {
            QObject::connect(sa->horizontalScrollBar(), SIGNAL(valueChanged(int)),
                             sa, SLOT(update()), Qt::UniqueConnection);
            QObject::connect(sa->verticalScrollBar(), SIGNAL(valueChanged(int)),
                             sa, SLOT(update()), Qt::UniqueConnection);
        }
    }
#endif

    QRenderRule rule = renderRule(w, PseudoElement_None, PseudoClass_Any);

    w->setAttribute(Qt::WA_StyleSheetTarget, rule.hasModification());

    if (rule.hasDrawable() || rule.hasBox()) {
        if (w->metaObject() == &QWidget::staticMetaObject
#if QT_CONFIG(itemviews)
              || qobject_cast<QHeaderView *>(w)
#endif
#if QT_CONFIG(tabbar)
              || qobject_cast<QTabBar *>(w)
#endif
#ifndef QT_NO_FRAME
              || qobject_cast<QFrame *>(w)
#endif
#if QT_CONFIG(mainwindow)
              || qobject_cast<QMainWindow *>(w)
#endif
#if QT_CONFIG(mdiarea)
              || qobject_cast<QMdiSubWindow *>(w)
#endif
#if QT_CONFIG(menubar)
              || qobject_cast<QMenuBar *>(w)
#endif
#if QT_CONFIG(dialog)
              || qobject_cast<QDialog *>(w)
#endif
                                           ) {
            w->setAttribute(Qt::WA_StyledBackground, true);
        }
        QWidget *ew = embeddedWidget(w);
        if (ew->autoFillBackground()) {
            ew->setAutoFillBackground(false);
            styleSheetCaches->autoFillDisabledWidgets.insert(w);
            if (ew != w) { //eg. viewport of a scrollarea
                //(in order to draw the background anyway in case we don't.)
                ew->setAttribute(Qt::WA_StyledBackground, true);
            }
        }
        if (!rule.hasBackground() || rule.background()->isTransparent() || rule.hasBox()
            || (!rule.hasNativeBorder() && !rule.border()->isOpaque()))
            w->setAttribute(Qt::WA_OpaquePaintEvent, false);
    }
}

void QStyleSheetStyle::polish(QApplication *app)
{
    baseStyle()->polish(app);
}

void QStyleSheetStyle::polish(QPalette &pal)
{
    baseStyle()->polish(pal);
}

void QStyleSheetStyle::repolish(QWidget *w)
{
    QList<const QObject *> children;
    children.reserve(w->children().size() + 1);
    for (auto child: qAsConst(w->children()))
        children.append(child);
    children.append(w);
    styleSheetCaches->styleSheetCache.remove(w);
    updateObjects(children);
}

void QStyleSheetStyle::repolish(QApplication *app)
{
    Q_UNUSED(app);
    const QList<const QObject*> allObjects = styleSheetCaches->styleRulesCache.keys();
    styleSheetCaches->styleSheetCache.remove(qApp);
    styleSheetCaches->styleRulesCache.clear();
    styleSheetCaches->hasStyleRuleCache.clear();
    styleSheetCaches->renderRulesCache.clear();
    updateObjects(allObjects);
}

void QStyleSheetStyle::unpolish(QWidget *w)
{
    if (!w || !w->testAttribute(Qt::WA_StyleSheet)) {
        baseStyle()->unpolish(w);
        return;
    }

    styleSheetCaches->styleRulesCache.remove(w);
    styleSheetCaches->hasStyleRuleCache.remove(w);
    styleSheetCaches->renderRulesCache.remove(w);
    styleSheetCaches->styleSheetCache.remove(w);
    unsetPalette(w);
    setGeometry(w);
    w->setAttribute(Qt::WA_StyleSheetTarget, false);
    w->setAttribute(Qt::WA_StyleSheet, false);
    QObject::disconnect(w, 0, this, 0);
#if QT_CONFIG(scrollarea)
    if (QAbstractScrollArea *sa = qobject_cast<QAbstractScrollArea *>(w)) {
        QObject::disconnect(sa->horizontalScrollBar(), SIGNAL(valueChanged(int)),
                            sa, SLOT(update()));
        QObject::disconnect(sa->verticalScrollBar(), SIGNAL(valueChanged(int)),
                            sa, SLOT(update()));
    }
#endif
    baseStyle()->unpolish(w);
}

void QStyleSheetStyle::unpolish(QApplication *app)
{
    baseStyle()->unpolish(app);
    RECURSION_GUARD(return)
    styleSheetCaches->styleRulesCache.clear();
    styleSheetCaches->hasStyleRuleCache.clear();
    styleSheetCaches->renderRulesCache.clear();
    styleSheetCaches->styleSheetCache.remove(qApp);
}

#if QT_CONFIG(tabbar)
inline static bool verticalTabs(QTabBar::Shape shape)
{
    return shape == QTabBar::RoundedWest
           || shape == QTabBar::RoundedEast
           || shape == QTabBar::TriangularWest
           || shape == QTabBar::TriangularEast;
}
#endif // QT_CONFIG(tabbar)

void QStyleSheetStyle::drawComplexControl(ComplexControl cc, const QStyleOptionComplex *opt, QPainter *p,
                                          const QWidget *w) const
{
    RECURSION_GUARD(baseStyle()->drawComplexControl(cc, opt, p, w); return)

    QRenderRule rule = renderRule(w, opt);

    switch (cc) {
    case CC_ComboBox:
        if (const QStyleOptionComboBox *cmb = qstyleoption_cast<const QStyleOptionComboBox *>(opt)) {
            QStyleOptionComboBox cmbOpt(*cmb);
            cmbOpt.rect = rule.borderRect(opt->rect);
            if (rule.hasNativeBorder()) {
                rule.drawBackgroundImage(p, cmbOpt.rect);
                rule.configurePalette(&cmbOpt.palette, QPalette::ButtonText, QPalette::Button);
                bool customDropDown = (opt->subControls & QStyle::SC_ComboBoxArrow)
                                && (hasStyleRule(w, PseudoElement_ComboBoxDropDown) || hasStyleRule(w, PseudoElement_ComboBoxArrow));
                if (customDropDown)
                    cmbOpt.subControls &= ~QStyle::SC_ComboBoxArrow;
                if (rule.baseStyleCanDraw()) {
                    baseStyle()->drawComplexControl(cc, &cmbOpt, p, w);
                } else {
                    QWindowsStyle::drawComplexControl(cc, &cmbOpt, p, w);
                }
                if (!customDropDown)
                    return;
            } else {
                rule.drawRule(p, opt->rect);
            }

            if (opt->subControls & QStyle::SC_ComboBoxArrow) {
                QRenderRule subRule = renderRule(w, opt, PseudoElement_ComboBoxDropDown);
                if (subRule.hasDrawable()) {
                    QRect r = subControlRect(CC_ComboBox, opt, SC_ComboBoxArrow, w);
                    subRule.drawRule(p, r);
                    QRenderRule subRule2 = renderRule(w, opt, PseudoElement_ComboBoxArrow);
                    r = positionRect(w, subRule, subRule2, PseudoElement_ComboBoxArrow, r, opt->direction);
                    subRule2.drawRule(p, r);
                } else {
                    cmbOpt.subControls = QStyle::SC_ComboBoxArrow;
                    QWindowsStyle::drawComplexControl(cc, &cmbOpt, p, w);
                }
            }

            return;
        }
        break;

#if QT_CONFIG(spinbox)
    case CC_SpinBox:
        if (const QStyleOptionSpinBox *spin = qstyleoption_cast<const QStyleOptionSpinBox *>(opt)) {
            QStyleOptionSpinBox spinOpt(*spin);
            rule.configurePalette(&spinOpt.palette, QPalette::ButtonText, QPalette::Button);
            rule.configurePalette(&spinOpt.palette, QPalette::Text, QPalette::Base);
            spinOpt.rect = rule.borderRect(opt->rect);
            bool customUp = true, customDown = true;
            QRenderRule upRule = renderRule(w, opt, PseudoElement_SpinBoxUpButton);
            QRenderRule downRule = renderRule(w, opt, PseudoElement_SpinBoxDownButton);
            bool upRuleMatch = upRule.hasGeometry() || upRule.hasPosition();
            bool downRuleMatch = downRule.hasGeometry() || downRule.hasPosition();
            if (rule.hasNativeBorder() && !upRuleMatch && !downRuleMatch) {
                rule.drawBackgroundImage(p, spinOpt.rect);
                customUp = (opt->subControls & QStyle::SC_SpinBoxUp)
                        && (hasStyleRule(w, PseudoElement_SpinBoxUpButton) || hasStyleRule(w, PseudoElement_UpArrow));
                if (customUp)
                    spinOpt.subControls &= ~QStyle::SC_SpinBoxUp;
                customDown = (opt->subControls & QStyle::SC_SpinBoxDown)
                        && (hasStyleRule(w, PseudoElement_SpinBoxDownButton) || hasStyleRule(w, PseudoElement_DownArrow));
                if (customDown)
                    spinOpt.subControls &= ~QStyle::SC_SpinBoxDown;
                if (rule.baseStyleCanDraw()) {
                    baseStyle()->drawComplexControl(cc, &spinOpt, p, w);
                } else {
                    QWindowsStyle::drawComplexControl(cc, &spinOpt, p, w);
                }
                if (!customUp && !customDown)
                    return;
            } else {
                rule.drawRule(p, opt->rect);
            }

            if ((opt->subControls & QStyle::SC_SpinBoxUp) && customUp) {
                QRenderRule subRule = renderRule(w, opt, PseudoElement_SpinBoxUpButton);
                if (subRule.hasDrawable()) {
                    QRect r = subControlRect(CC_SpinBox, opt, SC_SpinBoxUp, w);
                    subRule.drawRule(p, r);
                    QRenderRule subRule2 = renderRule(w, opt, PseudoElement_SpinBoxUpArrow);
                    r = positionRect(w, subRule, subRule2, PseudoElement_SpinBoxUpArrow, r, opt->direction);
                    subRule2.drawRule(p, r);
                } else {
                    spinOpt.subControls = QStyle::SC_SpinBoxUp;
                    QWindowsStyle::drawComplexControl(cc, &spinOpt, p, w);
                }
            }

            if ((opt->subControls & QStyle::SC_SpinBoxDown) && customDown) {
                QRenderRule subRule = renderRule(w, opt, PseudoElement_SpinBoxDownButton);
                if (subRule.hasDrawable()) {
                    QRect r = subControlRect(CC_SpinBox, opt, SC_SpinBoxDown, w);
                    subRule.drawRule(p, r);
                    QRenderRule subRule2 = renderRule(w, opt, PseudoElement_SpinBoxDownArrow);
                    r = positionRect(w, subRule, subRule2, PseudoElement_SpinBoxDownArrow, r, opt->direction);
                    subRule2.drawRule(p, r);
                } else {
                    spinOpt.subControls = QStyle::SC_SpinBoxDown;
                    QWindowsStyle::drawComplexControl(cc, &spinOpt, p, w);
                }
            }
            return;
        }
        break;
#endif // QT_CONFIG(spinbox)

    case CC_GroupBox:
        if (const QStyleOptionGroupBox *gb = qstyleoption_cast<const QStyleOptionGroupBox *>(opt)) {

            QRect labelRect, checkBoxRect, titleRect, frameRect;
            bool hasTitle = (gb->subControls & QStyle::SC_GroupBoxCheckBox) || !gb->text.isEmpty();

            if (!rule.hasDrawable() && (!hasTitle || !hasStyleRule(w, PseudoElement_GroupBoxTitle))
                && !hasStyleRule(w, PseudoElement_Indicator) && !rule.hasBox() && !rule.hasFont && !rule.hasPalette()) {
                // let the native style draw the combobox if there is no style for it.
                break;
            }
            rule.drawBackground(p, opt->rect);

            QRenderRule titleRule = renderRule(w, opt, PseudoElement_GroupBoxTitle);
            bool clipSet = false;

            if (hasTitle) {
                labelRect = subControlRect(CC_GroupBox, opt, SC_GroupBoxLabel, w);
                //Some native style (such as mac) may return a too small rectangle (because they use smaller fonts),  so we may need to expand it a little bit.
                labelRect.setSize(labelRect.size().expandedTo(ParentStyle::subControlRect(CC_GroupBox, opt, SC_GroupBoxLabel, w).size()));
                if (gb->subControls & QStyle::SC_GroupBoxCheckBox) {
                    checkBoxRect = subControlRect(CC_GroupBox, opt, SC_GroupBoxCheckBox, w);
                    titleRect = titleRule.boxRect(checkBoxRect.united(labelRect));
                } else {
                    titleRect = titleRule.boxRect(labelRect);
                }
                if (!titleRule.hasBackground() || !titleRule.background()->isTransparent()) {
                    clipSet = true;
                    p->save();
                    p->setClipRegion(QRegion(opt->rect) - titleRect);
                }
            }

            frameRect = subControlRect(CC_GroupBox, opt, SC_GroupBoxFrame, w);
            QStyleOptionFrame frame;
            frame.QStyleOption::operator=(*gb);
            frame.features = gb->features;
            frame.lineWidth = gb->lineWidth;
            frame.midLineWidth = gb->midLineWidth;
            frame.rect = frameRect;
            drawPrimitive(PE_FrameGroupBox, &frame, p, w);

            if (clipSet)
                p->restore();

            // draw background and frame of the title
            if (hasTitle)
                titleRule.drawRule(p, titleRect);

            // draw the indicator
            if (gb->subControls & QStyle::SC_GroupBoxCheckBox) {
                QStyleOptionButton box;
                box.QStyleOption::operator=(*gb);
                box.rect = checkBoxRect;
                drawPrimitive(PE_IndicatorCheckBox, &box, p, w);
            }

            // draw the text
            if (!gb->text.isEmpty()) {
                int alignment = int(Qt::AlignCenter | Qt::TextShowMnemonic);
                if (!styleHint(QStyle::SH_UnderlineShortcut, opt, w)) {
                    alignment |= Qt::TextHideMnemonic;
                }

                QPalette pal = gb->palette;
                if (gb->textColor.isValid())
                    pal.setColor(QPalette::WindowText, gb->textColor);
                titleRule.configurePalette(&pal, QPalette::WindowText, QPalette::Window);
                drawItemText(p, labelRect,  alignment, pal, gb->state & State_Enabled,
                             gb->text, QPalette::WindowText);

                if (gb->state & State_HasFocus) {
                    QStyleOptionFocusRect fropt;
                    fropt.QStyleOption::operator=(*gb);
                    fropt.rect = labelRect;
                    drawPrimitive(PE_FrameFocusRect, &fropt, p, w);
                }
            }

                        return;
        }
        break;

    case CC_ToolButton:
        if (const QStyleOptionToolButton *tool = qstyleoption_cast<const QStyleOptionToolButton *>(opt)) {
            QStyleOptionToolButton toolOpt(*tool);
            rule.configurePalette(&toolOpt.palette, QPalette::ButtonText, QPalette::Button);
            toolOpt.font = rule.font.resolve(toolOpt.font);
            toolOpt.rect = rule.borderRect(opt->rect);
            bool customArrow = (tool->features & (QStyleOptionToolButton::HasMenu | QStyleOptionToolButton::MenuButtonPopup));
            bool customDropDown = tool->features & QStyleOptionToolButton::MenuButtonPopup;
            if (rule.hasNativeBorder()) {
                if (tool->subControls & SC_ToolButton) {
                    //in some case (eg. the button is "auto raised") the style doesn't draw the background
                    //so we need to draw the background.
                    // use the same condition as in QCommonStyle
                    State bflags = tool->state & ~State_Sunken;
                    if (bflags & State_AutoRaise && (!(bflags & State_MouseOver) || !(bflags & State_Enabled)))
                            bflags &= ~State_Raised;
                    if (tool->state & State_Sunken && tool->activeSubControls & SC_ToolButton)
                            bflags |= State_Sunken;
                    if (!(bflags & (State_Sunken | State_On | State_Raised)))
                        rule.drawBackground(p, toolOpt.rect);
                }
                customArrow = customArrow && hasStyleRule(w, PseudoElement_ToolButtonDownArrow);
                if (customArrow)
                    toolOpt.features &= ~QStyleOptionToolButton::HasMenu;
                customDropDown = customDropDown && hasStyleRule(w, PseudoElement_ToolButtonMenu);
                if (customDropDown)
                    toolOpt.subControls &= ~QStyle::SC_ToolButtonMenu;

                if (rule.baseStyleCanDraw() && !(tool->features & QStyleOptionToolButton::Arrow)) {
                    baseStyle()->drawComplexControl(cc, &toolOpt, p, w);
                } else {
                    QWindowsStyle::drawComplexControl(cc, &toolOpt, p, w);
                }

                if (!customArrow && !customDropDown)
                    return;
            } else {
                rule.drawRule(p, opt->rect);
                toolOpt.rect = rule.contentsRect(opt->rect);
                if (rule.hasFont)
                    toolOpt.font = rule.font;
                drawControl(CE_ToolButtonLabel, &toolOpt, p, w);
            }

            QRenderRule subRule = renderRule(w, opt, PseudoElement_ToolButtonMenu);
            QRect r = subControlRect(CC_ToolButton, opt, QStyle::SC_ToolButtonMenu, w);
            if (customDropDown) {
                if (opt->subControls & QStyle::SC_ToolButtonMenu) {
                    if (subRule.hasDrawable()) {
                        subRule.drawRule(p, r);
                    } else {
                        toolOpt.rect = r;
                        baseStyle()->drawPrimitive(PE_IndicatorButtonDropDown, &toolOpt, p, w);
                    }
                }
            }

            if (customArrow) {
                QRenderRule subRule2 = customDropDown ? renderRule(w, opt, PseudoElement_ToolButtonMenuArrow)
                                                      : renderRule(w, opt, PseudoElement_ToolButtonDownArrow);
                QRect r2 = customDropDown
                          ? positionRect(w, subRule, subRule2, PseudoElement_ToolButtonMenuArrow, r, opt->direction)
                          : positionRect(w, rule, subRule2, PseudoElement_ToolButtonDownArrow, opt->rect, opt->direction);
                if (subRule2.hasDrawable()) {
                    subRule2.drawRule(p, r2);
                } else {
                    toolOpt.rect = r2;
                    baseStyle()->drawPrimitive(QStyle::PE_IndicatorArrowDown, &toolOpt, p, w);
                }
            }

            return;
        }
        break;

#if QT_CONFIG(scrollbar)
    case CC_ScrollBar:
        if (const QStyleOptionSlider *sb = qstyleoption_cast<const QStyleOptionSlider *>(opt)) {
            if (!rule.hasDrawable()) {
                QStyleOptionSlider sbOpt(*sb);
                sbOpt.rect = rule.borderRect(opt->rect);
                rule.drawBackgroundImage(p, opt->rect);
                baseStyle()->drawComplexControl(cc, &sbOpt, p, w);
            } else {
                rule.drawRule(p, opt->rect);
                QWindowsStyle::drawComplexControl(cc, opt, p, w);
            }
            return;
        }
        break;
#endif // QT_CONFIG(scrollbar)

#if QT_CONFIG(slider)
    case CC_Slider:
        if (const QStyleOptionSlider *slider = qstyleoption_cast<const QStyleOptionSlider *>(opt)) {
            rule.drawRule(p, opt->rect);

            QRenderRule grooveSubRule = renderRule(w, opt, PseudoElement_SliderGroove);
            QRenderRule handleSubRule = renderRule(w, opt, PseudoElement_SliderHandle);
            if (!grooveSubRule.hasDrawable()) {
                QStyleOptionSlider slOpt(*slider);
                bool handleHasRule = handleSubRule.hasDrawable();
                // If the style specifies a different handler rule, draw the groove without the handler.
                if (handleHasRule)
                    slOpt.subControls &= ~SC_SliderHandle;
                baseStyle()->drawComplexControl(cc, &slOpt, p, w);
                if (!handleHasRule)
                    return;
            }

            QRect gr = subControlRect(cc, opt, SC_SliderGroove, w);
            if (slider->subControls & SC_SliderGroove) {
                grooveSubRule.drawRule(p, gr);
            }

            if (slider->subControls & SC_SliderHandle) {
                QRect hr = subControlRect(cc, opt, SC_SliderHandle, w);

                QRenderRule subRule1 = renderRule(w, opt, PseudoElement_SliderSubPage);
                if (subRule1.hasDrawable()) {
                    QRect r(gr.topLeft(),
                            slider->orientation == Qt::Horizontal
                                ? QPoint(hr.x()+hr.width()/2, gr.y()+gr.height() - 1)
                                : QPoint(gr.x()+gr.width() - 1, hr.y()+hr.height()/2));
                    subRule1.drawRule(p, r);
                }

                QRenderRule subRule2 = renderRule(w, opt, PseudoElement_SliderAddPage);
                if (subRule2.hasDrawable()) {
                    QRect r(slider->orientation == Qt::Horizontal
                                ? QPoint(hr.x()+hr.width()/2+1, gr.y())
                                : QPoint(gr.x(), hr.y()+hr.height()/2+1),
                            gr.bottomRight());
                    subRule2.drawRule(p, r);
                }

                handleSubRule.drawRule(p, handleSubRule.boxRect(hr, Margin));
            }

            if (slider->subControls & SC_SliderTickmarks) {
                // TODO...
            }

            return;
        }
        break;
#endif // QT_CONFIG(slider)

    case CC_MdiControls:
        if (hasStyleRule(w, PseudoElement_MdiCloseButton)
            || hasStyleRule(w, PseudoElement_MdiNormalButton)
            || hasStyleRule(w, PseudoElement_MdiMinButton)) {
            QList<QVariant> layout = rule.styleHint(QLatin1String("button-layout")).toList();
            if (layout.isEmpty())
                layout = subControlLayout(QLatin1String("mNX"));

            QStyleOptionComplex optCopy(*opt);
            optCopy.subControls = 0;
            for (int i = 0; i < layout.count(); i++) {
                int layoutButton = layout[i].toInt();
                if (layoutButton < PseudoElement_MdiCloseButton
                    || layoutButton > PseudoElement_MdiNormalButton)
                    continue;
                QStyle::SubControl control = knownPseudoElements[layoutButton].subControl;
                if (!(opt->subControls & control))
                    continue;
                QRenderRule subRule = renderRule(w, opt, layoutButton);
                if (subRule.hasDrawable()) {
                    QRect rect = subRule.boxRect(subControlRect(CC_MdiControls, opt, control, w), Margin);
                    subRule.drawRule(p, rect);
                    QIcon icon = standardIcon(subControlIcon(layoutButton), opt);
                    icon.paint(p, subRule.contentsRect(rect), Qt::AlignCenter);
                } else {
                    optCopy.subControls |= control;
                }
            }

            if (optCopy.subControls)
                baseStyle()->drawComplexControl(CC_MdiControls, &optCopy, p, w);
            return;
        }
        break;

    case CC_TitleBar:
        if (const QStyleOptionTitleBar *tb = qstyleoption_cast<const QStyleOptionTitleBar *>(opt)) {
            QRenderRule subRule = renderRule(w, opt, PseudoElement_TitleBar);
            if (!subRule.hasDrawable() && !subRule.hasBox() && !subRule.hasBorder())
                break;
            subRule.drawRule(p, opt->rect);
            QHash<QStyle::SubControl, QRect> layout = titleBarLayout(w, tb);

            QRect ir;
            ir = layout[SC_TitleBarLabel];
            if (ir.isValid()) {
                if (subRule.hasPalette())
                    p->setPen(subRule.palette()->foreground.color());
                p->fillRect(ir, Qt::white);
                p->drawText(ir.x(), ir.y(), ir.width(), ir.height(), Qt::AlignLeft | Qt::AlignVCenter | Qt::TextSingleLine, tb->text);
            }

            QPixmap pm;

            ir = layout[SC_TitleBarSysMenu];
            if (ir.isValid()) {
                QRenderRule subSubRule = renderRule(w, opt, PseudoElement_TitleBarSysMenu);
                subSubRule.drawRule(p, ir);
                ir = subSubRule.contentsRect(ir);
                if (!tb->icon.isNull()) {
                    tb->icon.paint(p, ir);
                } else {
                    int iconSize = pixelMetric(PM_SmallIconSize, tb, w);
                    pm = standardIcon(SP_TitleBarMenuButton, 0, w).pixmap(iconSize, iconSize);
                    drawItemPixmap(p, ir, Qt::AlignCenter, pm);
                }
            }

            ir = layout[SC_TitleBarCloseButton];
            if (ir.isValid()) {
                QRenderRule subSubRule = renderRule(w, opt, PseudoElement_TitleBarCloseButton);
                subSubRule.drawRule(p, ir);

                QSize sz = subSubRule.contentsRect(ir).size();
                if ((tb->titleBarFlags & Qt::WindowType_Mask) == Qt::Tool)
                    pm = standardIcon(SP_DockWidgetCloseButton, 0, w).pixmap(sz);
                else
                    pm = standardIcon(SP_TitleBarCloseButton, 0, w).pixmap(sz);
                drawItemPixmap(p, ir, Qt::AlignCenter, pm);
            }

            int pes[] = {
                PseudoElement_TitleBarMaxButton,
                PseudoElement_TitleBarMinButton,
                PseudoElement_TitleBarNormalButton,
                PseudoElement_TitleBarShadeButton,
                PseudoElement_TitleBarUnshadeButton,
                PseudoElement_TitleBarContextHelpButton
            };

            for (unsigned int i = 0; i < sizeof(pes)/sizeof(int); i++) {
                int pe = pes[i];
                QStyle::SubControl sc = knownPseudoElements[pe].subControl;
                ir = layout[sc];
                if (!ir.isValid())
                    continue;
                QRenderRule subSubRule = renderRule(w, opt, pe);
                subSubRule.drawRule(p, ir);
                pm = standardIcon(subControlIcon(pe), 0, w).pixmap(subSubRule.contentsRect(ir).size());
                drawItemPixmap(p, ir, Qt::AlignCenter, pm);
            }

            return;
        }
        break;


    default:
        break;
    }

    baseStyle()->drawComplexControl(cc, opt, p, w);
}

void QStyleSheetStyle::drawControl(ControlElement ce, const QStyleOption *opt, QPainter *p,
                          const QWidget *w) const
{
    RECURSION_GUARD(baseStyle()->drawControl(ce, opt, p, w); return)

    QRenderRule rule = renderRule(w, opt);
    int pe1 = PseudoElement_None, pe2 = PseudoElement_None;
    bool fallback = false;

    switch (ce) {
    case CE_ToolButtonLabel:
        if (const QStyleOptionToolButton *btn = qstyleoption_cast<const QStyleOptionToolButton *>(opt)) {
            if (rule.hasBox() || btn->features & QStyleOptionToolButton::Arrow) {
                QCommonStyle::drawControl(ce, opt, p, w);
            } else {
                QStyleOptionToolButton butOpt(*btn);
                rule.configurePalette(&butOpt.palette, QPalette::ButtonText, QPalette::Button);
                baseStyle()->drawControl(ce, &butOpt, p, w);
            }
            return;
        }
        break;

    case CE_FocusFrame:
        if (!rule.hasNativeBorder()) {
            rule.drawBorder(p, opt->rect);
            return;
        }
        break;

    case CE_PushButton:
        if (const QStyleOptionButton *btn = qstyleoption_cast<const QStyleOptionButton *>(opt)) {
            if (rule.hasDrawable() || rule.hasBox() || rule.hasPosition() || rule.hasPalette() ||
                    ((btn->features & QStyleOptionButton::HasMenu) && hasStyleRule(w, PseudoElement_PushButtonMenuIndicator))) {
                ParentStyle::drawControl(ce, opt, p, w);
                return;
            }
        }
        break;
    case CE_PushButtonBevel:
        if (const QStyleOptionButton *btn = qstyleoption_cast<const QStyleOptionButton *>(opt)) {
            QStyleOptionButton btnOpt(*btn);
            btnOpt.rect = rule.borderRect(opt->rect);
            if (rule.hasNativeBorder()) {
                rule.drawBackgroundImage(p, btnOpt.rect);
                rule.configurePalette(&btnOpt.palette, QPalette::ButtonText, QPalette::Button);
                bool customMenu = (btn->features & QStyleOptionButton::HasMenu
                                   && hasStyleRule(w, PseudoElement_PushButtonMenuIndicator));
                if (customMenu)
                    btnOpt.features &= ~QStyleOptionButton::HasMenu;
                if (rule.baseStyleCanDraw()) {
                    baseStyle()->drawControl(ce, &btnOpt, p, w);
                } else {
                    QWindowsStyle::drawControl(ce, &btnOpt, p, w);
                }
                if (!customMenu)
                    return;
            } else {
                rule.drawRule(p, opt->rect);
            }

            if (btn->features & QStyleOptionButton::HasMenu) {
                QRenderRule subRule = renderRule(w, opt, PseudoElement_PushButtonMenuIndicator);
                QRect ir = positionRect(w, rule, subRule, PseudoElement_PushButtonMenuIndicator, opt->rect, opt->direction);
                if (subRule.hasDrawable()) {
                    subRule.drawRule(p, ir);
                } else {
                    btnOpt.rect = ir;
                    baseStyle()->drawPrimitive(PE_IndicatorArrowDown, &btnOpt, p, w);
                }
            }
        }
        return;

    case CE_PushButtonLabel:
        if (const QStyleOptionButton *button = qstyleoption_cast<const QStyleOptionButton *>(opt)) {
            QStyleOptionButton butOpt(*button);
            rule.configurePalette(&butOpt.palette, QPalette::ButtonText, QPalette::Button);

            const QFont oldFont = p->font();
            if (rule.hasFont)
                p->setFont(rule.font);

            if (rule.hasPosition() && rule.position()->textAlignment != 0) {
                Qt::Alignment textAlignment = rule.position()->textAlignment;
                QRect textRect = button->rect;
                uint tf = Qt::TextShowMnemonic;
                const uint verticalAlignMask = Qt::AlignVCenter | Qt::AlignTop | Qt::AlignLeft;
                tf |= (textAlignment & verticalAlignMask) ? (textAlignment & verticalAlignMask) : Qt::AlignVCenter;
                if (!styleHint(SH_UnderlineShortcut, button, w))
                    tf |= Qt::TextHideMnemonic;
                if (!button->icon.isNull()) {
                    //Group both icon and text
                    QRect iconRect;
                    QIcon::Mode mode = button->state & State_Enabled ? QIcon::Normal : QIcon::Disabled;
                    if (mode == QIcon::Normal && button->state & State_HasFocus)
                        mode = QIcon::Active;
                    QIcon::State state = QIcon::Off;
                    if (button->state & State_On)
                        state = QIcon::On;

                    QPixmap pixmap = button->icon.pixmap(button->iconSize, mode, state);
                    int pixmapWidth = pixmap.width() / pixmap.devicePixelRatio();
                    int pixmapHeight = pixmap.height() / pixmap.devicePixelRatio();
                    int labelWidth = pixmapWidth;
                    int labelHeight = pixmapHeight;
                    int iconSpacing = 4;//### 4 is currently hardcoded in QPushButton::sizeHint()
                    int textWidth = button->fontMetrics.boundingRect(opt->rect, tf, button->text).width();
                    if (!button->text.isEmpty())
                        labelWidth += (textWidth + iconSpacing);

                    //Determine label alignment:
                    if (textAlignment & Qt::AlignLeft) { /*left*/
                        iconRect = QRect(textRect.x(), textRect.y() + (textRect.height() - labelHeight) / 2,
                                         pixmapWidth, pixmapHeight);
                    } else if (textAlignment & Qt::AlignHCenter) { /* center */
                        iconRect = QRect(textRect.x() + (textRect.width() - labelWidth) / 2,
                                         textRect.y() + (textRect.height() - labelHeight) / 2,
                                         pixmapWidth, pixmapHeight);
                    } else { /*right*/
                        iconRect = QRect(textRect.x() + textRect.width() - labelWidth,
                                         textRect.y() + (textRect.height() - labelHeight) / 2,
                                         pixmapWidth, pixmapHeight);
                    }

                    iconRect = visualRect(button->direction, textRect, iconRect);

                    tf |= Qt::AlignLeft; //left align, we adjust the text-rect instead

                    if (button->direction == Qt::RightToLeft)
                        textRect.setRight(iconRect.left() - iconSpacing);
                    else
                        textRect.setLeft(iconRect.left() + iconRect.width() + iconSpacing);

                    if (button->state & (State_On | State_Sunken))
                        iconRect.translate(pixelMetric(PM_ButtonShiftHorizontal, opt, w),
                                           pixelMetric(PM_ButtonShiftVertical, opt, w));
                    p->drawPixmap(iconRect, pixmap);
                } else {
                    tf |= textAlignment;
                }
                if (button->state & (State_On | State_Sunken))
                    textRect.translate(pixelMetric(PM_ButtonShiftHorizontal, opt, w),
                                 pixelMetric(PM_ButtonShiftVertical, opt, w));

                if (button->features & QStyleOptionButton::HasMenu) {
                    int indicatorSize = pixelMetric(PM_MenuButtonIndicator, button, w);
                    if (button->direction == Qt::LeftToRight)
                        textRect = textRect.adjusted(0, 0, -indicatorSize, 0);
                    else
                        textRect = textRect.adjusted(indicatorSize, 0, 0, 0);
                }
                drawItemText(p, textRect, tf, butOpt.palette, (button->state & State_Enabled),
                             button->text, QPalette::ButtonText);
            } else {
                ParentStyle::drawControl(ce, &butOpt, p, w);
            }

            if (rule.hasFont)
                p->setFont(oldFont);
        }
        return;

    case CE_RadioButton:
    case CE_CheckBox:
        if (rule.hasBox() || !rule.hasNativeBorder() || rule.hasDrawable() || hasStyleRule(w, PseudoElement_Indicator)) {
            rule.drawRule(p, opt->rect);
            ParentStyle::drawControl(ce, opt, p, w);
            return;
        } else if (const QStyleOptionButton *btn = qstyleoption_cast<const QStyleOptionButton *>(opt)) {
            QStyleOptionButton butOpt(*btn);
            rule.configurePalette(&butOpt.palette, QPalette::ButtonText, QPalette::Button);
            baseStyle()->drawControl(ce, &butOpt, p, w);
            return;
        }
        break;
    case CE_RadioButtonLabel:
    case CE_CheckBoxLabel:
        if (const QStyleOptionButton *btn = qstyleoption_cast<const QStyleOptionButton *>(opt)) {
            QStyleOptionButton butOpt(*btn);
            rule.configurePalette(&butOpt.palette, QPalette::ButtonText, QPalette::Button);
            ParentStyle::drawControl(ce, &butOpt, p, w);
        }
        return;

    case CE_Splitter:
        pe1 = PseudoElement_SplitterHandle;
        break;

    case CE_ToolBar:
        if (rule.hasBackground()) {
            rule.drawBackground(p, opt->rect);
        }
        if (rule.hasBorder()) {
            rule.drawBorder(p, rule.borderRect(opt->rect));
        } else {
#if QT_CONFIG(toolbar)
            if (const QStyleOptionToolBar *tb = qstyleoption_cast<const QStyleOptionToolBar *>(opt)) {
                QStyleOptionToolBar newTb(*tb);
                newTb.rect = rule.borderRect(opt->rect);
                baseStyle()->drawControl(ce, &newTb, p, w);
            }
#endif // QT_CONFIG(toolbar)
        }
        return;

    case CE_MenuEmptyArea:
    case CE_MenuBarEmptyArea:
        if (rule.hasDrawable()) {
            // Drawn by PE_Widget
            return;
        }
        break;

    case CE_MenuTearoff:
    case CE_MenuScroller:
        if (const QStyleOptionMenuItem *m = qstyleoption_cast<const QStyleOptionMenuItem *>(opt)) {
            QStyleOptionMenuItem mi(*m);
            int pe = ce == CE_MenuTearoff ? PseudoElement_MenuTearoff : PseudoElement_MenuScroller;
            QRenderRule subRule = renderRule(w, opt, pe);
            mi.rect = subRule.contentsRect(opt->rect);
            rule.configurePalette(&mi.palette, QPalette::ButtonText, QPalette::Button);
            subRule.configurePalette(&mi.palette, QPalette::ButtonText, QPalette::Button);

            if (subRule.hasDrawable()) {
                subRule.drawRule(p, opt->rect);
            } else {
                baseStyle()->drawControl(ce, &mi, p, w);
            }
        }
        return;

    case CE_MenuItem:
        if (const QStyleOptionMenuItem *m = qstyleoption_cast<const QStyleOptionMenuItem *>(opt)) {
            QStyleOptionMenuItem mi(*m);

            int pseudo = (mi.menuItemType == QStyleOptionMenuItem::Separator) ? PseudoElement_MenuSeparator : PseudoElement_Item;
            QRenderRule subRule = renderRule(w, opt, pseudo);
            mi.rect = subRule.contentsRect(opt->rect);
            rule.configurePalette(&mi.palette, QPalette::ButtonText, QPalette::Button);
            rule.configurePalette(&mi.palette, QPalette::HighlightedText, QPalette::Highlight);
            subRule.configurePalette(&mi.palette, QPalette::ButtonText, QPalette::Button);
            subRule.configurePalette(&mi.palette, QPalette::HighlightedText, QPalette::Highlight);
            QFont oldFont = p->font();
            if (subRule.hasFont)
                p->setFont(subRule.font.resolve(p->font()));
            else
                p->setFont(mi.font);

            // We fall back to drawing with the style sheet code whenever at least one of the
            // items are styled in an incompatible way, such as having a background image.
            QRenderRule allRules = renderRule(w, PseudoElement_Item, PseudoClass_Any);

            if ((pseudo == PseudoElement_MenuSeparator) && subRule.hasDrawable()) {
                subRule.drawRule(p, opt->rect);
            } else if ((pseudo == PseudoElement_Item)
                        && (allRules.hasBox() || allRules.hasBorder() || subRule.hasFont
                            || (allRules.background() && !allRules.background()->pixmap.isNull()))) {
                subRule.drawRule(p, opt->rect);
                if (subRule.hasBackground()) {
                    mi.palette.setBrush(QPalette::Highlight, Qt::NoBrush);
                    mi.palette.setBrush(QPalette::Button, Qt::NoBrush);
                } else {
                    mi.palette.setBrush(QPalette::Highlight, mi.palette.brush(QPalette::Button));
                }
                mi.palette.setBrush(QPalette::HighlightedText, mi.palette.brush(QPalette::ButtonText));

                bool checkable = mi.checkType != QStyleOptionMenuItem::NotCheckable;
                bool checked = checkable ? mi.checked : false;

                bool dis = !(opt->state & QStyle::State_Enabled),
                     act = opt->state & QStyle::State_Selected;

                if (!mi.icon.isNull()) {
                    QIcon::Mode mode = dis ? QIcon::Disabled : QIcon::Normal;
                    if (act && !dis)
                        mode = QIcon::Active;
                    const QPixmap pixmap(mi.icon.pixmap(pixelMetric(PM_SmallIconSize), mode, checked ? QIcon::On : QIcon::Off));
                    const int pixw = pixmap.width() / pixmap.devicePixelRatio();
                    const int pixh = pixmap.height() / pixmap.devicePixelRatio();
                    QRenderRule iconRule = renderRule(w, opt, PseudoElement_MenuIcon);
                    if (!iconRule.hasGeometry()) {
                        iconRule.geo = new QStyleSheetGeometryData(pixw, pixh, pixw, pixh, -1, -1);
                    } else {
                        iconRule.geo->width = pixw;
                        iconRule.geo->height = pixh;
                    }
                    QRect iconRect = positionRect(w, subRule, iconRule, PseudoElement_MenuIcon, opt->rect, opt->direction);
                    if (opt->direction == Qt::LeftToRight)
                        iconRect.moveLeft(iconRect.left());
                    else
                        iconRect.moveRight(iconRect.right());
                    iconRule.drawRule(p, iconRect);
                    QRect pmr(0, 0, pixw, pixh);
                    pmr.moveCenter(iconRect.center());
                    p->drawPixmap(pmr.topLeft(), pixmap);
                } else if (checkable) {
                    QRenderRule subSubRule = renderRule(w, opt, PseudoElement_MenuCheckMark);
                    if (subSubRule.hasDrawable() || checked) {
                        QStyleOptionMenuItem newMi = mi;
                        if (!dis)
                            newMi.state |= State_Enabled;
                        if (act)
                            newMi.state |= State_On;
                        newMi.rect = positionRect(w, subRule, subSubRule, PseudoElement_MenuCheckMark, opt->rect, opt->direction);
                        drawPrimitive(PE_IndicatorMenuCheckMark, &newMi, p, w);
                    }
                }

                QRect textRect = subRule.contentsRect(opt->rect);
                textRect.setLeft(textRect.left() + m->maxIconWidth);
                textRect.setWidth(textRect.width() - mi.tabWidth);
                const QRect vTextRect = visualRect(opt->direction, m->rect, textRect);

                QStringRef s(&mi.text);
                p->setPen(mi.palette.buttonText().color());
                if (!s.isEmpty()) {
                    int text_flags = Qt::AlignLeft | Qt::AlignVCenter | Qt::TextShowMnemonic | Qt::TextDontClip | Qt::TextSingleLine;
                    if (!styleHint(SH_UnderlineShortcut, &mi, w))
                        text_flags |= Qt::TextHideMnemonic;
                    int t = s.indexOf(QLatin1Char('\t'));
                    if (t >= 0) {
                        QRect vShortcutRect = visualRect(opt->direction, mi.rect,
                            QRect(textRect.topRight(), QPoint(mi.rect.right(), textRect.bottom())));
                        p->drawText(vShortcutRect, text_flags, s.mid(t + 1).toString());
                        s = s.left(t);
                    }
                    p->drawText(vTextRect, text_flags, s.left(t).toString());
                }

                if (mi.menuItemType == QStyleOptionMenuItem::SubMenu) {// draw sub menu arrow
                    PrimitiveElement arrow = (opt->direction == Qt::RightToLeft) ? PE_IndicatorArrowLeft : PE_IndicatorArrowRight;
                    QRenderRule subRule2 = renderRule(w, opt, PseudoElement_MenuRightArrow);
                    mi.rect = positionRect(w, subRule, subRule2, PseudoElement_MenuRightArrow, opt->rect, mi.direction);
                    drawPrimitive(arrow, &mi, p, w);
                }
            } else if (hasStyleRule(w, PseudoElement_MenuCheckMark) || hasStyleRule(w, PseudoElement_MenuRightArrow)) {
                QWindowsStyle::drawControl(ce, &mi, p, w);
                if (mi.checkType != QStyleOptionMenuItem::NotCheckable && !mi.checked) {
                    // We have a style defined, but QWindowsStyle won't draw anything if not checked.
                    // So we mimick what QWindowsStyle would do.
                    int checkcol = qMax<int>(mi.maxIconWidth, QWindowsStylePrivate::windowsCheckMarkWidth);
                    QRect vCheckRect = visualRect(opt->direction, mi.rect, QRect(mi.rect.x(), mi.rect.y(), checkcol, mi.rect.height()));
                    if (mi.state.testFlag(State_Enabled) && mi.state.testFlag(State_Selected)) {
                        qDrawShadePanel(p, vCheckRect, mi.palette, true, 1, &mi.palette.brush(QPalette::Button));
                    } else {
                        QBrush fill(mi.palette.light().color(), Qt::Dense4Pattern);
                        qDrawShadePanel(p, vCheckRect, mi.palette, true, 1, &fill);
                    }
                    QRenderRule subSubRule = renderRule(w, opt, PseudoElement_MenuCheckMark);
                    if (subSubRule.hasDrawable()) {
                        QStyleOptionMenuItem newMi(mi);
                        newMi.rect = visualRect(opt->direction, mi.rect, QRect(mi.rect.x() + QWindowsStylePrivate::windowsItemFrame,
                                                                               mi.rect.y() + QWindowsStylePrivate::windowsItemFrame,
                                                                               checkcol - 2 * QWindowsStylePrivate::windowsItemFrame,
                                                                               mi.rect.height() - 2 * QWindowsStylePrivate::windowsItemFrame));
                        drawPrimitive(PE_IndicatorMenuCheckMark, &newMi, p, w);
                    }
                }
            } else {
                if (rule.hasDrawable() && !subRule.hasDrawable() && !(opt->state & QStyle::State_Selected)) {
                    mi.palette.setColor(QPalette::Window, Qt::transparent);
                    mi.palette.setColor(QPalette::Button, Qt::transparent);
                }
                if (rule.baseStyleCanDraw() && subRule.baseStyleCanDraw()) {
                    baseStyle()->drawControl(ce, &mi, p, w);
                } else {
                    ParentStyle::drawControl(ce, &mi, p, w);
                }
            }

            p->setFont(oldFont);

            return;
        }
        return;

    case CE_MenuBarItem:
        if (const QStyleOptionMenuItem *m = qstyleoption_cast<const QStyleOptionMenuItem *>(opt)) {
            QStyleOptionMenuItem mi(*m);
            QRenderRule subRule = renderRule(w, opt, PseudoElement_Item);
            mi.rect = subRule.contentsRect(opt->rect);
            rule.configurePalette(&mi.palette, QPalette::ButtonText, QPalette::Button);
            subRule.configurePalette(&mi.palette, QPalette::ButtonText, QPalette::Button);

            if (subRule.hasDrawable()) {
                subRule.drawRule(p, opt->rect);
                QCommonStyle::drawControl(ce, &mi, p, w);
            } else {
                if (rule.hasDrawable() && !(opt->state & QStyle::State_Selected)) {
                    // So that the menu bar background is not hidden by the items
                    mi.palette.setColor(QPalette::Window, Qt::transparent);
                    mi.palette.setColor(QPalette::Button, Qt::transparent);
                }
                baseStyle()->drawControl(ce, &mi, p, w);
            }
        }
        return;

#if QT_CONFIG(combobox)
    case CE_ComboBoxLabel:
        if (!rule.hasBox())
            break;
        if (const QStyleOptionComboBox *cb = qstyleoption_cast<const QStyleOptionComboBox *>(opt)) {
            QRect editRect = subControlRect(CC_ComboBox, cb, SC_ComboBoxEditField, w);
            p->save();
            p->setClipRect(editRect);
            if (!cb->currentIcon.isNull()) {
                int spacing = rule.hasBox() ? rule.box()->spacing : -1;
                if (spacing == -1)
                    spacing = 6;
                QIcon::Mode mode = cb->state & State_Enabled ? QIcon::Normal : QIcon::Disabled;
                QPixmap pixmap = cb->currentIcon.pixmap(cb->iconSize, mode);
                QRect iconRect(editRect);
                iconRect.setWidth(cb->iconSize.width());
                iconRect = alignedRect(cb->direction,
                                       Qt::AlignLeft | Qt::AlignVCenter,
                                       iconRect.size(), editRect);
                drawItemPixmap(p, iconRect, Qt::AlignCenter, pixmap);

                if (cb->direction == Qt::RightToLeft)
                        editRect.translate(-spacing - cb->iconSize.width(), 0);
                else
                        editRect.translate(cb->iconSize.width() + spacing, 0);
            }
            if (!cb->currentText.isEmpty() && !cb->editable) {
                QPalette styledPalette(cb->palette);
                rule.configurePalette(&styledPalette, QPalette::Text, QPalette::Base);
                drawItemText(p, editRect.adjusted(0, 0, 0, 0), Qt::AlignLeft | Qt::AlignVCenter, styledPalette,
                             cb->state & State_Enabled, cb->currentText, QPalette::Text);
            }
            p->restore();
            return;
        }
        break;
#endif // QT_CONFIG(combobox)

    case CE_Header:
        if (hasStyleRule(w, PseudoElement_HeaderViewUpArrow)
            || hasStyleRule(w, PseudoElement_HeaderViewDownArrow)) {
            ParentStyle::drawControl(ce, opt, p, w);
            return;
        }
        if(hasStyleRule(w, PseudoElement_HeaderViewSection)) {
            QRenderRule subRule = renderRule(w, opt, PseudoElement_HeaderViewSection);
            if (!subRule.hasNativeBorder() || !subRule.baseStyleCanDraw()
                || subRule.hasBackground() || subRule.hasPalette() || subRule.hasFont || subRule.hasBorder()) {
                ParentStyle::drawControl(ce, opt, p, w);
                return;
            }
        }
        break;
    case CE_HeaderSection:
        if (const QStyleOptionHeader *header = qstyleoption_cast<const QStyleOptionHeader *>(opt)) {
            QRenderRule subRule = renderRule(w, opt, PseudoElement_HeaderViewSection);
            if (subRule.hasNativeBorder()) {
                QStyleOptionHeader hdr(*header);
                subRule.configurePalette(&hdr.palette, QPalette::ButtonText, QPalette::Button);

                if (subRule.baseStyleCanDraw()) {
                    baseStyle()->drawControl(CE_HeaderSection, &hdr, p, w);
                } else {
                    QWindowsStyle::drawControl(CE_HeaderSection, &hdr, p, w);
                }
            } else {
                subRule.drawRule(p, opt->rect);
            }
            return;
        }
        break;

    case CE_HeaderLabel:
        if (const QStyleOptionHeader *header = qstyleoption_cast<const QStyleOptionHeader *>(opt)) {
            QStyleOptionHeader hdr(*header);
            QRenderRule subRule = renderRule(w, opt, PseudoElement_HeaderViewSection);
            subRule.configurePalette(&hdr.palette, QPalette::ButtonText, QPalette::Button);
            if (subRule.hasFont) {
                QFont oldFont = p->font();
                p->setFont(subRule.font.resolve(p->font()));
                ParentStyle::drawControl(ce, &hdr, p, w);
                p->setFont(oldFont);
            } else {
                baseStyle()->drawControl(ce, &hdr, p, w);
            }
            return;
        }
        break;

    case CE_HeaderEmptyArea:
        if (rule.hasDrawable()) {
            return;
        }
        break;

    case CE_ProgressBar:
        QWindowsStyle::drawControl(ce, opt, p, w);
        return;

    case CE_ProgressBarGroove:
        if (!rule.hasNativeBorder()) {
            rule.drawRule(p, rule.boxRect(opt->rect, Margin));
            return;
        }
        break;

    case CE_ProgressBarContents: {
        QRenderRule subRule = renderRule(w, opt, PseudoElement_ProgressBarChunk);
        if (subRule.hasDrawable()) {
            if (const QStyleOptionProgressBar *pb = qstyleoption_cast<const QStyleOptionProgressBar *>(opt)) {
                p->save();
                p->setClipRect(pb->rect);

                qint64 minimum = qint64(pb->minimum);
                qint64 maximum = qint64(pb->maximum);
                qint64 progress = qint64(pb->progress);
                bool vertical = (pb->orientation == Qt::Vertical);
                bool inverted = pb->invertedAppearance;

                QTransform m;
                QRect rect = pb->rect;
                if (vertical) {
                    rect = QRect(rect.y(), rect.x(), rect.height(), rect.width());
                    m.rotate(90);
                    m.translate(0, -(rect.height() + rect.y()*2));
                }

                bool reverse = ((!vertical && (pb->direction == Qt::RightToLeft)) || vertical);
                if (inverted)
                    reverse = !reverse;
                const bool indeterminate = pb->minimum == pb->maximum;
                const auto fillRatio = indeterminate ? 0.50 : double(progress - minimum) / (maximum - minimum);
                const auto fillWidth = static_cast<int>(rect.width() * fillRatio);
                int chunkWidth = fillWidth;
                if (subRule.hasContentsSize()) {
                    QSize sz = subRule.size();
                    chunkWidth = (opt->state & QStyle::State_Horizontal) ? sz.width() : sz.height();
                }

                QRect r = rect;
#if QT_CONFIG(animation)
                Q_D(const QWindowsStyle);
#endif
                if (pb->minimum == 0 && pb->maximum == 0) {
                    int chunkCount = fillWidth/chunkWidth;
                    int offset = 0;
#if QT_CONFIG(animation)
                    if (QProgressStyleAnimation *animation = qobject_cast<QProgressStyleAnimation*>(d->animation(opt->styleObject)))
                        offset = animation->animationStep() * 8 % rect.width();
                    else
                        d->startAnimation(new QProgressStyleAnimation(d->animationFps, opt->styleObject));
#endif
                    int x = reverse ? r.left() + r.width() - offset - chunkWidth : r.x() + offset;
                    while (chunkCount > 0) {
                        r.setRect(x, rect.y(), chunkWidth, rect.height());
                        r = m.mapRect(QRectF(r)).toRect();
                        subRule.drawRule(p, r);
                        x += reverse ? -chunkWidth : chunkWidth;
                        if (reverse ? x < rect.left() : x > rect.right())
                            break;
                        --chunkCount;
                    }

                    r = rect;
                    x = reverse ? r.right() - (r.left() - x - chunkWidth)
                                : r.left() + (x - r.right() - chunkWidth);
                    while (chunkCount > 0) {
                        r.setRect(x, rect.y(), chunkWidth, rect.height());
                        r = m.mapRect(QRectF(r)).toRect();
                        subRule.drawRule(p, r);
                        x += reverse ? -chunkWidth : chunkWidth;
                        --chunkCount;
                    };
                } else if (chunkWidth > 0) {
                    const int chunkCount = ceil(qreal(fillWidth)/chunkWidth);
                    int x = reverse ? r.left() + r.width() - chunkWidth : r.x();

                    for (int i = 0; i < chunkCount; ++i) {
                        r.setRect(x, rect.y(), chunkWidth, rect.height());
                        r = m.mapRect(QRectF(r)).toRect();
                        subRule.drawRule(p, r);
                        x += reverse ? -chunkWidth : chunkWidth;
                    }
#if QT_CONFIG(animation)
                    d->stopAnimation(opt->styleObject);
#endif
                }

                p->restore();
                return;
            }
        }
                               }
        break;

    case CE_ProgressBarLabel:
        if (const QStyleOptionProgressBar *pb = qstyleoption_cast<const QStyleOptionProgressBar *>(opt)) {
            if (rule.hasBox() || rule.hasBorder() || hasStyleRule(w, PseudoElement_ProgressBarChunk)) {
                drawItemText(p, pb->rect, pb->textAlignment | Qt::TextSingleLine, pb->palette,
                             pb->state & State_Enabled, pb->text, QPalette::Text);
            } else {
                QStyleOptionProgressBar pbCopy(*pb);
                rule.configurePalette(&pbCopy.palette, QPalette::HighlightedText, QPalette::Highlight);
                baseStyle()->drawControl(ce, &pbCopy, p, w);
            }
            return;
        }
        break;

    case CE_SizeGrip:
        if (const QStyleOptionSizeGrip *sgOpt = qstyleoption_cast<const QStyleOptionSizeGrip *>(opt)) {
            if (rule.hasDrawable()) {
                rule.drawFrame(p, opt->rect);
                p->save();
                switch (sgOpt->corner) {
                case Qt::BottomRightCorner: break;
                case Qt::BottomLeftCorner: p->rotate(90); break;
                case Qt::TopLeftCorner: p->rotate(180); break;
                case Qt::TopRightCorner: p->rotate(270); break;
                default: break;
                }
                rule.drawImage(p, opt->rect);
                p->restore();
            } else {
                QStyleOptionSizeGrip sg(*sgOpt);
                sg.rect = rule.contentsRect(opt->rect);
                baseStyle()->drawControl(CE_SizeGrip, &sg, p, w);
            }
            return;
        }
        break;

    case CE_ToolBoxTab:
        QWindowsStyle::drawControl(ce, opt, p, w);
        return;

    case CE_ToolBoxTabShape: {
            QRenderRule subRule = renderRule(w, opt, PseudoElement_ToolBoxTab);
            if (subRule.hasDrawable()) {
                subRule.drawRule(p, opt->rect);
                return;
            }
                            }
        break;

    case CE_ToolBoxTabLabel:
        if (const QStyleOptionToolBox *box = qstyleoption_cast<const QStyleOptionToolBox *>(opt)) {
            QStyleOptionToolBox boxCopy(*box);
            QRenderRule subRule = renderRule(w, opt, PseudoElement_ToolBoxTab);
            subRule.configurePalette(&boxCopy.palette, QPalette::ButtonText, QPalette::Button);
            QFont oldFont = p->font();
            if (subRule.hasFont)
                p->setFont(subRule.font);
            boxCopy.rect = subRule.contentsRect(opt->rect);
            QWindowsStyle::drawControl(ce, &boxCopy, p , w);
            if (subRule.hasFont)
                p->setFont(oldFont);
            return;
        }
        break;

    case CE_ScrollBarAddPage:
        pe1 = PseudoElement_ScrollBarAddPage;
        break;

    case CE_ScrollBarSubPage:
        pe1 = PseudoElement_ScrollBarSubPage;
        break;

    case CE_ScrollBarAddLine:
        pe1 = PseudoElement_ScrollBarAddLine;
        pe2 = (opt->state & QStyle::State_Horizontal) ? PseudoElement_ScrollBarRightArrow : PseudoElement_ScrollBarDownArrow;
        fallback = true;
        break;

    case CE_ScrollBarSubLine:
        pe1 = PseudoElement_ScrollBarSubLine;
        pe2 = (opt->state & QStyle::State_Horizontal) ? PseudoElement_ScrollBarLeftArrow : PseudoElement_ScrollBarUpArrow;
        fallback = true;
        break;

    case CE_ScrollBarFirst:
        pe1 = PseudoElement_ScrollBarFirst;
        break;

    case CE_ScrollBarLast:
        pe1 = PseudoElement_ScrollBarLast;
        break;

    case CE_ScrollBarSlider:
        pe1 = PseudoElement_ScrollBarSlider;
        fallback = true;
        break;

#if QT_CONFIG(itemviews)
    case CE_ItemViewItem:
        if (const QStyleOptionViewItem *vopt = qstyleoption_cast<const QStyleOptionViewItem *>(opt)) {
            QRenderRule subRule = renderRule(w, opt, PseudoElement_ViewItem);
            if (subRule.hasDrawable() || hasStyleRule(w, PseudoElement_Indicator)) {
                QStyleOptionViewItem optCopy(*vopt);
                subRule.configurePalette(&optCopy.palette, vopt->state & QStyle::State_Selected ? QPalette::HighlightedText : QPalette::Text,
                                                           vopt->state & QStyle::State_Selected ? QPalette::Highlight : QPalette::Base);
                QWindowsStyle::drawControl(ce, &optCopy, p, w);
            } else {
                QStyleOptionViewItem voptCopy(*vopt);
                subRule.configurePalette(&voptCopy.palette, QPalette::Text, QPalette::NoRole);
                baseStyle()->drawControl(ce, &voptCopy, p, w);
            }
            return;
        }
        break;
#endif // QT_CONFIG(itemviews)

#if QT_CONFIG(tabbar)
    case CE_TabBarTab:
        if (hasStyleRule(w, PseudoElement_TabBarTab)) {
            QWindowsStyle::drawControl(ce, opt, p, w);
            return;
        }
        break;

    case CE_TabBarTabLabel:
    case CE_TabBarTabShape:
        if (const QStyleOptionTab *tab = qstyleoption_cast<const QStyleOptionTab *>(opt)) {
            QRenderRule subRule = renderRule(w, opt, PseudoElement_TabBarTab);
            QRect r = positionRect(w, subRule, PseudoElement_TabBarTab, opt->rect, opt->direction);
            if (ce == CE_TabBarTabShape && subRule.hasDrawable() && tab->shape < QTabBar::TriangularNorth) {
                subRule.drawRule(p, r);
                return;
            }
            QStyleOptionTab tabCopy(*tab);
            subRule.configurePalette(&tabCopy.palette, QPalette::WindowText, QPalette::Base);
            QFont oldFont = p->font();
            if (subRule.hasFont)
                p->setFont(subRule.font);
            if (subRule.hasBox() || !subRule.hasNativeBorder()) {
                tabCopy.rect = ce == CE_TabBarTabShape ? subRule.borderRect(r)
                                                       : subRule.contentsRect(r);
                QWindowsStyle::drawControl(ce, &tabCopy, p, w);
            } else {
                baseStyle()->drawControl(ce, &tabCopy, p, w);
            }
            if (subRule.hasFont)
                p->setFont(oldFont);

            return;
        }
       break;
#endif // QT_CONFIG(tabbar)

    case CE_ColumnViewGrip:
       if (rule.hasDrawable()) {
           rule.drawRule(p, opt->rect);
           return;
       }
       break;

    case CE_DockWidgetTitle:
       if (const QStyleOptionDockWidget *dwOpt = qstyleoption_cast<const QStyleOptionDockWidget *>(opt)) {
           QRenderRule subRule = renderRule(w, opt, PseudoElement_DockWidgetTitle);
           if (!subRule.hasDrawable() && !subRule.hasPosition())
               break;
           if (subRule.hasDrawable()) {
               subRule.drawRule(p, opt->rect);
           } else {
               QStyleOptionDockWidget dwCopy(*dwOpt);
               dwCopy.title = QString();
               baseStyle()->drawControl(ce, &dwCopy, p, w);
           }

           if (!dwOpt->title.isEmpty()) {
               QRect r = subElementRect(SE_DockWidgetTitleBarText, opt, w);
               if (dwOpt->verticalTitleBar) {
                   r = r.transposed();
                   p->save();
                   p->translate(r.left(), r.top() + r.width());
                   p->rotate(-90);
                   p->translate(-r.left(), -r.top());
                }
                r = subRule.contentsRect(r);

                Qt::Alignment alignment = 0;
                if (subRule.hasPosition())
                    alignment = subRule.position()->textAlignment;
                if (alignment == 0)
                    alignment = Qt::AlignLeft;

                QString titleText = p->fontMetrics().elidedText(dwOpt->title, Qt::ElideRight, r.width());
                drawItemText(p, r,
                             alignment, dwOpt->palette,
                             dwOpt->state & State_Enabled, titleText,
                             QPalette::WindowText);

                if (dwOpt->verticalTitleBar)
                    p->restore();
            }

           return;
        }
        break;
    case CE_ShapedFrame:
        if (const QStyleOptionFrame *frm = qstyleoption_cast<const QStyleOptionFrame *>(opt)) {
            if (rule.hasNativeBorder()) {
                QStyleOptionFrame frmOpt(*frm);
                rule.configurePalette(&frmOpt.palette, QPalette::Text, QPalette::Base);
                frmOpt.rect = rule.borderRect(frmOpt.rect);
                baseStyle()->drawControl(ce, &frmOpt, p, w);
            }
            // else, borders are already drawn in PE_Widget
        }
        return;


    default:
        break;
    }

    if (pe1 != PseudoElement_None) {
        QRenderRule subRule = renderRule(w, opt, pe1);
        if (subRule.bg != 0 || subRule.hasDrawable()) {
            //We test subRule.bg directly because hasBackground() would return false for background:none.
            //But we still don't want the default drawning in that case (example for QScrollBar::add-page) (task 198926)
            subRule.drawRule(p, opt->rect);
        } else if (fallback) {
            QWindowsStyle::drawControl(ce, opt, p, w);
            pe2 = PseudoElement_None;
        } else {
            baseStyle()->drawControl(ce, opt, p, w);
        }
        if (pe2 != PseudoElement_None) {
            QRenderRule subSubRule = renderRule(w, opt, pe2);
            QRect r = positionRect(w, subRule, subSubRule, pe2, opt->rect, opt->direction);
            subSubRule.drawRule(p, r);
        }
        return;
    }

    baseStyle()->drawControl(ce, opt, p, w);
}

void QStyleSheetStyle::drawItemPixmap(QPainter *p, const QRect &rect, int alignment, const
                                  QPixmap &pixmap) const
{
    baseStyle()->drawItemPixmap(p, rect, alignment, pixmap);
}

void QStyleSheetStyle::drawItemText(QPainter *painter, const QRect& rect, int alignment, const QPalette &pal,
                                bool enabled, const QString& text, QPalette::ColorRole textRole) const
{
    baseStyle()->drawItemText(painter, rect, alignment, pal, enabled, text, textRole);
}

void QStyleSheetStyle::drawPrimitive(PrimitiveElement pe, const QStyleOption *opt, QPainter *p,
                                     const QWidget *w) const
{
    RECURSION_GUARD(baseStyle()->drawPrimitive(pe, opt, p, w); return)

    int pseudoElement = PseudoElement_None;
    QRenderRule rule = renderRule(w, opt);
    QRect rect = opt->rect;

    switch (pe) {

    case PE_FrameStatusBarItem: {
        QRenderRule subRule = renderRule(w ? w->parentWidget() : nullptr, opt, PseudoElement_Item);
        if (subRule.hasDrawable()) {
            subRule.drawRule(p, opt->rect);
            return;
        }
        break;
                            }

    case PE_IndicatorArrowDown:
        pseudoElement = PseudoElement_DownArrow;
        break;

    case PE_IndicatorArrowUp:
        pseudoElement = PseudoElement_UpArrow;
        break;

    case PE_IndicatorRadioButton:
        pseudoElement = PseudoElement_ExclusiveIndicator;
        break;

    case PE_IndicatorItemViewItemCheck:
        pseudoElement = PseudoElement_ViewItemIndicator;
        break;

    case PE_IndicatorCheckBox:
        pseudoElement = PseudoElement_Indicator;
        break;

    case PE_IndicatorHeaderArrow:
        if (const QStyleOptionHeader *hdr = qstyleoption_cast<const QStyleOptionHeader *>(opt)) {
            pseudoElement = hdr->sortIndicator == QStyleOptionHeader::SortUp
                ? PseudoElement_HeaderViewUpArrow
                : PseudoElement_HeaderViewDownArrow;
        }
        break;

    case PE_PanelButtonTool:
    case PE_PanelButtonCommand:
#if QT_CONFIG(abstractbutton)
        if (qobject_cast<const QAbstractButton *>(w) && rule.hasBackground() && rule.hasNativeBorder()) {
            //the window style will draw the borders
            ParentStyle::drawPrimitive(pe, opt, p, w);
            if (!rule.background()->pixmap.isNull() || rule.hasImage()) {
                rule.drawRule(p, rule.boxRect(opt->rect, QRenderRule::Margin).adjusted(1,1,-1,-1));
            }
            return;
        }
#endif
        if (!rule.hasNativeBorder()) {
            rule.drawRule(p, rule.boxRect(opt->rect, QRenderRule::Margin));
            return;
        }
        break;

    case PE_IndicatorButtonDropDown: {
        QRenderRule subRule = renderRule(w, opt, PseudoElement_ToolButtonMenu);
        if (!subRule.hasNativeBorder()) {
            rule.drawBorder(p, opt->rect);
            return;
        }
        break;
                                     }

    case PE_FrameDefaultButton:
        if (rule.hasNativeBorder()) {
            if (rule.baseStyleCanDraw())
                break;
            QWindowsStyle::drawPrimitive(pe, opt, p, w);
        }
        return;

    case PE_FrameWindow:
    case PE_FrameDockWidget:
    case PE_Frame:
        if (const QStyleOptionFrame *frm = qstyleoption_cast<const QStyleOptionFrame *>(opt)) {
            if (rule.hasNativeBorder()) {
                QStyleOptionFrame frmOpt(*frm);
                rule.configurePalette(&frmOpt.palette, QPalette::Text, QPalette::Base);
                baseStyle()->drawPrimitive(pe, &frmOpt, p, w);
            } else {
                rule.drawBorder(p, rule.borderRect(opt->rect));
            }
        }
        return;

    case PE_PanelLineEdit:
        if (const QStyleOptionFrame *frm = qstyleoption_cast<const QStyleOptionFrame *>(opt)) {
#if QT_CONFIG(spinbox)
            if (w && qobject_cast<const QAbstractSpinBox *>(w->parentWidget())) {
                QRenderRule spinboxRule = renderRule(w->parentWidget(), opt);
                if (!spinboxRule.hasNativeBorder() || !spinboxRule.baseStyleCanDraw())
                    return;
                rule = spinboxRule;
            }
#endif
            if (rule.hasNativeBorder()) {
                QStyleOptionFrame frmOpt(*frm);
                rule.configurePalette(&frmOpt.palette, QPalette::Text, QPalette::Base);
                frmOpt.rect = rule.borderRect(frmOpt.rect);
                if (rule.baseStyleCanDraw()) {
                    rule.drawBackgroundImage(p, opt->rect);
                    baseStyle()->drawPrimitive(pe, &frmOpt, p, w);
                } else {
                    rule.drawBackground(p, opt->rect);
                    if (frmOpt.lineWidth > 0)
                        baseStyle()->drawPrimitive(PE_FrameLineEdit, &frmOpt, p, w);
                }
            } else {
                rule.drawRule(p, opt->rect);
            }
        }
        return;

    case PE_Widget:
        if (w && !rule.hasDrawable()) {
            QWidget *container = containerWidget(w);
            if (styleSheetCaches->autoFillDisabledWidgets.contains(container)
                && (container == w || !renderRule(container, opt).hasBackground())) {
                //we do not have a background, but we disabled the autofillbackground anyway. so fill the background now.
                // (this may happen if we have rules like :focus)
                p->fillRect(opt->rect, opt->palette.brush(w->backgroundRole()));
            }
            break;
        }
#if QT_CONFIG(scrollarea)
        if (const QAbstractScrollArea *sa = qobject_cast<const QAbstractScrollArea *>(w)) {
            const QAbstractScrollAreaPrivate *sap = sa->d_func();
            rule.drawBackground(p, opt->rect, sap->contentsOffset());
            if (rule.hasBorder()) {
                QRect brect = rule.borderRect(opt->rect);
                if (styleHint(QStyle::SH_ScrollView_FrameOnlyAroundContents, opt, w)) {
                    QRect r = brect.adjusted(0, 0, sa->verticalScrollBar()->isVisible() ? -sa->verticalScrollBar()->width() : 0,
                                             sa->horizontalScrollBar()->isVisible() ? -sa->horizontalScrollBar()->height() : 0);
                    brect = QStyle::visualRect(opt->direction, brect, r);
                }
                rule.drawBorder(p, brect);
            }
            break;
        }
#endif
        Q_FALLTHROUGH();
    case PE_PanelMenu:
    case PE_PanelStatusBar:
        if(rule.hasDrawable()) {
            rule.drawRule(p, opt->rect);
            return;
        }
    break;

    case PE_FrameMenu:
        if (rule.hasDrawable()) {
            // Drawn by PE_PanelMenu
            return;
        }
        break;

    case PE_PanelMenuBar:
    if (rule.hasDrawable()) {
        // Drawn by PE_Widget
        return;
    }
    break;

    case PE_IndicatorToolBarSeparator:
    case PE_IndicatorToolBarHandle: {
        PseudoElement ps = pe == PE_IndicatorToolBarHandle ? PseudoElement_ToolBarHandle : PseudoElement_ToolBarSeparator;
        QRenderRule subRule = renderRule(w, opt, ps);
        if (subRule.hasDrawable()) {
            subRule.drawRule(p, opt->rect);
            return;
        }
                                    }
        break;

    case PE_IndicatorMenuCheckMark:
        pseudoElement = PseudoElement_MenuCheckMark;
        break;

    case PE_IndicatorArrowLeft:
        pseudoElement = PseudoElement_LeftArrow;
        break;

    case PE_IndicatorArrowRight:
        pseudoElement = PseudoElement_RightArrow;
        break;

    case PE_IndicatorColumnViewArrow:
#if QT_CONFIG(itemviews)
        if (const QStyleOptionViewItem *viewOpt = qstyleoption_cast<const QStyleOptionViewItem *>(opt)) {
            bool reverse = (viewOpt->direction == Qt::RightToLeft);
            pseudoElement = reverse ? PseudoElement_LeftArrow : PseudoElement_RightArrow;
        } else
#endif
        {
            pseudoElement = PseudoElement_RightArrow;
        }
        break;

#if QT_CONFIG(itemviews)
    case PE_IndicatorBranch:
        if (const QStyleOptionViewItem *vopt = qstyleoption_cast<const QStyleOptionViewItem *>(opt)) {
            QRenderRule subRule = renderRule(w, opt, PseudoElement_TreeViewBranch);
            if (subRule.hasDrawable()) {
                if ((vopt->state & QStyle::State_Selected) && vopt->showDecorationSelected)
                    p->fillRect(vopt->rect, vopt->palette.highlight());
                else if (vopt->features & QStyleOptionViewItem::Alternate)
                    p->fillRect(vopt->rect, vopt->palette.alternateBase());
                subRule.drawRule(p, opt->rect);
            } else {
                baseStyle()->drawPrimitive(pe, vopt, p, w);
            }
        }
        return;
#endif // QT_CONFIG(itemviews)

    case PE_PanelTipLabel:
        if (!rule.hasDrawable())
            break;

        if (const QStyleOptionFrame *frmOpt = qstyleoption_cast<const QStyleOptionFrame *>(opt)) {
            if (rule.hasNativeBorder()) {
                rule.drawBackground(p, opt->rect);
                QStyleOptionFrame optCopy(*frmOpt);
                optCopy.rect = rule.borderRect(opt->rect);
                optCopy.palette.setBrush(QPalette::Window, Qt::NoBrush); // oh dear
                baseStyle()->drawPrimitive(pe, &optCopy, p, w);
            } else {
                rule.drawRule(p, opt->rect);
            }
        }
        return;

    case PE_FrameGroupBox:
        if (rule.hasNativeBorder())
            break;
        rule.drawBorder(p, opt->rect);
        return;

#if QT_CONFIG(tabwidget)
    case PE_FrameTabWidget:
        if (const QStyleOptionTabWidgetFrame *frm = qstyleoption_cast<const QStyleOptionTabWidgetFrame *>(opt)) {
            QRenderRule subRule = renderRule(w, opt, PseudoElement_TabWidgetPane);
            if (subRule.hasNativeBorder()) {
                subRule.drawBackground(p, opt->rect);
                QStyleOptionTabWidgetFrame frmCopy(*frm);
                subRule.configurePalette(&frmCopy.palette, QPalette::WindowText, QPalette::Window);
                baseStyle()->drawPrimitive(pe, &frmCopy, p, w);
            } else {
                subRule.drawRule(p, opt->rect);
            }
            return;
        }
        break;
#endif // QT_CONFIG(tabwidget)

    case PE_IndicatorProgressChunk:
        pseudoElement = PseudoElement_ProgressBarChunk;
        break;

    case PE_IndicatorTabTear:
        pseudoElement = PseudoElement_TabBarTear;
        break;

    case PE_FrameFocusRect:
        if (!rule.hasNativeOutline()) {
            rule.drawOutline(p, opt->rect);
            return;
        }
        break;

    case PE_IndicatorDockWidgetResizeHandle:
        pseudoElement = PseudoElement_DockWidgetSeparator;
        break;

    case PE_PanelItemViewItem:
        pseudoElement = PseudoElement_ViewItem;
        break;

    case PE_PanelScrollAreaCorner:
        pseudoElement = PseudoElement_ScrollAreaCorner;
        break;

    case PE_IndicatorSpinDown:
    case PE_IndicatorSpinMinus:
        pseudoElement = PseudoElement_SpinBoxDownArrow;
        break;

    case PE_IndicatorSpinUp:
    case PE_IndicatorSpinPlus:
        pseudoElement = PseudoElement_SpinBoxUpArrow;
        break;
#if QT_CONFIG(tabbar)
    case PE_IndicatorTabClose:
        if (w) {
            // QMacStyle needs a real widget, not its parent - to implement
            // 'document mode' properly, drawing nothing if a tab is not hovered.
            baseStyle()->setProperty("_q_styleSheetRealCloseButton", QVariant::fromValue((void *)w));
            w = w->parentWidget(); //match on the QTabBar instead of the CloseButton
        }
        pseudoElement = PseudoElement_TabBarTabCloseButton;
#endif

    default:
        break;
    }

    if (pseudoElement != PseudoElement_None) {
        QRenderRule subRule = renderRule(w, opt, pseudoElement);
        if (subRule.hasDrawable()) {
            subRule.drawRule(p, rect);
        } else {
            baseStyle()->drawPrimitive(pe, opt, p, w);
        }
    } else {
        baseStyle()->drawPrimitive(pe, opt, p, w);
    }

    if (baseStyle()->property("_q_styleSheetRealCloseButton").toBool())
        baseStyle()->setProperty("_q_styleSheetRealCloseButton", QVariant(QVariant::Invalid));
}

QPixmap QStyleSheetStyle::generatedIconPixmap(QIcon::Mode iconMode, const QPixmap& pixmap,
                                          const QStyleOption *option) const
{
    return baseStyle()->generatedIconPixmap(iconMode, pixmap, option);
}

QStyle::SubControl QStyleSheetStyle::hitTestComplexControl(ComplexControl cc, const QStyleOptionComplex *opt,
                                 const QPoint &pt, const QWidget *w) const
{
    RECURSION_GUARD(return baseStyle()->hitTestComplexControl(cc, opt, pt, w))
    switch (cc) {
    case CC_TitleBar:
        if (const QStyleOptionTitleBar *tb = qstyleoption_cast<const QStyleOptionTitleBar *>(opt)) {
            QRenderRule rule = renderRule(w, opt, PseudoElement_TitleBar);
            if (rule.hasDrawable() || rule.hasBox() || rule.hasBorder()) {
                QHash<QStyle::SubControl, QRect> layout = titleBarLayout(w, tb);
                QRect r;
                QStyle::SubControl sc = QStyle::SC_None;
                uint ctrl = SC_TitleBarSysMenu;
                while (ctrl <= SC_TitleBarLabel) {
                    r = layout[QStyle::SubControl(ctrl)];
                    if (r.isValid() && r.contains(pt)) {
                        sc = QStyle::SubControl(ctrl);
                        break;
                    }
                    ctrl <<= 1;
                }
                return sc;
            }
        }
        break;

    case CC_MdiControls:
        if (hasStyleRule(w, PseudoElement_MdiCloseButton)
            || hasStyleRule(w, PseudoElement_MdiNormalButton)
            || hasStyleRule(w, PseudoElement_MdiMinButton))
            return QWindowsStyle::hitTestComplexControl(cc, opt, pt, w);
        break;

    case CC_ScrollBar: {
        QRenderRule rule = renderRule(w, opt);
        if (!rule.hasDrawable() && !rule.hasBox())
            break;
                       }
        Q_FALLTHROUGH();
    case CC_SpinBox:
    case CC_GroupBox:
    case CC_ComboBox:
    case CC_Slider:
    case CC_ToolButton:
        return QWindowsStyle::hitTestComplexControl(cc, opt, pt, w);
    default:
        break;
    }

    return baseStyle()->hitTestComplexControl(cc, opt, pt, w);
}

QRect QStyleSheetStyle::itemPixmapRect(const QRect &rect, int alignment, const QPixmap &pixmap) const
{
    return baseStyle()->itemPixmapRect(rect, alignment, pixmap);
}

QRect QStyleSheetStyle::itemTextRect(const QFontMetrics &metrics, const QRect& rect, int alignment,
                                 bool enabled, const QString& text) const
{
    return baseStyle()->itemTextRect(metrics, rect, alignment, enabled, text);
}

int QStyleSheetStyle::pixelMetric(PixelMetric m, const QStyleOption *opt, const QWidget *w) const
{
    RECURSION_GUARD(return baseStyle()->pixelMetric(m, opt, w))

    QRenderRule rule = renderRule(w, opt);
    QRenderRule subRule;

    switch (m) {
    case PM_MenuButtonIndicator:
#if QT_CONFIG(toolbutton)
        // QToolButton adds this directly to the width
        if (qobject_cast<const QToolButton *>(w) && (rule.hasBox() || !rule.hasNativeBorder()))
            return 0;
#endif
        subRule = renderRule(w, opt, PseudoElement_PushButtonMenuIndicator);
        if (subRule.hasContentsSize())
            return subRule.size().width();
        break;

    case PM_ButtonShiftHorizontal:
    case PM_ButtonShiftVertical:
    case PM_ButtonMargin:
    case PM_ButtonDefaultIndicator:
        if (rule.hasBox())
            return 0;
        break;

    case PM_DefaultFrameWidth:
        if (!rule.hasNativeBorder())
            return rule.border()->borders[LeftEdge];
        break;

    case PM_ExclusiveIndicatorWidth:
    case PM_IndicatorWidth:
    case PM_ExclusiveIndicatorHeight:
    case PM_IndicatorHeight:
        subRule = renderRule(w, opt, PseudoElement_Indicator);
        if (subRule.hasContentsSize()) {
            return (m == PM_ExclusiveIndicatorWidth) || (m == PM_IndicatorWidth)
                        ? subRule.size().width() : subRule.size().height();
        }
        break;

    case PM_DockWidgetFrameWidth:
    case PM_ToolTipLabelFrameWidth: // border + margin + padding (support only one width)
        if (!rule.hasDrawable())
            break;

        return (rule.border() ? rule.border()->borders[LeftEdge] : 0)
                + (rule.hasBox() ? rule.box()->margins[LeftEdge] + rule.box()->paddings[LeftEdge]: 0);

    case PM_ToolBarFrameWidth:
        if (rule.hasBorder() || rule.hasBox())
            return (rule.border() ? rule.border()->borders[LeftEdge] : 0)
                   + (rule.hasBox() ? rule.box()->paddings[LeftEdge]: 0);
        break;

    case PM_MenuPanelWidth:
    case PM_MenuBarPanelWidth:
        if (rule.hasBorder() || rule.hasBox())
            return (rule.border() ? rule.border()->borders[LeftEdge] : 0)
                   + (rule.hasBox() ? rule.box()->margins[LeftEdge]: 0);
        break;


    case PM_MenuHMargin:
    case PM_MenuBarHMargin:
        if (rule.hasBox())
            return rule.box()->paddings[LeftEdge];
        break;

    case PM_MenuVMargin:
    case PM_MenuBarVMargin:
        if (rule.hasBox())
            return rule.box()->paddings[TopEdge];
        break;

    case PM_DockWidgetTitleBarButtonMargin:
    case PM_ToolBarItemMargin:
        if (rule.hasBox())
            return rule.box()->margins[TopEdge];
        break;

    case PM_ToolBarItemSpacing:
    case PM_MenuBarItemSpacing:
        if (rule.hasBox() && rule.box()->spacing != -1)
            return rule.box()->spacing;
        break;

    case PM_MenuTearoffHeight:
    case PM_MenuScrollerHeight: {
        PseudoElement ps = m == PM_MenuTearoffHeight ? PseudoElement_MenuTearoff : PseudoElement_MenuScroller;
        subRule = renderRule(w, opt, ps);
        if (subRule.hasContentsSize())
            return subRule.size().height();
        break;
                                }

    case PM_ToolBarExtensionExtent:
        break;

    case PM_SplitterWidth:
    case PM_ToolBarSeparatorExtent:
    case PM_ToolBarHandleExtent: {
        PseudoElement ps;
        if (m == PM_ToolBarHandleExtent) ps = PseudoElement_ToolBarHandle;
        else if (m == PM_SplitterWidth) ps = PseudoElement_SplitterHandle;
        else ps = PseudoElement_ToolBarSeparator;
        subRule = renderRule(w, opt, ps);
        if (subRule.hasContentsSize()) {
            QSize sz = subRule.size();
            return (opt && opt->state & QStyle::State_Horizontal) ? sz.width() : sz.height();
        }
        break;
                                 }

    case PM_RadioButtonLabelSpacing:
        if (rule.hasBox() && rule.box()->spacing != -1)
            return rule.box()->spacing;
        break;
    case PM_CheckBoxLabelSpacing:
#if QT_CONFIG(checkbox)
        if (qobject_cast<const QCheckBox *>(w)) {
            if (rule.hasBox() && rule.box()->spacing != -1)
                return rule.box()->spacing;
        }
#endif
        // assume group box
        subRule = renderRule(w, opt, PseudoElement_GroupBoxTitle);
        if (subRule.hasBox() && subRule.box()->spacing != -1)
            return subRule.box()->spacing;
        break;

#if QT_CONFIG(scrollbar)
    case PM_ScrollBarExtent:
        if (rule.hasContentsSize()) {
            QSize sz = rule.size();
            if (const QStyleOptionSlider *sb = qstyleoption_cast<const QStyleOptionSlider *>(opt))
                return sb->orientation == Qt::Horizontal ? sz.height() : sz.width();
            return sz.width() == -1 ? sz.height() : sz.width();
        }
        break;

    case PM_ScrollBarSliderMin:
        if (hasStyleRule(w, PseudoElement_ScrollBarSlider)) {
            subRule = renderRule(w, opt, PseudoElement_ScrollBarSlider);
            QSize msz = subRule.minimumSize();
            if (const QStyleOptionSlider *sb = qstyleoption_cast<const QStyleOptionSlider *>(opt))
                return sb->orientation == Qt::Horizontal ? msz.width() : msz.height();
            return msz.width() == -1 ? msz.height() : msz.width();
        }
        break;

    case PM_ScrollView_ScrollBarSpacing:
        if(!rule.hasNativeBorder() || rule.hasBox())
            return 0;
        break;
#endif // QT_CONFIG(scrollbar)

    case PM_ProgressBarChunkWidth:
        subRule = renderRule(w, opt, PseudoElement_ProgressBarChunk);
        if (subRule.hasContentsSize()) {
            QSize sz = subRule.size();
            return (opt->state & QStyle::State_Horizontal)
                   ? sz.width() : sz.height();
        }
        break;

#if QT_CONFIG(tabwidget)
    case PM_TabBarTabHSpace:
    case PM_TabBarTabVSpace:
        subRule = renderRule(w, opt, PseudoElement_TabBarTab);
        if (subRule.hasBox() || subRule.hasBorder())
            return 0;
        break;

    case PM_TabBarScrollButtonWidth:
        subRule = renderRule(w, opt, PseudoElement_TabBarScroller);
        if (subRule.hasContentsSize()) {
            QSize sz = subRule.size();
            return (sz.width() != -1 ? sz.width() : sz.height()) / 2;
        }
        break;

    case PM_TabBarTabShiftHorizontal:
    case PM_TabBarTabShiftVertical:
        subRule = renderRule(w, opt, PseudoElement_TabBarTab);
        if (subRule.hasBox())
            return 0;
        break;

    case PM_TabBarBaseOverlap: {
        const QWidget *tabWidget = qobject_cast<const QTabWidget *>(w);
        if (!tabWidget && w)
            tabWidget = w->parentWidget();
        if (hasStyleRule(tabWidget, PseudoElement_TabWidgetPane)) {
            return 0;
        }
        break;
    }
#endif // QT_CONFIG(tabwidget)

    case PM_SliderThickness: // horizontal slider's height (sizeHint)
    case PM_SliderLength: // minimum length of slider
        if (rule.hasContentsSize()) {
            bool horizontal = opt->state & QStyle::State_Horizontal;
            if (m == PM_SliderThickness) {
                QSize sz = rule.size();
                return horizontal ? sz.height() : sz.width();
            } else {
                QSize msz = rule.minimumContentsSize();
                return horizontal ? msz.width() : msz.height();
            }
        }
        break;

    case PM_SliderControlThickness: {
        QRenderRule subRule = renderRule(w, opt, PseudoElement_SliderHandle);
        if (!subRule.hasContentsSize())
            break;
        QSize size = subRule.size();
        return (opt->state & QStyle::State_Horizontal) ? size.height() : size.width();
                                    }

    case PM_ToolBarIconSize:
    case PM_ListViewIconSize:
    case PM_IconViewIconSize:
    case PM_TabBarIconSize:
    case PM_MessageBoxIconSize:
    case PM_ButtonIconSize:
    case PM_SmallIconSize:
        if (rule.hasStyleHint(QLatin1String("icon-size"))) {
            return rule.styleHint(QLatin1String("icon-size")).toSize().width();
        }
        break;

    case PM_DockWidgetTitleMargin: {
        QRenderRule subRule = renderRule(w, opt, PseudoElement_DockWidgetTitle);
        if (!subRule.hasBox())
            break;
        return (subRule.border() ? subRule.border()->borders[TopEdge] : 0)
                + (subRule.hasBox() ? subRule.box()->margins[TopEdge] + subRule.box()->paddings[TopEdge]: 0);
                                   }

    case PM_DockWidgetSeparatorExtent: {
        QRenderRule subRule = renderRule(w, opt, PseudoElement_DockWidgetSeparator);
        if (!subRule.hasContentsSize())
            break;
        QSize sz = subRule.size();
        return qMax(sz.width(), sz.height());
                                        }

    case PM_TitleBarHeight: {
        QRenderRule subRule = renderRule(w, opt, PseudoElement_TitleBar);
        if (subRule.hasContentsSize())
            return subRule.size().height();
        else if (subRule.hasBox() || subRule.hasBorder()) {
            QFontMetrics fm = opt ?  opt->fontMetrics : w->fontMetrics();
            return subRule.size(QSize(0, fm.height())).height();
        }
        break;
                            }

    case PM_MdiSubWindowFrameWidth:
        if (rule.hasBox() || rule.hasBorder()) {
            return (rule.border() ? rule.border()->borders[LeftEdge] : 0)
                   + (rule.hasBox() ? rule.box()->paddings[LeftEdge]+rule.box()->margins[LeftEdge]: 0);
        }
        break;

    case PM_MdiSubWindowMinimizedWidth: {
        QRenderRule subRule = renderRule(w, PseudoElement_None, PseudoClass_Minimized);
        int width = subRule.size().width();
        if (width != -1)
            return width;
        break;
                                     }
    default:
        break;
    }

    return baseStyle()->pixelMetric(m, opt, w);
}

QSize QStyleSheetStyle::sizeFromContents(ContentsType ct, const QStyleOption *opt,
                                         const QSize &csz, const QWidget *w) const
{
    RECURSION_GUARD(return baseStyle()->sizeFromContents(ct, opt, csz, w))

    QRenderRule rule = renderRule(w, opt);
    QSize sz = rule.adjustSize(csz);

    switch (ct) {
#if QT_CONFIG(spinbox)
    case CT_SpinBox:
        if (const QStyleOptionSpinBox *spinbox = qstyleoption_cast<const QStyleOptionSpinBox *>(opt)) {
            if (spinbox->buttonSymbols != QAbstractSpinBox::NoButtons) {
                // Add some space for the up/down buttons
                QRenderRule subRule = renderRule(w, opt, PseudoElement_SpinBoxUpButton);
                if (subRule.hasDrawable()) {
                    QRect r = positionRect(w, rule, subRule, PseudoElement_SpinBoxUpButton,
                                           opt->rect, opt->direction);
                    sz.rwidth() += r.width();
                } else {
                    QSize defaultUpSize = defaultSize(w, subRule.size(), spinbox->rect, PseudoElement_SpinBoxUpButton);
                    sz.rwidth() += defaultUpSize.width();
                }
            }
            if (rule.hasBox() || rule.hasBorder() || !rule.hasNativeBorder())
                sz = rule.boxSize(sz);
            return sz;
        }
        break;
#endif // QT_CONFIG(spinbox)
    case CT_ToolButton:
        if (rule.hasBox() || !rule.hasNativeBorder() || !rule.baseStyleCanDraw())
            sz += QSize(3, 3); // ### broken QToolButton
        Q_FALLTHROUGH();
    case CT_ComboBox:
    case CT_PushButton:
        if (rule.hasBox() || !rule.hasNativeBorder()) {
            if(ct == CT_ComboBox) {
                //add some space for the drop down.
                QRenderRule subRule = renderRule(w, opt, PseudoElement_ComboBoxDropDown);
                QRect comboRect = positionRect(w, rule, subRule, PseudoElement_ComboBoxDropDown, opt->rect, opt->direction);
                //+2 because there is hardcoded margins in QCommonStyle::drawControl(CE_ComboBoxLabel)
                sz += QSize(comboRect.width() + 2, 0);
            }
            return rule.boxSize(sz);
        }
        sz = rule.baseStyleCanDraw() ? baseStyle()->sizeFromContents(ct, opt, sz, w)
                                     : QWindowsStyle::sizeFromContents(ct, opt, sz, w);
        return rule.boxSize(sz, Margin);

    case CT_HeaderSection: {
            if (const QStyleOptionHeader *hdr = qstyleoption_cast<const QStyleOptionHeader *>(opt)) {
                QRenderRule subRule = renderRule(w, opt, PseudoElement_HeaderViewSection);
                if (subRule.hasGeometry() || subRule.hasBox() || !subRule.hasNativeBorder() || subRule.hasFont) {
                    sz = subRule.adjustSize(csz);
                    if (!subRule.hasGeometry()) {
                        QSize nativeContentsSize;
                        bool nullIcon = hdr->icon.isNull();
                        const int margin = pixelMetric(QStyle::PM_HeaderMargin, hdr, w);
                        int iconSize = nullIcon ? 0 : pixelMetric(QStyle::PM_SmallIconSize, hdr, w);
                        const QSize txt = subRule.hasFont ? QFontMetrics(subRule.font).size(0, hdr->text)
                                                          : hdr->fontMetrics.size(0, hdr->text);
                        nativeContentsSize.setHeight(margin + qMax(iconSize, txt.height()) + margin);
                        nativeContentsSize.setWidth((nullIcon ? 0 : margin) + iconSize
                                                    + (hdr->text.isNull() ? 0 : margin) + txt.width() + margin);
                        sz = sz.expandedTo(nativeContentsSize);
                    }
                    return subRule.size(sz);
                }
                return subRule.baseStyleCanDraw() ? baseStyle()->sizeFromContents(ct, opt, sz, w)
                                                  : QWindowsStyle::sizeFromContents(ct, opt, sz, w);
            }
        }
        break;
    case CT_GroupBox:
    case CT_LineEdit:
#if QT_CONFIG(spinbox)
        if (qobject_cast<QAbstractSpinBox *>(w ? w->parentWidget() : 0))
            return csz; // we only care about the size hint of the line edit
#endif
        if (rule.hasBox() || !rule.hasNativeBorder()) {
            return rule.boxSize(sz);
        }
        break;

    case CT_CheckBox:
    case CT_RadioButton:
        if (const QStyleOptionButton *btn = qstyleoption_cast<const QStyleOptionButton *>(opt)) {
            if (rule.hasBox() || rule.hasBorder() || hasStyleRule(w, PseudoElement_Indicator)) {
                bool isRadio = (ct == CT_RadioButton);
                int iw = pixelMetric(isRadio ? PM_ExclusiveIndicatorWidth
                                             : PM_IndicatorWidth, btn, w);
                int ih = pixelMetric(isRadio ? PM_ExclusiveIndicatorHeight
                                             : PM_IndicatorHeight, btn, w);

                int spacing = pixelMetric(isRadio ? PM_RadioButtonLabelSpacing
                                                  : PM_CheckBoxLabelSpacing, btn, w);
                sz.setWidth(sz.width() + iw + spacing);
                sz.setHeight(qMax(sz.height(), ih));
                return rule.boxSize(sz);
            }
        }
        break;

    case CT_Menu:
    case CT_MenuBar: // already has everything!
    case CT_ScrollBar:
        if (rule.hasBox() || rule.hasBorder())
            return sz;
        break;

    case CT_MenuItem:
        if (const QStyleOptionMenuItem *mi = qstyleoption_cast<const QStyleOptionMenuItem *>(opt)) {
            PseudoElement pe = (mi->menuItemType == QStyleOptionMenuItem::Separator)
                                    ? PseudoElement_MenuSeparator : PseudoElement_Item;
            QRenderRule subRule = renderRule(w, opt, pe);
            if ((pe == PseudoElement_MenuSeparator) && subRule.hasContentsSize()) {
                return QSize(sz.width(), subRule.size().height());
<<<<<<< HEAD
            }
            if ((pe == PseudoElement_Item) && (subRule.hasBox() || subRule.hasBorder() || subRule.hasFont)) {
=======
            } else if ((pe == PseudoElement_Item) && (subRule.hasBox() || subRule.hasBorder())) {
>>>>>>> 63985883
                QSize sz(csz);
                if (mi->text.contains(QLatin1Char('\t')))
                    sz.rwidth() += 12; //as in QCommonStyle
                bool checkable = mi->checkType != QStyleOptionMenuItem::NotCheckable;
                if (!mi->icon.isNull()) {
                    const int pmSmall = pixelMetric(PM_SmallIconSize);
                    const QSize pmSize = mi->icon.actualSize(QSize(pmSmall, pmSmall));
                    sz.rwidth() += pmSize.width() + 4;
                } else if (checkable) {
                    QRenderRule subSubRule = renderRule(w, opt, PseudoElement_MenuCheckMark);
                    QRect checkmarkRect = positionRect(w, subRule, subSubRule, PseudoElement_MenuCheckMark, opt->rect, opt->direction);
<<<<<<< HEAD
                    checkableWidth = std::max(mi->maxIconWidth, checkmarkRect.width());
                }
                if (!mi->icon.isNull()) {
                    QPixmap pixmap = mi->icon.pixmap(pixelMetric(PM_SmallIconSize));
                    sz.rwidth() += pixmap.width();
                }
                if (subRule.hasFont) {
                    QFontMetrics fm(subRule.font);
                    const QRect r = fm.boundingRect(QRect(), Qt::TextSingleLine | Qt::TextShowMnemonic, mi->text);
                    sz = sz.expandedTo(r.size());
                }
                // padding overrules it all
                if (!subRule.hasBox() || subRule.box()->paddings[LeftEdge] == 0) {
                    sz.rwidth() += checkableWidth;
                    if (!mi->icon.isNull() || !checkable)
                        sz.rwidth() += mi->maxIconWidth;
=======
                    sz.rwidth() += std::max(mi->maxIconWidth, checkmarkRect.width()) + 4;
>>>>>>> 63985883
                }
                return subRule.boxSize(subRule.adjustSize(sz));
            }
        }
        break;

    case CT_Splitter:
    case CT_MenuBarItem: {
        PseudoElement pe = (ct == CT_Splitter) ? PseudoElement_SplitterHandle : PseudoElement_Item;
        QRenderRule subRule = renderRule(w, opt, pe);
        if (subRule.hasBox() || subRule.hasBorder())
            return subRule.boxSize(sz);
        break;
                        }

    case CT_ProgressBar:
    case CT_SizeGrip:
        return (rule.hasContentsSize())
            ? rule.size(sz)
            : rule.boxSize(baseStyle()->sizeFromContents(ct, opt, sz, w));
        break;

    case CT_Slider:
        if (rule.hasBorder() || rule.hasBox() || rule.hasGeometry())
            return rule.boxSize(sz);
        break;

#if QT_CONFIG(tabbar)
    case CT_TabBarTab: {
        QRenderRule subRule = renderRule(w, opt, PseudoElement_TabBarTab);
        if (subRule.hasBox() || !subRule.hasNativeBorder()) {
            int spaceForIcon = 0;
            bool vertical = false;
            if (const QStyleOptionTab *tab = qstyleoption_cast<const QStyleOptionTab *>(opt)) {
                if (!tab->icon.isNull())
                    spaceForIcon = 6 /* icon offset */ + 4 /* spacing */ + 2 /* magic */; // ###: hardcoded to match with common style
                vertical = verticalTabs(tab->shape);
            }
            sz = csz + QSize(vertical ? 0 : spaceForIcon, vertical ? spaceForIcon : 0);
            return subRule.boxSize(subRule.adjustSize(sz));
        }
#if 0 // Used to be included in Qt4 for Q_WS_MAC
        if (baseStyle()->inherits("QMacStyle")) {
            //adjust the size after the call to the style because the mac style ignore the size arguments anyway.
            //this might cause the (max-){width,height} property to include the native style border while they should not.
            return subRule.adjustSize(baseStyle()->sizeFromContents(ct, opt, csz, w));
        }
#endif
        sz = subRule.adjustSize(csz);
        break;
    }
#endif // QT_CONFIG(tabbar)

    case CT_MdiControls:
        if (const QStyleOptionComplex *ccOpt = qstyleoption_cast<const QStyleOptionComplex *>(opt)) {
            if (!hasStyleRule(w, PseudoElement_MdiCloseButton)
                && !hasStyleRule(w, PseudoElement_MdiNormalButton)
                && !hasStyleRule(w, PseudoElement_MdiMinButton))
                break;

            QList<QVariant> layout = rule.styleHint(QLatin1String("button-layout")).toList();
            if (layout.isEmpty())
                layout = subControlLayout(QLatin1String("mNX"));

            int width = 0, height = 0;
            for (int i = 0; i < layout.count(); i++) {
                int layoutButton = layout[i].toInt();
                if (layoutButton < PseudoElement_MdiCloseButton
                    || layoutButton > PseudoElement_MdiNormalButton)
                    continue;
                QStyle::SubControl sc = knownPseudoElements[layoutButton].subControl;
                if (!(ccOpt->subControls & sc))
                    continue;
                QRenderRule subRule = renderRule(w, opt, layoutButton);
                QSize sz = subRule.size();
                width += sz.width();
                height = qMax(height, sz.height());
            }

            return QSize(width, height);
        }
        break;

#if QT_CONFIG(itemviews)
    case CT_ItemViewItem: {
        QRenderRule subRule = renderRule(w, opt, PseudoElement_ViewItem);
        sz = baseStyle()->sizeFromContents(ct, opt, csz, w);
        sz = subRule.adjustSize(sz);
        if (subRule.hasBox() || subRule.hasBorder())
            sz = subRule.boxSize(sz);
        return sz;
                      }
#endif // QT_CONFIG(itemviews)

    default:
        break;
    }

    return baseStyle()->sizeFromContents(ct, opt, sz, w);
}

/*!
    \internal
*/
static QLatin1String propertyNameForStandardPixmap(QStyle::StandardPixmap sp)
{
    switch (sp) {
        case QStyle::SP_TitleBarMenuButton: return QLatin1String("titlebar-menu-icon");
        case QStyle::SP_TitleBarMinButton: return QLatin1String("titlebar-minimize-icon");
        case QStyle::SP_TitleBarMaxButton: return QLatin1String("titlebar-maximize-icon");
        case QStyle::SP_TitleBarCloseButton: return QLatin1String("titlebar-close-icon");
        case QStyle::SP_TitleBarNormalButton: return QLatin1String("titlebar-normal-icon");
        case QStyle::SP_TitleBarShadeButton: return QLatin1String("titlebar-shade-icon");
        case QStyle::SP_TitleBarUnshadeButton: return QLatin1String("titlebar-unshade-icon");
        case QStyle::SP_TitleBarContextHelpButton: return QLatin1String("titlebar-contexthelp-icon");
        case QStyle::SP_DockWidgetCloseButton: return QLatin1String("dockwidget-close-icon");
        case QStyle::SP_MessageBoxInformation: return QLatin1String("messagebox-information-icon");
        case QStyle::SP_MessageBoxWarning: return QLatin1String("messagebox-warning-icon");
        case QStyle::SP_MessageBoxCritical: return QLatin1String("messagebox-critical-icon");
        case QStyle::SP_MessageBoxQuestion: return QLatin1String("messagebox-question-icon");
        case QStyle::SP_DesktopIcon: return QLatin1String("desktop-icon");
        case QStyle::SP_TrashIcon: return QLatin1String("trash-icon");
        case QStyle::SP_ComputerIcon: return QLatin1String("computer-icon");
        case QStyle::SP_DriveFDIcon: return QLatin1String("floppy-icon");
        case QStyle::SP_DriveHDIcon: return QLatin1String("harddisk-icon");
        case QStyle::SP_DriveCDIcon: return QLatin1String("cd-icon");
        case QStyle::SP_DriveDVDIcon: return QLatin1String("dvd-icon");
        case QStyle::SP_DriveNetIcon: return QLatin1String("network-icon");
        case QStyle::SP_DirOpenIcon: return QLatin1String("directory-open-icon");
        case QStyle::SP_DirClosedIcon: return QLatin1String("directory-closed-icon");
        case QStyle::SP_DirLinkIcon: return QLatin1String("directory-link-icon");
        case QStyle::SP_FileIcon: return QLatin1String("file-icon");
        case QStyle::SP_FileLinkIcon: return QLatin1String("file-link-icon");
        case QStyle::SP_FileDialogStart: return QLatin1String("filedialog-start-icon");
        case QStyle::SP_FileDialogEnd: return QLatin1String("filedialog-end-icon");
        case QStyle::SP_FileDialogToParent: return QLatin1String("filedialog-parent-directory-icon");
        case QStyle::SP_FileDialogNewFolder: return QLatin1String("filedialog-new-directory-icon");
        case QStyle::SP_FileDialogDetailedView: return QLatin1String("filedialog-detailedview-icon");
        case QStyle::SP_FileDialogInfoView: return QLatin1String("filedialog-infoview-icon");
        case QStyle::SP_FileDialogContentsView: return QLatin1String("filedialog-contentsview-icon");
        case QStyle::SP_FileDialogListView: return QLatin1String("filedialog-listview-icon");
        case QStyle::SP_FileDialogBack: return QLatin1String("filedialog-backward-icon");
        case QStyle::SP_DirIcon: return QLatin1String("directory-icon");
        case QStyle::SP_DialogOkButton: return QLatin1String("dialog-ok-icon");
        case QStyle::SP_DialogCancelButton: return QLatin1String("dialog-cancel-icon");
        case QStyle::SP_DialogHelpButton: return QLatin1String("dialog-help-icon");
        case QStyle::SP_DialogOpenButton: return QLatin1String("dialog-open-icon");
        case QStyle::SP_DialogSaveButton: return QLatin1String("dialog-save-icon");
        case QStyle::SP_DialogCloseButton: return QLatin1String("dialog-close-icon");
        case QStyle::SP_DialogApplyButton: return QLatin1String("dialog-apply-icon");
        case QStyle::SP_DialogResetButton: return QLatin1String("dialog-reset-icon");
        case QStyle::SP_DialogDiscardButton: return QLatin1String("dialog-discard-icon");
        case QStyle::SP_DialogYesButton: return QLatin1String("dialog-yes-icon");
        case QStyle::SP_DialogNoButton: return QLatin1String("dialog-no-icon");
        case QStyle::SP_ArrowUp: return QLatin1String("uparrow-icon");
        case QStyle::SP_ArrowDown: return QLatin1String("downarrow-icon");
        case QStyle::SP_ArrowLeft: return QLatin1String("leftarrow-icon");
        case QStyle::SP_ArrowRight: return QLatin1String("rightarrow-icon");
        case QStyle::SP_ArrowBack: return QLatin1String("backward-icon");
        case QStyle::SP_ArrowForward: return QLatin1String("forward-icon");
        case QStyle::SP_DirHomeIcon: return QLatin1String("home-icon");
        default: return QLatin1String("");
    }
}

QIcon QStyleSheetStyle::standardIcon(StandardPixmap standardIcon, const QStyleOption *opt,
                                     const QWidget *w) const
{
    RECURSION_GUARD(return baseStyle()->standardIcon(standardIcon, opt, w))
    QString s = propertyNameForStandardPixmap(standardIcon);
    if (!s.isEmpty()) {
        QRenderRule rule = renderRule(w, opt);
        if (rule.hasStyleHint(s))
            return qvariant_cast<QIcon>(rule.styleHint(s));
    }
    return baseStyle()->standardIcon(standardIcon, opt, w);
}

QPalette QStyleSheetStyle::standardPalette() const
{
    return baseStyle()->standardPalette();
}

QPixmap QStyleSheetStyle::standardPixmap(StandardPixmap standardPixmap, const QStyleOption *opt,
                                         const QWidget *w) const
{
    RECURSION_GUARD(return baseStyle()->standardPixmap(standardPixmap, opt, w))
    QString s = propertyNameForStandardPixmap(standardPixmap);
    if (!s.isEmpty()) {
        QRenderRule rule = renderRule(w, opt);
        if (rule.hasStyleHint(s)) {
            QIcon icon = qvariant_cast<QIcon>(rule.styleHint(s));
            return icon.pixmap(16, 16); // ###: unhard-code this if someone complains
        }
    }
    return baseStyle()->standardPixmap(standardPixmap, opt, w);
}

int QStyleSheetStyle::layoutSpacing(QSizePolicy::ControlType control1, QSizePolicy::ControlType control2,
                          Qt::Orientation orientation, const QStyleOption *option,
                          const QWidget *widget) const
{
    return baseStyle()->layoutSpacing(control1, control2, orientation, option, widget);
}

int QStyleSheetStyle::styleHint(StyleHint sh, const QStyleOption *opt, const QWidget *w,
                           QStyleHintReturn *shret) const
{
    RECURSION_GUARD(return baseStyle()->styleHint(sh, opt, w, shret))
    // Prevent endless loop if somebody use isActiveWindow property as selector.
    // QWidget::isActiveWindow uses this styleHint to determine if the window is active or not
    if (sh == SH_Widget_ShareActivation)
        return baseStyle()->styleHint(sh, opt, w, shret);

    QRenderRule rule = renderRule(w, opt);
    QString s;
    switch (sh) {
        case SH_LineEdit_PasswordCharacter: s = QLatin1String("lineedit-password-character"); break;
        case SH_LineEdit_PasswordMaskDelay: s = QLatin1String("lineedit-password-mask-delay"); break;
        case SH_DitherDisabledText: s = QLatin1String("dither-disabled-text"); break;
        case SH_EtchDisabledText: s = QLatin1String("etch-disabled-text"); break;
        case SH_ItemView_ActivateItemOnSingleClick: s = QLatin1String("activate-on-singleclick"); break;
        case SH_ItemView_ShowDecorationSelected: s = QLatin1String("show-decoration-selected"); break;
        case SH_Table_GridLineColor: s = QLatin1String("gridline-color"); break;
        case SH_DialogButtonLayout: s = QLatin1String("button-layout"); break;
        case SH_ToolTipLabel_Opacity: s = QLatin1String("opacity"); break;
        case SH_ComboBox_Popup: s = QLatin1String("combobox-popup"); break;
        case SH_ComboBox_ListMouseTracking: s = QLatin1String("combobox-list-mousetracking"); break;
        case SH_MenuBar_AltKeyNavigation: s = QLatin1String("menubar-altkey-navigation"); break;
        case SH_Menu_Scrollable: s = QLatin1String("menu-scrollable"); break;
        case SH_DrawMenuBarSeparator: s = QLatin1String("menubar-separator"); break;
        case SH_MenuBar_MouseTracking: s = QLatin1String("mouse-tracking"); break;
        case SH_SpinBox_ClickAutoRepeatRate: s = QLatin1String("spinbox-click-autorepeat-rate"); break;
        case SH_SpinControls_DisableOnBounds: s = QLatin1String("spincontrol-disable-on-bounds"); break;
        case SH_MessageBox_TextInteractionFlags: s = QLatin1String("messagebox-text-interaction-flags"); break;
        case SH_ToolButton_PopupDelay: s = QLatin1String("toolbutton-popup-delay"); break;
        case SH_ToolBox_SelectedPageTitleBold:
            if (renderRule(w, opt, PseudoElement_ToolBoxTab).hasFont)
                return 0;
            break;
        case SH_GroupBox_TextLabelColor:
            if (rule.hasPalette() && rule.palette()->foreground.style() != Qt::NoBrush)
                return rule.palette()->foreground.color().rgba();
            break;
        case SH_ScrollView_FrameOnlyAroundContents: s = QLatin1String("scrollview-frame-around-contents"); break;
        case SH_ScrollBar_ContextMenu: s = QLatin1String("scrollbar-contextmenu"); break;
        case SH_ScrollBar_LeftClickAbsolutePosition: s = QLatin1String("scrollbar-leftclick-absolute-position"); break;
        case SH_ScrollBar_MiddleClickAbsolutePosition: s = QLatin1String("scrollbar-middleclick-absolute-position"); break;
        case SH_ScrollBar_RollBetweenButtons: s = QLatin1String("scrollbar-roll-between-buttons"); break;
        case SH_ScrollBar_ScrollWhenPointerLeavesControl: s = QLatin1String("scrollbar-scroll-when-pointer-leaves-control"); break;
        case SH_TabBar_Alignment:
#if QT_CONFIG(tabwidget)
            if (qobject_cast<const QTabWidget *>(w)) {
                rule = renderRule(w, opt, PseudoElement_TabWidgetTabBar);
                if (rule.hasPosition())
                    return rule.position()->position;
            }
#endif // QT_CONFIG(tabwidget)
            s = QLatin1String("alignment");
            break;
#if QT_CONFIG(tabbar)
        case SH_TabBar_CloseButtonPosition:
            rule = renderRule(w, opt, PseudoElement_TabBarTabCloseButton);
            if (rule.hasPosition()) {
                Qt::Alignment align = rule.position()->position;
                if (align & Qt::AlignLeft || align & Qt::AlignTop)
                    return QTabBar::LeftSide;
                if (align & Qt::AlignRight || align & Qt::AlignBottom)
                    return QTabBar::RightSide;
            }
            break;
#endif
        case SH_TabBar_ElideMode: s = QLatin1String("tabbar-elide-mode"); break;
        case SH_TabBar_PreferNoArrows: s = QLatin1String("tabbar-prefer-no-arrows"); break;
        case SH_ComboBox_PopupFrameStyle:
#if QT_CONFIG(combobox)
            if (qobject_cast<const QComboBox *>(w)) {
                QAbstractItemView *view = w->findChild<QAbstractItemView *>();
                if (view) {
                    view->ensurePolished();
                    QRenderRule subRule = renderRule(view, PseudoElement_None);
                    if (subRule.hasBox() || !subRule.hasNativeBorder())
                        return QFrame::NoFrame;
                }
            }
#endif // QT_CONFIG(combobox)
            break;
        case SH_DialogButtonBox_ButtonsHaveIcons: s = QLatin1String("dialogbuttonbox-buttons-have-icons"); break;
        case SH_Workspace_FillSpaceOnMaximize: s = QLatin1String("mdi-fill-space-on-maximize"); break;
        case SH_TitleBar_NoBorder:
            if (rule.hasBorder())
                return !rule.border()->borders[LeftEdge];
            break;
        case SH_TitleBar_AutoRaise: { // plain absurd
            QRenderRule subRule = renderRule(w, opt, PseudoElement_TitleBar);
            if (subRule.hasDrawable())
                return 1;
            break;
                                   }
        case SH_ItemView_ArrowKeysNavigateIntoChildren: s = QLatin1String("arrow-keys-navigate-into-children"); break;
        case SH_ItemView_PaintAlternatingRowColorsForEmptyArea: s = QLatin1String("paint-alternating-row-colors-for-empty-area"); break;
        case SH_TitleBar_ShowToolTipsOnButtons: s = QLatin1String("titlebar-show-tooltips-on-buttons"); break;
        case SH_Widget_Animation_Duration: s = QLatin1String("widget-animation-duration"); break;
        default: break;
    }
    if (!s.isEmpty() && rule.hasStyleHint(s)) {
        return rule.styleHint(s).toInt();
    }

    return baseStyle()->styleHint(sh, opt, w, shret);
}

QRect QStyleSheetStyle::subControlRect(ComplexControl cc, const QStyleOptionComplex *opt, SubControl sc,
                              const QWidget *w) const
{
    RECURSION_GUARD(return baseStyle()->subControlRect(cc, opt, sc, w))

    QRenderRule rule = renderRule(w, opt);
    switch (cc) {
    case CC_ComboBox:
        if (const QStyleOptionComboBox *cb = qstyleoption_cast<const QStyleOptionComboBox *>(opt)) {
            if (rule.hasBox() || !rule.hasNativeBorder()) {
                switch (sc) {
                case SC_ComboBoxFrame: return rule.borderRect(opt->rect);
                case SC_ComboBoxEditField:
                    {
                        QRenderRule subRule = renderRule(w, opt, PseudoElement_ComboBoxDropDown);
                        QRect r = rule.contentsRect(opt->rect);
                        QRect r2 = positionRect(w, rule, subRule, PseudoElement_ComboBoxDropDown,
                                opt->rect, opt->direction);
                        if (subRule.hasPosition() && subRule.position()->position & Qt::AlignLeft) {
                            return visualRect(opt->direction, r, r.adjusted(r2.width(),0,0,0));
                        } else {
                            return visualRect(opt->direction, r, r.adjusted(0,0,-r2.width(),0));
                        }
                    }
                case SC_ComboBoxArrow: {
                    QRenderRule subRule = renderRule(w, opt, PseudoElement_ComboBoxDropDown);
                    return positionRect(w, rule, subRule, PseudoElement_ComboBoxDropDown, opt->rect, opt->direction);
                                                                           }
                case SC_ComboBoxListBoxPopup:
                default:
                    return baseStyle()->subControlRect(cc, opt, sc, w);
                }
            }

            QStyleOptionComboBox comboBox(*cb);
            comboBox.rect = rule.borderRect(opt->rect);
            return rule.baseStyleCanDraw() ? baseStyle()->subControlRect(cc, &comboBox, sc, w)
                                           : QWindowsStyle::subControlRect(cc, &comboBox, sc, w);
        }
        break;

#if QT_CONFIG(spinbox)
    case CC_SpinBox:
        if (const QStyleOptionSpinBox *spin = qstyleoption_cast<const QStyleOptionSpinBox *>(opt)) {
            QRenderRule upRule = renderRule(w, opt, PseudoElement_SpinBoxUpButton);
            QRenderRule downRule = renderRule(w, opt, PseudoElement_SpinBoxDownButton);
            bool ruleMatch = rule.hasBox() || !rule.hasNativeBorder();
            bool upRuleMatch = upRule.hasGeometry() || upRule.hasPosition();
            bool downRuleMatch = downRule.hasGeometry() || downRule.hasPosition();
            if (ruleMatch || upRuleMatch || downRuleMatch) {
                switch (sc) {
                case SC_SpinBoxFrame:
                    return rule.borderRect(opt->rect);
                case SC_SpinBoxEditField:
                    {
                        QRect r = rule.contentsRect(opt->rect);
                        // Use the widest button on each side to determine edit field size.
                        Qt::Alignment upAlign, downAlign;

                        upAlign = upRule.hasPosition() ? upRule.position()->position
                                : Qt::Alignment(Qt::AlignRight);
                        upAlign = resolveAlignment(opt->direction, upAlign);

                        downAlign = downRule.hasPosition() ? downRule.position()->position
                                : Qt::Alignment(Qt::AlignRight);
                        downAlign = resolveAlignment(opt->direction, downAlign);

                        const bool hasButtons = (spin->buttonSymbols != QAbstractSpinBox::NoButtons);
                        const int upSize = hasButtons
                                ? subControlRect(CC_SpinBox, opt, SC_SpinBoxUp, w).width() : 0;
                        const int downSize = hasButtons
                                ? subControlRect(CC_SpinBox, opt, SC_SpinBoxDown, w).width() : 0;

                        int widestL = qMax((upAlign & Qt::AlignLeft) ? upSize : 0,
                                (downAlign & Qt::AlignLeft) ? downSize : 0);
                        int widestR = qMax((upAlign & Qt::AlignRight) ? upSize : 0,
                                (downAlign & Qt::AlignRight) ? downSize : 0);
                        r.setRight(r.right() - widestR);
                        r.setLeft(r.left() + widestL);
                        return r;
                    }
                case SC_SpinBoxDown:
                    if (downRuleMatch)
                        return positionRect(w, rule, downRule, PseudoElement_SpinBoxDownButton,
                                opt->rect, opt->direction);
                    break;
                case SC_SpinBoxUp:
                    if (upRuleMatch)
                        return positionRect(w, rule, upRule, PseudoElement_SpinBoxUpButton,
                                opt->rect, opt->direction);
                    break;
                default:
                    break;
                }

                return baseStyle()->subControlRect(cc, opt, sc, w);
            }

            QStyleOptionSpinBox spinBox(*spin);
            spinBox.rect = rule.borderRect(opt->rect);
            return rule.baseStyleCanDraw() ? baseStyle()->subControlRect(cc, &spinBox, sc, w)
                                           : QWindowsStyle::subControlRect(cc, &spinBox, sc, w);
        }
        break;
#endif // QT_CONFIG(spinbox)

    case CC_GroupBox:
        if (const QStyleOptionGroupBox *gb = qstyleoption_cast<const QStyleOptionGroupBox *>(opt)) {
            switch (sc) {
            case SC_GroupBoxFrame:
            case SC_GroupBoxContents: {
                if (rule.hasBox() || !rule.hasNativeBorder()) {
                    return sc == SC_GroupBoxFrame ? rule.borderRect(opt->rect)
                                                  : rule.contentsRect(opt->rect);
                }
                QStyleOptionGroupBox groupBox(*gb);
                groupBox.rect = rule.borderRect(opt->rect);
                return baseStyle()->subControlRect(cc, &groupBox, sc, w);
            }
            default:
            case SC_GroupBoxLabel:
            case SC_GroupBoxCheckBox: {
                QRenderRule indRule = renderRule(w, opt, PseudoElement_GroupBoxIndicator);
                QRenderRule labelRule = renderRule(w, opt, PseudoElement_GroupBoxTitle);
                if (!labelRule.hasPosition() && !labelRule.hasGeometry() && !labelRule.hasBox()
                    && !labelRule.hasBorder() && !indRule.hasContentsSize()) {
                    QStyleOptionGroupBox groupBox(*gb);
                    groupBox.rect = rule.borderRect(opt->rect);
                    return baseStyle()->subControlRect(cc, &groupBox, sc, w);
                }
                int tw = opt->fontMetrics.horizontalAdvance(gb->text);
                int th = opt->fontMetrics.height();
                int spacing = pixelMetric(QStyle::PM_CheckBoxLabelSpacing, opt, w);
                int iw = pixelMetric(QStyle::PM_IndicatorWidth, opt, w);
                int ih = pixelMetric(QStyle::PM_IndicatorHeight, opt, w);

                if (gb->subControls & QStyle::SC_GroupBoxCheckBox) {
                    tw = tw + iw + spacing;
                    th = qMax(th, ih);
                }
                if (!labelRule.hasGeometry()) {
                    labelRule.geo = new QStyleSheetGeometryData(tw, th, tw, th, -1, -1);
                } else {
                    labelRule.geo->width = tw;
                    labelRule.geo->height = th;
                }
                if (!labelRule.hasPosition()) {
                    labelRule.p = new QStyleSheetPositionData(0, 0, 0, 0, defaultOrigin(PseudoElement_GroupBoxTitle),
                                                              gb->textAlignment, PositionMode_Static);
                }
                QRect r = positionRect(w, rule, labelRule, PseudoElement_GroupBoxTitle,
                                      opt->rect, opt->direction);
                if (gb->subControls & SC_GroupBoxCheckBox) {
                    r = labelRule.contentsRect(r);
                    if (sc == SC_GroupBoxLabel) {
                        r.setLeft(r.left() + iw + spacing);
                        r.setTop(r.center().y() - th/2);
                    } else {
                        r = QRect(r.left(), r.center().y() - ih/2, iw, ih);
                    }
                    return r;
                } else {
                    return labelRule.contentsRect(r);
                }
            }
            } // switch
        }
        break;

    case CC_ToolButton:
        if (const QStyleOptionToolButton *tb = qstyleoption_cast<const QStyleOptionToolButton *>(opt)) {
            if (rule.hasBox() || !rule.hasNativeBorder()) {
                switch (sc) {
                case SC_ToolButton: return rule.borderRect(opt->rect);
                case SC_ToolButtonMenu: {
                    QRenderRule subRule = renderRule(w, opt, PseudoElement_ToolButtonMenu);
                    return positionRect(w, rule, subRule, PseudoElement_ToolButtonMenu, opt->rect, opt->direction);
                                                                            }
                default:
                    break;
                }
            }

            QStyleOptionToolButton tool(*tb);
            tool.rect = rule.borderRect(opt->rect);
            return rule.baseStyleCanDraw() ? baseStyle()->subControlRect(cc, &tool, sc, w)
                                           : QWindowsStyle::subControlRect(cc, &tool, sc, w);
            }
            break;

#if QT_CONFIG(scrollbar)
    case CC_ScrollBar:
        if (const QStyleOptionSlider *sb = qstyleoption_cast<const QStyleOptionSlider *>(opt)) {
            QStyleOptionSlider styleOptionSlider(*sb);
            styleOptionSlider.rect = rule.borderRect(opt->rect);
            if (rule.hasDrawable() || rule.hasBox()) {
                QRect grooveRect;
                if (!rule.hasBox()) {
                    grooveRect = rule.baseStyleCanDraw() ? baseStyle()->subControlRect(cc, sb, SC_ScrollBarGroove, w)
                                 : QWindowsStyle::subControlRect(cc, sb, SC_ScrollBarGroove, w);
                } else {
                    grooveRect = rule.contentsRect(opt->rect);
                }

                PseudoElement pe = PseudoElement_None;

                switch (sc) {
                case SC_ScrollBarGroove:
                    return grooveRect;
                case SC_ScrollBarAddPage:
                case SC_ScrollBarSubPage:
                case SC_ScrollBarSlider: {
                    QRect contentRect = grooveRect;
                    if (hasStyleRule(w, PseudoElement_ScrollBarSlider)) {
                        QRenderRule sliderRule = renderRule(w, opt, PseudoElement_ScrollBarSlider);
                        Origin origin = sliderRule.hasPosition() ? sliderRule.position()->origin : defaultOrigin(PseudoElement_ScrollBarSlider);
                        contentRect = rule.originRect(opt->rect, origin);
                    }
                    int maxlen = (styleOptionSlider.orientation == Qt::Horizontal) ? contentRect.width() : contentRect.height();
                    int sliderlen;
                    if (sb->maximum != sb->minimum) {
                        uint range = sb->maximum - sb->minimum;
                        sliderlen = (qint64(sb->pageStep) * maxlen) / (range + sb->pageStep);

                        int slidermin = pixelMetric(PM_ScrollBarSliderMin, sb, w);
                        if (sliderlen < slidermin || range > INT_MAX / 2)
                            sliderlen = slidermin;
                        if (sliderlen > maxlen)
                            sliderlen = maxlen;
                    } else {
                        sliderlen = maxlen;
                    }
                    int sliderstart = (styleOptionSlider.orientation == Qt::Horizontal ? contentRect.left() : contentRect.top())
                        + sliderPositionFromValue(sb->minimum, sb->maximum, sb->sliderPosition,
                                                  maxlen - sliderlen, sb->upsideDown);

                    QRect sr = (sb->orientation == Qt::Horizontal)
                               ? QRect(sliderstart, contentRect.top(), sliderlen, contentRect.height())
                               : QRect(contentRect.left(), sliderstart, contentRect.width(), sliderlen);
                    if (sc == SC_ScrollBarSubPage)
                        sr = QRect(contentRect.topLeft(), sb->orientation == Qt::Horizontal ? sr.bottomLeft() : sr.topRight());
                    else if (sc == SC_ScrollBarAddPage)
                        sr = QRect(sb->orientation == Qt::Horizontal ? sr.topRight() : sr.bottomLeft(), contentRect.bottomRight());
                    return visualRect(styleOptionSlider.direction, grooveRect, sr);
                }
                case SC_ScrollBarAddLine: pe = PseudoElement_ScrollBarAddLine; break;
                case SC_ScrollBarSubLine: pe = PseudoElement_ScrollBarSubLine; break;
                case SC_ScrollBarFirst: pe = PseudoElement_ScrollBarFirst;  break;
                case SC_ScrollBarLast: pe = PseudoElement_ScrollBarLast; break;
                default: break;
                }
                if (hasStyleRule(w,pe)) {
                    QRenderRule subRule = renderRule(w, opt, pe);
                    if (subRule.hasPosition() || subRule.hasGeometry() || subRule.hasBox()) {
                        const QStyleSheetPositionData *pos = subRule.position();
                        QRect originRect = grooveRect;
                        if (rule.hasBox()) {
                            Origin origin = (pos && pos->origin != Origin_Unknown) ? pos->origin : defaultOrigin(pe);
                            originRect = rule.originRect(opt->rect, origin);
                        }
                        return positionRect(w, subRule, pe, originRect, styleOptionSlider.direction);
                    }
                }
            }
            return rule.baseStyleCanDraw() ? baseStyle()->subControlRect(cc, &styleOptionSlider, sc, w)
                                           : QWindowsStyle::subControlRect(cc, &styleOptionSlider, sc, w);
        }
        break;
#endif // QT_CONFIG(scrollbar)

#if QT_CONFIG(slider)
    case CC_Slider:
        if (const QStyleOptionSlider *slider = qstyleoption_cast<const QStyleOptionSlider *>(opt)) {
            QRenderRule subRule = renderRule(w, opt, PseudoElement_SliderGroove);
            if (!subRule.hasDrawable())
                break;
            subRule.img = 0;
            QRect gr = positionRect(w, rule, subRule, PseudoElement_SliderGroove, opt->rect, opt->direction);
            switch (sc) {
            case SC_SliderGroove:
                return gr;
            case SC_SliderHandle: {
                bool horizontal = slider->orientation & Qt::Horizontal;
                QRect cr = subRule.contentsRect(gr);
                QRenderRule subRule2 = renderRule(w, opt, PseudoElement_SliderHandle);
                int len = horizontal ? subRule2.size().width() : subRule2.size().height();
                subRule2.img = 0;
                subRule2.geo = 0;
                cr = positionRect(w, subRule2, PseudoElement_SliderHandle, cr, opt->direction);
                int thickness = horizontal ? cr.height() : cr.width();
                int sliderPos = sliderPositionFromValue(slider->minimum, slider->maximum, slider->sliderPosition,
                                                        (horizontal ? cr.width() : cr.height()) - len, slider->upsideDown);
                cr = horizontal ? QRect(cr.x() + sliderPos, cr.y(), len, thickness)
                                  : QRect(cr.x(), cr.y() + sliderPos, thickness, len);
                return subRule2.borderRect(cr);
                break; }
            case SC_SliderTickmarks:
                // TODO...
            default:
                break;
            }
        }
        break;
#endif // QT_CONFIG(slider)

    case CC_MdiControls:
        if (hasStyleRule(w, PseudoElement_MdiCloseButton)
            || hasStyleRule(w, PseudoElement_MdiNormalButton)
            || hasStyleRule(w, PseudoElement_MdiMinButton)) {
            QList<QVariant> layout = rule.styleHint(QLatin1String("button-layout")).toList();
            if (layout.isEmpty())
                layout = subControlLayout(QLatin1String("mNX"));

            int x = 0, width = 0;
            QRenderRule subRule;
            for (int i = 0; i < layout.count(); i++) {
                int layoutButton = layout[i].toInt();
                if (layoutButton < PseudoElement_MdiCloseButton
                    || layoutButton > PseudoElement_MdiNormalButton)
                    continue;
                QStyle::SubControl control = knownPseudoElements[layoutButton].subControl;
                if (!(opt->subControls & control))
                    continue;
                subRule = renderRule(w, opt, layoutButton);
                width = subRule.size().width();
                if (sc == control)
                    break;
                x += width;
            }

            return subRule.borderRect(QRect(x, opt->rect.top(), width, opt->rect.height()));
        }
        break;

    case CC_TitleBar:
        if (const QStyleOptionTitleBar *tb = qstyleoption_cast<const QStyleOptionTitleBar *>(opt)) {
            QRenderRule subRule = renderRule(w, opt, PseudoElement_TitleBar);
            if (!subRule.hasDrawable() && !subRule.hasBox() && !subRule.hasBorder())
                break;
            QHash<QStyle::SubControl, QRect> layoutRects = titleBarLayout(w, tb);
            return layoutRects.value(sc);
        }
        break;

    default:
        break;
    }

    return baseStyle()->subControlRect(cc, opt, sc, w);
}

QRect QStyleSheetStyle::subElementRect(SubElement se, const QStyleOption *opt, const QWidget *w) const
{
    RECURSION_GUARD(return baseStyle()->subElementRect(se, opt, w))

    QRenderRule rule = renderRule(w, opt);
#if QT_CONFIG(tabbar)
    int pe = PseudoElement_None;
#endif

    switch (se) {
    case SE_PushButtonContents:
    case SE_PushButtonFocusRect:
        if (const QStyleOptionButton *btn = qstyleoption_cast<const QStyleOptionButton *>(opt)) {
            if (rule.hasBox() || !rule.hasNativeBorder())
                return visualRect(opt->direction, opt->rect, rule.contentsRect(opt->rect));
            return rule.baseStyleCanDraw() ? baseStyle()->subElementRect(se, btn, w)
                                           : QWindowsStyle::subElementRect(se, btn, w);
        }
        break;

    case SE_LineEditContents:
    case SE_FrameContents:
    case SE_ShapedFrameContents:
        if (rule.hasBox() || !rule.hasNativeBorder()) {
            return visualRect(opt->direction, opt->rect, rule.contentsRect(opt->rect));
        }
        break;

    case SE_CheckBoxIndicator:
    case SE_RadioButtonIndicator:
        if (rule.hasBox() || rule.hasBorder() || hasStyleRule(w, PseudoElement_Indicator)) {
            PseudoElement pe = se == SE_CheckBoxIndicator ? PseudoElement_Indicator : PseudoElement_ExclusiveIndicator;
            QRenderRule subRule = renderRule(w, opt, pe);
            return positionRect(w, rule, subRule, pe, opt->rect, opt->direction);
        }
        break;

    case SE_CheckBoxContents:
    case SE_RadioButtonContents:
        if (rule.hasBox() || rule.hasBorder() || hasStyleRule(w, PseudoElement_Indicator)) {
            bool isRadio = se == SE_RadioButtonContents;
            QRect ir = subElementRect(isRadio ? SE_RadioButtonIndicator : SE_CheckBoxIndicator,
                                      opt, w);
            ir = visualRect(opt->direction, opt->rect, ir);
            int spacing = pixelMetric(isRadio ? PM_RadioButtonLabelSpacing : PM_CheckBoxLabelSpacing, 0, w);
            QRect cr = rule.contentsRect(opt->rect);
            ir.setRect(ir.left() + ir.width() + spacing, cr.y(),
                       cr.width() - ir.width() - spacing, cr.height());
            return visualRect(opt->direction, opt->rect, ir);
        }
        break;

    case SE_ToolBoxTabContents:
        if (w && hasStyleRule(w->parentWidget(), PseudoElement_ToolBoxTab)) {
            QRenderRule subRule = renderRule(w->parentWidget(), opt, PseudoElement_ToolBoxTab);
            return visualRect(opt->direction, opt->rect, subRule.contentsRect(opt->rect));
        }
        break;

    case SE_RadioButtonFocusRect:
    case SE_RadioButtonClickRect: // focusrect | indicator
        if (rule.hasBox() || rule.hasBorder() || hasStyleRule(w, PseudoElement_Indicator)) {
            return opt->rect;
        }
        break;

    case SE_CheckBoxFocusRect:
    case SE_CheckBoxClickRect: // relies on indicator and contents
        return ParentStyle::subElementRect(se, opt, w);

#if QT_CONFIG(itemviews)
    case SE_ItemViewItemCheckIndicator:
        if (!qstyleoption_cast<const QStyleOptionViewItem *>(opt)) {
            return subElementRect(SE_CheckBoxIndicator, opt, w);
        }
        Q_FALLTHROUGH();
    case SE_ItemViewItemText:
    case SE_ItemViewItemDecoration:
    case SE_ItemViewItemFocusRect:
        if (const QStyleOptionViewItem *vopt = qstyleoption_cast<const QStyleOptionViewItem *>(opt)) {
            QRenderRule subRule = renderRule(w, opt, PseudoElement_ViewItem);
            PseudoElement pe = PseudoElement_None;
            if (se == SE_ItemViewItemText || se == SE_ItemViewItemFocusRect)
                pe = PseudoElement_ViewItemText;
            else if (se == SE_ItemViewItemDecoration && vopt->features & QStyleOptionViewItem::HasDecoration)
                pe = PseudoElement_ViewItemIcon;
            else if (se == SE_ItemViewItemCheckIndicator && vopt->features & QStyleOptionViewItem::HasCheckIndicator)
                pe = PseudoElement_ViewItemIndicator;
            else
                break;
            if (subRule.hasGeometry() || subRule.hasBox() || !subRule.hasNativeBorder() || hasStyleRule(w, pe)) {
                QRenderRule subRule2 = renderRule(w, opt, pe);
                QStyleOptionViewItem optCopy(*vopt);
                optCopy.rect = subRule.contentsRect(vopt->rect);
                QRect rect = ParentStyle::subElementRect(se, &optCopy, w);
                return positionRect(w, subRule2, pe, rect, opt->direction);
            }
         }
        break;
#endif // QT_CONFIG(itemviews)

    case SE_HeaderArrow: {
        QRenderRule subRule = renderRule(w, opt, PseudoElement_HeaderViewUpArrow);
        if (subRule.hasPosition() || subRule.hasGeometry())
            return positionRect(w, rule, subRule, PseudoElement_HeaderViewUpArrow, opt->rect, opt->direction);
                         }
        break;

    case SE_HeaderLabel: {
        QRenderRule subRule = renderRule(w, opt, PseudoElement_HeaderViewSection);
        if (subRule.hasBox() || !subRule.hasNativeBorder())
            return subRule.contentsRect(opt->rect);
                         }
        break;

    case SE_ProgressBarGroove:
    case SE_ProgressBarContents:
    case SE_ProgressBarLabel:
        if (const QStyleOptionProgressBar *pb = qstyleoption_cast<const QStyleOptionProgressBar *>(opt)) {
            if (rule.hasBox() || !rule.hasNativeBorder() || rule.hasPosition() || hasStyleRule(w, PseudoElement_ProgressBarChunk)) {
                if (se == SE_ProgressBarGroove)
                    return rule.borderRect(pb->rect);
                else if (se == SE_ProgressBarContents)
                    return rule.contentsRect(pb->rect);

                QSize sz = pb->fontMetrics.size(0, pb->text);
                return QStyle::alignedRect(Qt::LeftToRight, rule.hasPosition() ? rule.position()->textAlignment : pb->textAlignment,
                                           sz, pb->rect);
            }
        }
        break;

#if QT_CONFIG(tabbar)
    case SE_TabWidgetLeftCorner:
        pe = PseudoElement_TabWidgetLeftCorner;
        Q_FALLTHROUGH();
    case SE_TabWidgetRightCorner:
        if (pe == PseudoElement_None)
            pe = PseudoElement_TabWidgetRightCorner;
        Q_FALLTHROUGH();
    case SE_TabWidgetTabBar:
        if (pe == PseudoElement_None)
            pe = PseudoElement_TabWidgetTabBar;
        Q_FALLTHROUGH();
    case SE_TabWidgetTabPane:
    case SE_TabWidgetTabContents:
        if (pe == PseudoElement_None)
            pe = PseudoElement_TabWidgetPane;

        if (hasStyleRule(w, pe)) {
            QRect r = QWindowsStyle::subElementRect(pe == PseudoElement_TabWidgetPane ? SE_TabWidgetTabPane : se, opt, w);
            QRenderRule subRule = renderRule(w, opt, pe);
            r = positionRect(w, subRule, pe, r, opt->direction);
            if (pe == PseudoElement_TabWidgetTabBar) {
                Q_ASSERT(opt);
                r = opt->rect.intersected(r);
            }
            if (se == SE_TabWidgetTabContents)
                r = subRule.contentsRect(r);
            return r;
        }
        break;

    case SE_TabBarScrollLeftButton:
    case SE_TabBarScrollRightButton:
        if (hasStyleRule(w, PseudoElement_TabBarScroller))
            return ParentStyle::subElementRect(se, opt, w);
        break;

    case SE_TabBarTearIndicator: {
        QRenderRule subRule = renderRule(w, opt, PseudoElement_TabBarTear);
        if (subRule.hasContentsSize()) {
            QRect r;
            if (const QStyleOptionTab *tab = qstyleoption_cast<const QStyleOptionTab *>(opt)) {
                switch (tab->shape) {
                case QTabBar::RoundedNorth:
                case QTabBar::TriangularNorth:
                case QTabBar::RoundedSouth:
                case QTabBar::TriangularSouth:
                    r.setRect(tab->rect.left(), tab->rect.top(), subRule.size().width(), opt->rect.height());
                    break;
                case QTabBar::RoundedWest:
                case QTabBar::TriangularWest:
                case QTabBar::RoundedEast:
                case QTabBar::TriangularEast:
                    r.setRect(tab->rect.left(), tab->rect.top(), opt->rect.width(), subRule.size().height());
                    break;
                default:
                    break;
                }
                r = visualRect(opt->direction, opt->rect, r);
            }
            return r;
        }
        break;
    }
    case SE_TabBarTabText:
    case SE_TabBarTabLeftButton:
    case SE_TabBarTabRightButton: {
        QRenderRule subRule = renderRule(w, opt, PseudoElement_TabBarTab);
        if (subRule.hasBox() || !subRule.hasNativeBorder()) {
            return ParentStyle::subElementRect(se, opt, w);
        }
        break;
    }
#endif // QT_CONFIG(tabbar)

    case SE_DockWidgetCloseButton:
    case SE_DockWidgetFloatButton: {
        PseudoElement pe = (se == SE_DockWidgetCloseButton) ? PseudoElement_DockWidgetCloseButton : PseudoElement_DockWidgetFloatButton;
        QRenderRule subRule2 = renderRule(w, opt, pe);
        if (!subRule2.hasPosition())
            break;
        QRenderRule subRule = renderRule(w, opt, PseudoElement_DockWidgetTitle);
        return positionRect(w, subRule, subRule2, pe, opt->rect, opt->direction);
                                   }

#if QT_CONFIG(toolbar)
    case SE_ToolBarHandle:
        if (hasStyleRule(w, PseudoElement_ToolBarHandle))
            return ParentStyle::subElementRect(se, opt, w);
        break;
#endif // QT_CONFIG(toolbar)

    // On mac we make pixel adjustments to layouts which are not
    // desireable when you have custom style sheets on them
    case SE_CheckBoxLayoutItem:
    case SE_ComboBoxLayoutItem:
    case SE_DateTimeEditLayoutItem:
    case SE_LabelLayoutItem:
    case SE_ProgressBarLayoutItem:
    case SE_PushButtonLayoutItem:
    case SE_RadioButtonLayoutItem:
    case SE_SliderLayoutItem:
    case SE_SpinBoxLayoutItem:
    case SE_ToolButtonLayoutItem:
    case SE_FrameLayoutItem:
    case SE_GroupBoxLayoutItem:
    case SE_TabWidgetLayoutItem:
        if (!rule.hasNativeBorder())
            return opt->rect;
        break;

    default:
        break;
    }

    return baseStyle()->subElementRect(se, opt, w);
}

bool QStyleSheetStyle::event(QEvent *e)
{
    return (baseStyle()->event(e) && e->isAccepted()) || ParentStyle::event(e);
}

void QStyleSheetStyle::updateStyleSheetFont(QWidget* w) const
{
    // Qt's fontDialog relies on the font of the sample edit for its selection,
    // we should never override it.
    if (w->objectName() == QLatin1String("qt_fontDialog_sampleEdit"))
        return;

    QWidget *container = containerWidget(w);
    QRenderRule rule = renderRule(container, PseudoElement_None,
            PseudoClass_Active | PseudoClass_Enabled | extendedPseudoClass(container));

    const bool useStyleSheetPropagationInWidgetStyles =
        QCoreApplication::testAttribute(Qt::AA_UseStyleSheetPropagationInWidgetStyles);

    if (useStyleSheetPropagationInWidgetStyles) {
        unsetStyleSheetFont(w);

        if (rule.font.resolve()) {
            QFont wf = w->d_func()->localFont();
            styleSheetCaches->customFontWidgets.insert(w, {wf, rule.font.resolve()});

            QFont font = rule.font.resolve(wf);
            font.resolve(wf.resolve() | rule.font.resolve());
            w->setFont(font);
        }
    } else {
        QFont wf = w->d_func()->localFont();
        QFont font = rule.font.resolve(wf);
        font.resolve(wf.resolve() | rule.font.resolve());

        if ((!w->isWindow() || w->testAttribute(Qt::WA_WindowPropagation))
            && isNaturalChild(w) && qobject_cast<QWidget *>(w->parent())) {

            font = font.resolve(static_cast<QWidget *>(w->parent())->font());
        }

        if (wf.resolve() == font.resolve() && wf == font)
            return;

        w->data->fnt = font;
        w->d_func()->directFontResolveMask = font.resolve();

        QEvent e(QEvent::FontChange);
        QApplication::sendEvent(w, &e);
    }
}

void QStyleSheetStyle::saveWidgetFont(QWidget* w, const QFont& font) const
{
    w->setProperty("_q_styleSheetWidgetFont", font);
}

void QStyleSheetStyle::clearWidgetFont(QWidget* w) const
{
    w->setProperty("_q_styleSheetWidgetFont", QVariant(QVariant::Invalid));
}

// Polish palette that should be used for a particular widget, with particular states
// (eg. :focus, :hover, ...)
// this is called by widgets that paint themself in their paint event
// Returns \c true if there is a new palette in pal.
bool QStyleSheetStyle::styleSheetPalette(const QWidget* w, const QStyleOption* opt, QPalette* pal)
{
    if (!w || !opt || !pal)
        return false;

    RECURSION_GUARD(return false)

    w = containerWidget(w);

    QRenderRule rule = renderRule(w, PseudoElement_None, pseudoClass(opt->state) | extendedPseudoClass(w));
    if (!rule.hasPalette())
        return false;

    rule.configurePalette(pal, QPalette::NoRole, QPalette::NoRole);
    return true;
}

Qt::Alignment QStyleSheetStyle::resolveAlignment(Qt::LayoutDirection layDir, Qt::Alignment src)
{
    if (layDir == Qt::LeftToRight || src & Qt::AlignAbsolute)
        return src;

    if (src & Qt::AlignLeft) {
        src &= ~Qt::AlignLeft;
        src |= Qt::AlignRight;
    } else if (src & Qt::AlignRight) {
        src &= ~Qt::AlignRight;
        src |= Qt::AlignLeft;
    }
    src |= Qt::AlignAbsolute;
    return src;
}

// Returns whether the given QWidget has a "natural" parent, meaning that
// the parent contains this child as part of its normal operation.
// An example is the QTabBar inside a QTabWidget.
// This does not mean that any QTabBar which is a child of QTabWidget will
// match, only the one that was created by the QTabWidget initialization
// (and hence has the correct object name).
bool QStyleSheetStyle::isNaturalChild(const QObject *obj)
{
    if (obj->objectName().startsWith(QLatin1String("qt_")))
        return true;

    return false;
}

QPixmap QStyleSheetStyle::loadPixmap(const QString &fileName, const QObject *context)
{
    qreal ratio = -1.0;
    if (const QWidget *widget = qobject_cast<const QWidget *>(context)) {
        if (QScreen *screen = QApplication::screenAt(widget->mapToGlobal(QPoint(0, 0))))
            ratio = screen->devicePixelRatio();
    }

    if (ratio < 0) {
        if (const QApplication *app = qApp)
            ratio = app->devicePixelRatio();
        else
            ratio = 1.0;
    }

    qreal sourceDevicePixelRatio = 1.0;
    QString resolvedFileName = qt_findAtNxFile(fileName, ratio, &sourceDevicePixelRatio);
    QPixmap pixmap(resolvedFileName);
    pixmap.setDevicePixelRatio(sourceDevicePixelRatio);
    return pixmap;
}

QT_END_NAMESPACE

#include "moc_qstylesheetstyle_p.cpp"

#endif // QT_CONFIG(style_stylesheet)<|MERGE_RESOLUTION|>--- conflicted
+++ resolved
@@ -5088,12 +5088,8 @@
             QRenderRule subRule = renderRule(w, opt, pe);
             if ((pe == PseudoElement_MenuSeparator) && subRule.hasContentsSize()) {
                 return QSize(sz.width(), subRule.size().height());
-<<<<<<< HEAD
             }
             if ((pe == PseudoElement_Item) && (subRule.hasBox() || subRule.hasBorder() || subRule.hasFont)) {
-=======
-            } else if ((pe == PseudoElement_Item) && (subRule.hasBox() || subRule.hasBorder())) {
->>>>>>> 63985883
                 QSize sz(csz);
                 if (mi->text.contains(QLatin1Char('\t')))
                     sz.rwidth() += 12; //as in QCommonStyle
@@ -5105,26 +5101,12 @@
                 } else if (checkable) {
                     QRenderRule subSubRule = renderRule(w, opt, PseudoElement_MenuCheckMark);
                     QRect checkmarkRect = positionRect(w, subRule, subSubRule, PseudoElement_MenuCheckMark, opt->rect, opt->direction);
-<<<<<<< HEAD
-                    checkableWidth = std::max(mi->maxIconWidth, checkmarkRect.width());
-                }
-                if (!mi->icon.isNull()) {
-                    QPixmap pixmap = mi->icon.pixmap(pixelMetric(PM_SmallIconSize));
-                    sz.rwidth() += pixmap.width();
+                    sz.rwidth() += std::max(mi->maxIconWidth, checkmarkRect.width()) + 4;
                 }
                 if (subRule.hasFont) {
                     QFontMetrics fm(subRule.font);
                     const QRect r = fm.boundingRect(QRect(), Qt::TextSingleLine | Qt::TextShowMnemonic, mi->text);
                     sz = sz.expandedTo(r.size());
-                }
-                // padding overrules it all
-                if (!subRule.hasBox() || subRule.box()->paddings[LeftEdge] == 0) {
-                    sz.rwidth() += checkableWidth;
-                    if (!mi->icon.isNull() || !checkable)
-                        sz.rwidth() += mi->maxIconWidth;
-=======
-                    sz.rwidth() += std::max(mi->maxIconWidth, checkmarkRect.width()) + 4;
->>>>>>> 63985883
                 }
                 return subRule.boxSize(subRule.adjustSize(sz));
             }
