/****************************************************************************
**
** Copyright (C) 2016 The Qt Company Ltd.
** Contact: https://www.qt.io/licensing/
**
** This file is part of the QtWidgets module of the Qt Toolkit.
**
** $QT_BEGIN_LICENSE:LGPL$
** Commercial License Usage
** Licensees holding valid commercial Qt licenses may use this file in
** accordance with the commercial license agreement provided with the
** Software or, alternatively, in accordance with the terms contained in
** a written agreement between you and The Qt Company. For licensing terms
** and conditions see https://www.qt.io/terms-conditions. For further
** information use the contact form at https://www.qt.io/contact-us.
**
** GNU Lesser General Public License Usage
** Alternatively, this file may be used under the terms of the GNU Lesser
** General Public License version 3 as published by the Free Software
** Foundation and appearing in the file LICENSE.LGPL3 included in the
** packaging of this file. Please review the following information to
** ensure the GNU Lesser General Public License version 3 requirements
** will be met: https://www.gnu.org/licenses/lgpl-3.0.html.
**
** GNU General Public License Usage
** Alternatively, this file may be used under the terms of the GNU
** General Public License version 2.0 or (at your option) the GNU General
** Public license version 3 or any later version approved by the KDE Free
** Qt Foundation. The licenses are as published by the Free Software
** Foundation and appearing in the file LICENSE.GPL2 and LICENSE.GPL3
** included in the packaging of this file. Please review the following
** information to ensure the GNU General Public License requirements will
** be met: https://www.gnu.org/licenses/gpl-2.0.html and
** https://www.gnu.org/licenses/gpl-3.0.html.
**
** $QT_END_LICENSE$
**
****************************************************************************/

#include <QtWidgets/private/qtwidgetsglobal_p.h>
#include <QtCore/qpoint.h>
#include <QtCore/qstring.h>
#include <QtGui/qpolygon.h>
#include <QtCore/qstringbuilder.h>
#include <QtGui/qaccessible.h>

#ifndef QSTYLEHELPER_P_H
#define QSTYLEHELPER_P_H

//
//  W A R N I N G
//  -------------
//
// This file is not part of the Qt API.  It exists purely as an
// implementation detail.  This header file may change from version to
// version without notice, or even be removed.
//
// We mean it.
//

#include <private/qhexstring_p.h>

QT_BEGIN_NAMESPACE

class QColor;
class QObject;
class QPainter;
class QPalette;
class QPixmap;
class QStyleOptionSlider;
class QStyleOption;
class QWidget;
class QWindow;

namespace QStyleHelper
{
    QString uniqueName(const QString &key, const QStyleOption *option, const QSize &size);
<<<<<<< HEAD
    Q_WIDGETS_EXPORT qreal dpiScaled(qreal value);
#ifndef QT_NO_DIAL
    qreal angle(const QPointF &p1, const QPointF &p2);
    QPolygonF calcLines(const QStyleOptionSlider *dial);
    int calcBigLineSize(int radius);
    Q_WIDGETS_EXPORT void drawDial(const QStyleOptionSlider *dial, QPainter *painter);
#endif //QT_NO_DIAL
    Q_WIDGETS_EXPORT void drawBorderPixmap(const QPixmap &pixmap, QPainter *painter, const QRect &rect,
=======
    qreal dpiScaled(qreal value);
#if QT_CONFIG(dial)
    qreal angle(const QPointF &p1, const QPointF &p2);
    QPolygonF calcLines(const QStyleOptionSlider *dial);
    int calcBigLineSize(int radius);
    void drawDial(const QStyleOptionSlider *dial, QPainter *painter);
#endif //QT_CONFIG(dial)
    void drawBorderPixmap(const QPixmap &pixmap, QPainter *painter, const QRect &rect,
>>>>>>> 8bebded9
                     int left = 0, int top = 0, int right = 0,
                     int bottom = 0);
#ifndef QT_NO_ACCESSIBILITY
    Q_WIDGETS_EXPORT bool isInstanceOf(QObject *obj, QAccessible::Role role);
    Q_WIDGETS_EXPORT bool hasAncestor(QObject *obj, QAccessible::Role role);
#endif
    Q_WIDGETS_EXPORT QColor backgroundColor(const QPalette &pal, const QWidget* widget = 0);
    Q_WIDGETS_EXPORT QWindow *styleObjectWindow(QObject *so);

    enum WidgetSizePolicy { SizeLarge = 0, SizeSmall = 1, SizeMini = 2, SizeDefault = -1 };

    void setWidgetSizePolicy(const QWidget *w, WidgetSizePolicy policy);
    Q_WIDGETS_EXPORT WidgetSizePolicy widgetSizePolicy(const QWidget *w, const QStyleOption *opt = 0);
}


QT_END_NAMESPACE

#endif // QSTYLEHELPER_P_H<|MERGE_RESOLUTION|>--- conflicted
+++ resolved
@@ -75,25 +75,14 @@
 namespace QStyleHelper
 {
     QString uniqueName(const QString &key, const QStyleOption *option, const QSize &size);
-<<<<<<< HEAD
     Q_WIDGETS_EXPORT qreal dpiScaled(qreal value);
-#ifndef QT_NO_DIAL
+#if QT_CONFIG(dial)
     qreal angle(const QPointF &p1, const QPointF &p2);
     QPolygonF calcLines(const QStyleOptionSlider *dial);
     int calcBigLineSize(int radius);
     Q_WIDGETS_EXPORT void drawDial(const QStyleOptionSlider *dial, QPainter *painter);
-#endif //QT_NO_DIAL
+#endif //QT_CONFIG(dial)
     Q_WIDGETS_EXPORT void drawBorderPixmap(const QPixmap &pixmap, QPainter *painter, const QRect &rect,
-=======
-    qreal dpiScaled(qreal value);
-#if QT_CONFIG(dial)
-    qreal angle(const QPointF &p1, const QPointF &p2);
-    QPolygonF calcLines(const QStyleOptionSlider *dial);
-    int calcBigLineSize(int radius);
-    void drawDial(const QStyleOptionSlider *dial, QPainter *painter);
-#endif //QT_CONFIG(dial)
-    void drawBorderPixmap(const QPixmap &pixmap, QPainter *painter, const QRect &rect,
->>>>>>> 8bebded9
                      int left = 0, int top = 0, int right = 0,
                      int bottom = 0);
 #ifndef QT_NO_ACCESSIBILITY
