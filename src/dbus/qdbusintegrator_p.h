--- conflicted
+++ resolved
@@ -1,13 +1,8 @@
 /****************************************************************************
 **
-<<<<<<< HEAD
 ** Copyright (C) 2016 The Qt Company Ltd.
+** Copyright (C) 2016 Intel Corporation.
 ** Contact: https://www.qt.io/licensing/
-=======
-** Copyright (C) 2015 The Qt Company Ltd.
-** Copyright (C) 2016 Intel Corporation.
-** Contact: http://www.qt.io/licensing/
->>>>>>> 397061a6
 **
 ** This file is part of the QtDBus module of the Qt Toolkit.
 **
