--- conflicted
+++ resolved
@@ -36,11 +36,7 @@
 
 # Namespace for the output file. This namespace is used to distinguish between
 # different documentation files in Creator/Assistant.
-<<<<<<< HEAD
-qhp.qtdbus.namespace = org.qt-project.qtdbus.510
-=======
 qhp.qtdbus.namespace = org.qt-project.qtdbus.$QT_VERSION_TAG
->>>>>>> e95a7582
 
 # Title for the package, will be the main title for the package in
 # Assistant/Creator.
