--- conflicted
+++ resolved
@@ -213,12 +213,8 @@
     void requeueRequest(const HttpMessagePair &pair); // e.g. after pipeline broke
     bool dequeueRequest(QAbstractSocket *socket);
     void prepareRequest(HttpMessagePair &request);
-<<<<<<< HEAD
+    void updateChannel(int i, const HttpMessagePair &messagePair);
     QHttpNetworkRequest predictNextRequest() const;
-=======
-    void updateChannel(int i, const HttpMessagePair &messagePair);
-    QHttpNetworkRequest predictNextRequest();
->>>>>>> ebd10463
 
     void fillPipeline(QAbstractSocket *socket);
     bool fillPipeline(QList<HttpMessagePair> &queue, QHttpNetworkConnectionChannel &channel);
