/****************************************************************************
**
** Copyright (C) 2017 The Qt Company Ltd.
** Copyright (C) 2014 Governikus GmbH & Co. KG
** Contact: https://www.qt.io/licensing/
**
** This file is part of the QtNetwork module of the Qt Toolkit.
**
** $QT_BEGIN_LICENSE:LGPL$
** Commercial License Usage
** Licensees holding valid commercial Qt licenses may use this file in
** accordance with the commercial license agreement provided with the
** Software or, alternatively, in accordance with the terms contained in
** a written agreement between you and The Qt Company. For licensing terms
** and conditions see https://www.qt.io/terms-conditions. For further
** information use the contact form at https://www.qt.io/contact-us.
**
** GNU Lesser General Public License Usage
** Alternatively, this file may be used under the terms of the GNU Lesser
** General Public License version 3 as published by the Free Software
** Foundation and appearing in the file LICENSE.LGPL3 included in the
** packaging of this file. Please review the following information to
** ensure the GNU Lesser General Public License version 3 requirements
** will be met: https://www.gnu.org/licenses/lgpl-3.0.html.
**
** GNU General Public License Usage
** Alternatively, this file may be used under the terms of the GNU
** General Public License version 2.0 or (at your option) the GNU General
** Public license version 3 or any later version approved by the KDE Free
** Qt Foundation. The licenses are as published by the Free Software
** Foundation and appearing in the file LICENSE.GPL2 and LICENSE.GPL3
** included in the packaging of this file. Please review the following
** information to ensure the GNU General Public License requirements will
** be met: https://www.gnu.org/licenses/gpl-2.0.html and
** https://www.gnu.org/licenses/gpl-3.0.html.
**
** $QT_END_LICENSE$
**
****************************************************************************/

/****************************************************************************
**
** In addition, as a special exception, the copyright holders listed above give
** permission to link the code of its release of Qt with the OpenSSL project's
** "OpenSSL" library (or modified versions of the "OpenSSL" library that use the
** same license as the original version), and distribute the linked executables.
**
** You must comply with the GNU General Public License version 2 in all
** respects for all of the code used other than the "OpenSSL" code.  If you
** modify this file, you may extend this exception to your version of the file,
** but you are not obligated to do so.  If you do not wish to do so, delete
** this exception statement from your version of this file.
**
****************************************************************************/

//#define QSSLSOCKET_DEBUG

#include "qssl_p.h"
#include "qsslsocket_openssl_p.h"
#include "qsslsocket_openssl_symbols_p.h"
#include "qsslsocket.h"
#include "qsslcertificate_p.h"
#include "qsslcipher_p.h"
#include "qsslkey_p.h"
#include "qsslellipticcurve.h"
#include "qsslpresharedkeyauthenticator.h"
#include "qsslpresharedkeyauthenticator_p.h"
#include "qocspresponse_p.h"

#ifdef Q_OS_WIN
#include "qwindowscarootfetcher_p.h"
#endif

#if !QT_CONFIG(opensslv11)
#include <openssl/x509_vfy.h>
#endif

#include <QtCore/qdatetime.h>
#include <QtCore/qdebug.h>
#include <QtCore/qdir.h>
#include <QtCore/qdiriterator.h>
#include <QtCore/qelapsedtimer.h>
#include <QtCore/qfile.h>
#include <QtCore/qfileinfo.h>
#include <QtCore/qmutex.h>
#include <QtCore/qthread.h>
#include <QtCore/qurl.h>
#include <QtCore/qvarlengtharray.h>
#include <QtCore/qscopedvaluerollback.h>

#if QT_CONFIG(ocsp)
#include "qocsp_p.h"
#endif

#include <algorithm>

#include <string.h>

QT_BEGIN_NAMESPACE

bool QSslSocketPrivate::s_libraryLoaded = false;
bool QSslSocketPrivate::s_loadedCiphersAndCerts = false;
bool QSslSocketPrivate::s_loadRootCertsOnDemand = false;

#if OPENSSL_VERSION_NUMBER >= 0x10001000L
int QSslSocketBackendPrivate::s_indexForSSLExtraData = -1;
#endif

QString QSslSocketBackendPrivate::getErrorsFromOpenSsl()
{
    QString errorString;
    char buf[256] = {}; // OpenSSL docs claim both 120 and 256; use the larger.
    unsigned long errNum;
    while ((errNum = q_ERR_get_error())) {
        if (!errorString.isEmpty())
            errorString.append(QLatin1String(", "));
        q_ERR_error_string_n(errNum, buf, sizeof buf);
        errorString.append(QString::fromLatin1(buf)); // error is ascii according to man ERR_error_string
    }
    return errorString;
}

extern "C" {

#if OPENSSL_VERSION_NUMBER >= 0x10001000L && !defined(OPENSSL_NO_PSK)
static unsigned int q_ssl_psk_client_callback(SSL *ssl,
                                              const char *hint,
                                              char *identity, unsigned int max_identity_len,
                                              unsigned char *psk, unsigned int max_psk_len)
{
    QSslSocketBackendPrivate *d = reinterpret_cast<QSslSocketBackendPrivate *>(q_SSL_get_ex_data(ssl, QSslSocketBackendPrivate::s_indexForSSLExtraData));
    Q_ASSERT(d);
    return d->tlsPskClientCallback(hint, identity, max_identity_len, psk, max_psk_len);
}

static unsigned int q_ssl_psk_server_callback(SSL *ssl,
                                              const char *identity,
                                              unsigned char *psk, unsigned int max_psk_len)
{
    QSslSocketBackendPrivate *d = reinterpret_cast<QSslSocketBackendPrivate *>(q_SSL_get_ex_data(ssl, QSslSocketBackendPrivate::s_indexForSSLExtraData));
    Q_ASSERT(d);
    return d->tlsPskServerCallback(identity, psk, max_psk_len);
}

#ifdef TLS1_3_VERSION
#ifndef OPENSSL_NO_PSK
static unsigned int q_ssl_psk_restore_client(SSL *ssl,
                                             const char *hint,
                                             char *identity, unsigned int max_identity_len,
                                             unsigned char *psk, unsigned int max_psk_len)
{
    Q_UNUSED(hint);
    Q_UNUSED(identity);
    Q_UNUSED(max_identity_len);
    Q_UNUSED(psk);
    Q_UNUSED(max_psk_len);

#ifdef QT_DEBUG
    QSslSocketBackendPrivate *d = reinterpret_cast<QSslSocketBackendPrivate *>(q_SSL_get_ex_data(ssl, QSslSocketBackendPrivate::s_indexForSSLExtraData));
    Q_ASSERT(d);
    Q_ASSERT(d->mode == QSslSocket::SslClientMode);
#endif
    q_SSL_set_psk_client_callback(ssl, &q_ssl_psk_client_callback);

    return 0;
}
#endif // !OPENSSL_NO_PSK

static int q_ssl_psk_use_session_callback(SSL *ssl, const EVP_MD *md, const unsigned char **id,
                                          size_t *idlen, SSL_SESSION **sess)
{
    Q_UNUSED(ssl);
    Q_UNUSED(md);
    Q_UNUSED(id);
    Q_UNUSED(idlen);
    Q_UNUSED(sess);

#ifndef OPENSSL_NO_PSK
#ifdef QT_DEBUG
    QSslSocketBackendPrivate *d = reinterpret_cast<QSslSocketBackendPrivate *>(q_SSL_get_ex_data(ssl, QSslSocketBackendPrivate::s_indexForSSLExtraData));
    Q_ASSERT(d);
    Q_ASSERT(d->mode == QSslSocket::SslClientMode);
#endif

    // Temporarily rebind the psk because it will be called next. The function will restore it.
    q_SSL_set_psk_client_callback(ssl, &q_ssl_psk_restore_client);
#endif

    return 1; // need to return 1 or else "the connection setup fails."
}
#endif // TLS1_3_VERSION

#endif

#if QT_CONFIG(ocsp)

int qt_OCSP_status_server_callback(SSL *ssl, void *ocspRequest)
{
    Q_UNUSED(ocspRequest)
    if (!ssl)
        return SSL_TLSEXT_ERR_ALERT_FATAL;

    auto d = static_cast<QSslSocketBackendPrivate *>(q_SSL_get_ex_data(ssl, QSslSocketBackendPrivate::s_indexForSSLExtraData));
    if (!d)
        return SSL_TLSEXT_ERR_ALERT_FATAL;

    Q_ASSERT(d->mode == QSslSocket::SslServerMode);
    const QByteArray &response = d->ocspResponseDer;
    Q_ASSERT(response.size());

    unsigned char *derCopy = static_cast<unsigned char *>(q_OPENSSL_malloc(size_t(response.size())));
    if (!derCopy)
        return SSL_TLSEXT_ERR_ALERT_FATAL;

    std::copy(response.data(), response.data() + response.size(), derCopy);
    // We don't check the return value: internally OpenSSL simply assignes the
    // pointer (it assumes it now owns this memory btw!) and the length.
    q_SSL_set_tlsext_status_ocsp_resp(ssl, derCopy, response.size());

    return SSL_TLSEXT_ERR_OK;
}

#endif // ocsp

} // extern "C"

QSslSocketBackendPrivate::QSslSocketBackendPrivate()
    : ssl(nullptr),
      readBio(nullptr),
      writeBio(nullptr),
      session(nullptr)
{
    // Calls SSL_library_init().
    ensureInitialized();
}

QSslSocketBackendPrivate::~QSslSocketBackendPrivate()
{
    destroySslContext();
}

QSslCipher QSslSocketBackendPrivate::QSslCipher_from_SSL_CIPHER(const SSL_CIPHER *cipher)
{
    QSslCipher ciph;

    char buf [256];
    QString descriptionOneLine = QString::fromLatin1(q_SSL_CIPHER_description(cipher, buf, sizeof(buf)));

    const auto descriptionList = descriptionOneLine.splitRef(QLatin1Char(' '), QString::SkipEmptyParts);
    if (descriptionList.size() > 5) {
        // ### crude code.
        ciph.d->isNull = false;
        ciph.d->name = descriptionList.at(0).toString();

        QString protoString = descriptionList.at(1).toString();
        ciph.d->protocolString = protoString;
        ciph.d->protocol = QSsl::UnknownProtocol;
        if (protoString == QLatin1String("SSLv3"))
            ciph.d->protocol = QSsl::SslV3;
        else if (protoString == QLatin1String("SSLv2"))
            ciph.d->protocol = QSsl::SslV2;
        else if (protoString == QLatin1String("TLSv1"))
            ciph.d->protocol = QSsl::TlsV1_0;
        else if (protoString == QLatin1String("TLSv1.1"))
            ciph.d->protocol = QSsl::TlsV1_1;
        else if (protoString == QLatin1String("TLSv1.2"))
            ciph.d->protocol = QSsl::TlsV1_2;
        else if (protoString == QLatin1String("TLSv1.3"))
            ciph.d->protocol = QSsl::TlsV1_3;

        if (descriptionList.at(2).startsWith(QLatin1String("Kx=")))
            ciph.d->keyExchangeMethod = descriptionList.at(2).mid(3).toString();
        if (descriptionList.at(3).startsWith(QLatin1String("Au=")))
            ciph.d->authenticationMethod = descriptionList.at(3).mid(3).toString();
        if (descriptionList.at(4).startsWith(QLatin1String("Enc=")))
            ciph.d->encryptionMethod = descriptionList.at(4).mid(4).toString();
        ciph.d->exportable = (descriptionList.size() > 6 && descriptionList.at(6) == QLatin1String("export"));

        ciph.d->bits = q_SSL_CIPHER_get_bits(cipher, &ciph.d->supportedBits);
    }
    return ciph;
}

QSslErrorEntry QSslErrorEntry::fromStoreContext(X509_STORE_CTX *ctx)
{
    return {
        q_X509_STORE_CTX_get_error(ctx),
        q_X509_STORE_CTX_get_error_depth(ctx)
    };
}

#if QT_CONFIG(ocsp)

QSslError qt_OCSP_response_status_to_QSslError(long code)
{
    switch (code) {
    case OCSP_RESPONSE_STATUS_MALFORMEDREQUEST:
        return QSslError::OcspMalformedRequest;
    case OCSP_RESPONSE_STATUS_INTERNALERROR:
        return QSslError::OcspInternalError;
    case OCSP_RESPONSE_STATUS_TRYLATER:
        return QSslError::OcspTryLater;
    case OCSP_RESPONSE_STATUS_SIGREQUIRED:
        return QSslError::OcspSigRequred;
    case OCSP_RESPONSE_STATUS_UNAUTHORIZED:
        return QSslError::OcspUnauthorized;
    case OCSP_RESPONSE_STATUS_SUCCESSFUL:
    default:
        return {};
    }
    Q_UNREACHABLE();
}

QOcspRevocationReason qt_OCSP_revocation_reason(int reason)
{
    switch (reason) {
    case OCSP_REVOKED_STATUS_NOSTATUS:
        return QOcspRevocationReason::None;
    case OCSP_REVOKED_STATUS_UNSPECIFIED:
        return QOcspRevocationReason::Unspecified;
    case OCSP_REVOKED_STATUS_KEYCOMPROMISE:
        return QOcspRevocationReason::KeyCompromise;
    case OCSP_REVOKED_STATUS_CACOMPROMISE:
        return QOcspRevocationReason::CACompromise;
    case OCSP_REVOKED_STATUS_AFFILIATIONCHANGED:
        return QOcspRevocationReason::AffiliationChanged;
    case OCSP_REVOKED_STATUS_SUPERSEDED:
        return QOcspRevocationReason::Superseded;
    case OCSP_REVOKED_STATUS_CESSATIONOFOPERATION:
        return QOcspRevocationReason::CessationOfOperation;
    case OCSP_REVOKED_STATUS_CERTIFICATEHOLD:
        return QOcspRevocationReason::CertificateHold;
    case OCSP_REVOKED_STATUS_REMOVEFROMCRL:
        return QOcspRevocationReason::RemoveFromCRL;
    default:
        return QOcspRevocationReason::None;
    }

    Q_UNREACHABLE();
}

bool qt_OCSP_certificate_match(OCSP_SINGLERESP *singleResponse, X509 *peerCert, X509 *issuer)
{
    // OCSP_basic_verify does verify that the responder is legit, the response is
    // correctly signed, CertID is correct. But it does not know which certificate
    // we were presented with by our peer, so it does not check if it's a response
    // for our peer's certificate.
    Q_ASSERT(singleResponse && peerCert && issuer);

    const OCSP_CERTID *certId = q_OCSP_SINGLERESP_get0_id(singleResponse); // Does not increment refcount.
    if (!certId) {
        qCWarning(lcSsl, "A SingleResponse without CertID");
        return false;
    }

    ASN1_OBJECT *md = nullptr;
    ASN1_INTEGER *reportedSerialNumber = nullptr;
    const int result =  q_OCSP_id_get0_info(nullptr, &md, nullptr, &reportedSerialNumber, const_cast<OCSP_CERTID *>(certId));
    if (result != 1 || !md || !reportedSerialNumber) {
        qCWarning(lcSsl, "Failed to extract a hash and serial number from CertID structure");
        return false;
    }

    if (!q_X509_get_serialNumber(peerCert)) {
        // Is this possible at all? But we have to check this,
        // ASN1_INTEGER_cmp (called from OCSP_id_cmp) dereferences
        // without any checks at all.
        qCWarning(lcSsl, "No serial number in peer's ceritificate");
        return false;
    }

    const int nid = q_OBJ_obj2nid(md);
    if (nid == NID_undef) {
        qCWarning(lcSsl, "Unknown hash algorithm in CertID");
        return false;
    }

    const EVP_MD *digest = q_EVP_get_digestbynid(nid); // Does not increment refcount.
    if (!digest) {
        qCWarning(lcSsl) << "No digest for nid" << nid;
        return false;
    }

    OCSP_CERTID *recreatedId = q_OCSP_cert_to_id(digest, peerCert, issuer);
    if (!recreatedId) {
        qCWarning(lcSsl, "Failed to re-create CertID");
        return false;
    }
    const QSharedPointer<OCSP_CERTID> guard(recreatedId, q_OCSP_CERTID_free);

    if (q_OCSP_id_cmp(const_cast<OCSP_CERTID *>(certId), recreatedId)) {
        qDebug(lcSsl, "Certificate ID mismatch");
        return false;
    }
    // Bingo!
    return true;
}

#endif // ocsp

int q_X509Callback(int ok, X509_STORE_CTX *ctx)
{
    if (!ok) {
        // Store the error and at which depth the error was detected.

        using ErrorListPtr = QVector<QSslErrorEntry>*;
        ErrorListPtr errors = nullptr;

        // Error list is attached to either 'SSL' or 'X509_STORE'.
        if (X509_STORE *store = q_X509_STORE_CTX_get0_store(ctx)) { // We try store first:
#if QT_CONFIG(opensslv11)
            errors = ErrorListPtr(q_X509_STORE_get_ex_data(store, 0));
#else
            errors = ErrorListPtr(q_CRYPTO_get_ex_data(&store->ex_data, 0));
#endif // opensslv11
        }

        if (!errors) {
            // Not found on store? Try SSL and its external data then. According to the OpenSSL's
            // documentation:
            //
            // "Whenever a X509_STORE_CTX object is created for the verification of the peers certificate
            // during a handshake, a pointer to the SSL object is stored into the X509_STORE_CTX object
            // to identify the connection affected. To retrieve this pointer the X509_STORE_CTX_get_ex_data()
            // function can be used with the correct index."
            if (SSL *ssl = static_cast<SSL *>(q_X509_STORE_CTX_get_ex_data(ctx, q_SSL_get_ex_data_X509_STORE_CTX_idx())))
                errors = ErrorListPtr(q_SSL_get_ex_data(ssl, QSslSocketBackendPrivate::s_indexForSSLExtraData + 1));
        }

        if (!errors) {
            qCWarning(lcSsl, "Neither X509_STORE, nor SSL contains error list, handshake failure");
            return 0;
        }

        errors->append(QSslErrorEntry::fromStoreContext(ctx));
    }
    // Always return OK to allow verification to continue. We handle the
    // errors gracefully after collecting all errors, after verification has
    // completed.
    return 1;
}

static void q_loadCiphersForConnection(SSL *connection, QList<QSslCipher> &ciphers,
                                       QList<QSslCipher> &defaultCiphers)
{
    Q_ASSERT(connection);

    STACK_OF(SSL_CIPHER) *supportedCiphers = q_SSL_get_ciphers(connection);
    for (int i = 0; i < q_sk_SSL_CIPHER_num(supportedCiphers); ++i) {
        if (SSL_CIPHER *cipher = q_sk_SSL_CIPHER_value(supportedCiphers, i)) {
            QSslCipher ciph = QSslSocketBackendPrivate::QSslCipher_from_SSL_CIPHER(cipher);
            if (!ciph.isNull()) {
                // Unconditionally exclude ADH and AECDH ciphers since they offer no MITM protection
                if (!ciph.name().toLower().startsWith(QLatin1String("adh")) &&
                    !ciph.name().toLower().startsWith(QLatin1String("exp-adh")) &&
                    !ciph.name().toLower().startsWith(QLatin1String("aecdh"))) {
                    ciphers << ciph;

                    if (ciph.usedBits() >= 128)
                        defaultCiphers << ciph;
                }
            }
        }
    }
}

// Defined in qsslsocket.cpp
void q_setDefaultDtlsCiphers(const QList<QSslCipher> &ciphers);

long QSslSocketBackendPrivate::setupOpenSslOptions(QSsl::SslProtocol protocol, QSsl::SslOptions sslOptions)
{
    long options;
    if (protocol == QSsl::TlsV1SslV3)
        options = SSL_OP_ALL|SSL_OP_NO_SSLv2|SSL_OP_NO_SSLv3;
    else if (protocol == QSsl::SecureProtocols)
        options = SSL_OP_ALL|SSL_OP_NO_SSLv2|SSL_OP_NO_SSLv3;
    else if (protocol == QSsl::TlsV1_0OrLater)
        options = SSL_OP_ALL|SSL_OP_NO_SSLv2|SSL_OP_NO_SSLv3;
#if OPENSSL_VERSION_NUMBER >= 0x10001000L
    // Choosing Tlsv1_1OrLater or TlsV1_2OrLater on OpenSSL < 1.0.1
    // will cause an error in QSslContext::fromConfiguration, meaning
    // we will never get here.
    else if (protocol == QSsl::TlsV1_1OrLater)
        options = SSL_OP_ALL|SSL_OP_NO_SSLv2|SSL_OP_NO_SSLv3|SSL_OP_NO_TLSv1;
    else if (protocol == QSsl::TlsV1_2OrLater)
        options = SSL_OP_ALL|SSL_OP_NO_SSLv2|SSL_OP_NO_SSLv3|SSL_OP_NO_TLSv1|SSL_OP_NO_TLSv1_1;
    else if (protocol == QSsl::TlsV1_3OrLater)
        options = SSL_OP_ALL|SSL_OP_NO_SSLv2|SSL_OP_NO_SSLv3|SSL_OP_NO_TLSv1|SSL_OP_NO_TLSv1_1|SSL_OP_NO_TLSv1_2;
#endif
    else
        options = SSL_OP_ALL;

    // This option is disabled by default, so we need to be able to clear it
    if (sslOptions & QSsl::SslOptionDisableEmptyFragments)
        options |= SSL_OP_DONT_INSERT_EMPTY_FRAGMENTS;
    else
        options &= ~SSL_OP_DONT_INSERT_EMPTY_FRAGMENTS;

#ifdef SSL_OP_ALLOW_UNSAFE_LEGACY_RENEGOTIATION
    // This option is disabled by default, so we need to be able to clear it
    if (sslOptions & QSsl::SslOptionDisableLegacyRenegotiation)
        options &= ~SSL_OP_ALLOW_UNSAFE_LEGACY_RENEGOTIATION;
    else
        options |= SSL_OP_ALLOW_UNSAFE_LEGACY_RENEGOTIATION;
#endif

#ifdef SSL_OP_NO_TICKET
    if (sslOptions & QSsl::SslOptionDisableSessionTickets)
        options |= SSL_OP_NO_TICKET;
#endif
#ifdef SSL_OP_NO_COMPRESSION
    if (sslOptions & QSsl::SslOptionDisableCompression)
        options |= SSL_OP_NO_COMPRESSION;
#endif

    if (!(sslOptions & QSsl::SslOptionDisableServerCipherPreference))
        options |= SSL_OP_CIPHER_SERVER_PREFERENCE;

    return options;
}

bool QSslSocketBackendPrivate::initSslContext()
{
    Q_Q(QSslSocket);

    // If no external context was set (e.g. by QHttpNetworkConnection) we will
    // create a default context
    if (!sslContextPointer) {
        // create a deep copy of our configuration
        QSslConfigurationPrivate *configurationCopy = new QSslConfigurationPrivate(configuration);
        configurationCopy->ref.storeRelaxed(0);              // the QSslConfiguration constructor refs up
        sslContextPointer = QSslContext::sharedFromConfiguration(mode, configurationCopy, allowRootCertOnDemandLoading);
    }

    if (sslContextPointer->error() != QSslError::NoError) {
        setErrorAndEmit(QAbstractSocket::SslInvalidUserDataError, sslContextPointer->errorString());
        sslContextPointer.clear(); // deletes the QSslContext
        return false;
    }

    // Create and initialize SSL session
    if (!(ssl = sslContextPointer->createSsl())) {
        // ### Bad error code
        setErrorAndEmit(QAbstractSocket::SslInternalError,
                        QSslSocket::tr("Error creating SSL session, %1").arg(getErrorsFromOpenSsl()));
        return false;
    }

    if (configuration.protocol != QSsl::SslV2 &&
        configuration.protocol != QSsl::SslV3 &&
        configuration.protocol != QSsl::UnknownProtocol &&
        mode == QSslSocket::SslClientMode) {
        // Set server hostname on TLS extension. RFC4366 section 3.1 requires it in ACE format.
        QString tlsHostName = verificationPeerName.isEmpty() ? q->peerName() : verificationPeerName;
        if (tlsHostName.isEmpty())
            tlsHostName = hostName;
        QByteArray ace = QUrl::toAce(tlsHostName);
        // only send the SNI header if the URL is valid and not an IP
        if (!ace.isEmpty()
            && !QHostAddress().setAddress(tlsHostName)
            && !(configuration.sslOptions & QSsl::SslOptionDisableServerNameIndication)) {
            // We don't send the trailing dot from the host header if present see
            // https://tools.ietf.org/html/rfc6066#section-3
            if (ace.endsWith('.'))
                ace.chop(1);
            if (!q_SSL_ctrl(ssl, SSL_CTRL_SET_TLSEXT_HOSTNAME, TLSEXT_NAMETYPE_host_name, ace.data()))
                qCWarning(lcSsl, "could not set SSL_CTRL_SET_TLSEXT_HOSTNAME, Server Name Indication disabled");
        }
    }

    // Clear the session.
    errorList.clear();

    // Initialize memory BIOs for encryption and decryption.
    readBio = q_BIO_new(q_BIO_s_mem());
    writeBio = q_BIO_new(q_BIO_s_mem());
    if (!readBio || !writeBio) {
        setErrorAndEmit(QAbstractSocket::SslInternalError,
                        QSslSocket::tr("Error creating SSL session: %1").arg(getErrorsFromOpenSsl()));
        return false;
    }

    // Assign the bios.
    q_SSL_set_bio(ssl, readBio, writeBio);

    if (mode == QSslSocket::SslClientMode)
        q_SSL_set_connect_state(ssl);
    else
        q_SSL_set_accept_state(ssl);

    q_SSL_set_ex_data(ssl, s_indexForSSLExtraData, this);

#if OPENSSL_VERSION_NUMBER >= 0x10001000L && !defined(OPENSSL_NO_PSK)
    // Set the client callback for PSK
    if (QSslSocket::sslLibraryVersionNumber() >= 0x10001000L) {
        if (mode == QSslSocket::SslClientMode)
            q_SSL_set_psk_client_callback(ssl, &q_ssl_psk_client_callback);
        else if (mode == QSslSocket::SslServerMode)
            q_SSL_set_psk_server_callback(ssl, &q_ssl_psk_server_callback);
    }
#endif
#if OPENSSL_VERSION_NUMBER >= 0x10101006L
    // Set the client callback for TLSv1.3 PSK
    if (mode == QSslSocket::SslClientMode
        && QSslSocket::sslLibraryBuildVersionNumber() >= 0x10101006L) {
        q_SSL_set_psk_use_session_callback(ssl, &q_ssl_psk_use_session_callback);
    }
#endif // openssl version >= 0x10101006L

#if QT_CONFIG(ocsp)
    if (configuration.ocspStaplingEnabled) {
        if (mode == QSslSocket::SslServerMode) {
            setErrorAndEmit(QAbstractSocket::SslInvalidUserDataError,
                            QSslSocket::tr("Server-side QSslSocket does not support OCSP stapling"));
            return false;
        }
        if (q_SSL_set_tlsext_status_type(ssl, TLSEXT_STATUSTYPE_ocsp) != 1) {
            setErrorAndEmit(QAbstractSocket::SslInternalError,
                            QSslSocket::tr("Failed to enable OCSP stapling"));
            return false;
        }
    }

    ocspResponseDer.clear();
    auto responsePos = configuration.backendConfig.find("Qt-OCSP-response");
    if (responsePos != configuration.backendConfig.end()) {
        // This is our private, undocumented 'API' we use for the auto-testing of
        // OCSP-stapling. It must be a der-encoded OCSP response, presumably set
        // by tst_QOcsp.
        const QVariant data(responsePos.value());
        if (data.canConvert<QByteArray>())
            ocspResponseDer = data.toByteArray();
    }

    if (ocspResponseDer.size()) {
        if (mode != QSslSocket::SslServerMode) {
            setErrorAndEmit(QAbstractSocket::SslInvalidUserDataError,
                            QSslSocket::tr("Client-side sockets do not send OCSP responses"));
            return false;
        }
    }
#endif // ocsp

    return true;
}

void QSslSocketBackendPrivate::destroySslContext()
{
    if (ssl) {
        // We do not send a shutdown alert here. Just mark the session as
        // resumable for qhttpnetworkconnection's "optimization", otherwise
        // OpenSSL won't start a session resumption.
        q_SSL_shutdown(ssl);
        q_SSL_free(ssl);
        ssl = nullptr;
    }
    sslContextPointer.clear();
}

/*!
    \internal

    Does the minimum amount of initialization to determine whether SSL
    is supported or not.
*/

bool QSslSocketPrivate::supportsSsl()
{
    return ensureLibraryLoaded();
}


/*!
    \internal

    Declared static in QSslSocketPrivate, makes sure the SSL libraries have
    been initialized.
*/

void QSslSocketPrivate::ensureInitialized()
{
    if (!supportsSsl())
        return;

    ensureCiphersAndCertsLoaded();
}

long QSslSocketPrivate::sslLibraryBuildVersionNumber()
{
    return OPENSSL_VERSION_NUMBER;
}

QString QSslSocketPrivate::sslLibraryBuildVersionString()
{
    // Using QStringLiteral to store the version string as unicode and
    // avoid false positives from Google searching the playstore for old
    // SSL versions. See QTBUG-46265
    return QStringLiteral(OPENSSL_VERSION_TEXT);
}

/*!
    \internal

    Declared static in QSslSocketPrivate, backend-dependent loading of
    application-wide global ciphers.
*/
void QSslSocketPrivate::resetDefaultCiphers()
{
#if QT_CONFIG(opensslv11)
    SSL_CTX *myCtx = q_SSL_CTX_new(q_TLS_client_method());
#else
    SSL_CTX *myCtx = q_SSL_CTX_new(q_SSLv23_client_method());
#endif
    // Note, we assert, not just silently return/bail out early:
    // this should never happen and problems with OpenSSL's initialization
    // must be caught before this (see supportsSsl()).
    Q_ASSERT(myCtx);
    SSL *mySsl = q_SSL_new(myCtx);
    Q_ASSERT(mySsl);

    QList<QSslCipher> ciphers;
    QList<QSslCipher> defaultCiphers;

    q_loadCiphersForConnection(mySsl, ciphers, defaultCiphers);

    q_SSL_CTX_free(myCtx);
    q_SSL_free(mySsl);

    setDefaultSupportedCiphers(ciphers);
    setDefaultCiphers(defaultCiphers);

#if QT_CONFIG(dtls)
    ciphers.clear();
    defaultCiphers.clear();
    myCtx = q_SSL_CTX_new(q_DTLS_client_method());
    if (myCtx) {
        mySsl = q_SSL_new(myCtx);
        if (mySsl) {
            q_loadCiphersForConnection(mySsl, ciphers, defaultCiphers);
            q_setDefaultDtlsCiphers(defaultCiphers);
            q_SSL_free(mySsl);
        }
        q_SSL_CTX_free(myCtx);
    }
#endif // dtls
}

void QSslSocketPrivate::resetDefaultEllipticCurves()
{
    QVector<QSslEllipticCurve> curves;

#ifndef OPENSSL_NO_EC
    const size_t curveCount = q_EC_get_builtin_curves(nullptr, 0);

    QVarLengthArray<EC_builtin_curve> builtinCurves(static_cast<int>(curveCount));

    if (q_EC_get_builtin_curves(builtinCurves.data(), curveCount) == curveCount) {
        curves.reserve(int(curveCount));
        for (size_t i = 0; i < curveCount; ++i) {
            QSslEllipticCurve curve;
            curve.id = builtinCurves[int(i)].nid;
            curves.append(curve);
        }
    }
#endif // OPENSSL_NO_EC

    // set the list of supported ECs, but not the list
    // of *default* ECs. OpenSSL doesn't like forcing an EC for the wrong
    // ciphersuite, so don't try it -- leave the empty list to mean
    // "the implementation will choose the most suitable one".
    setDefaultSupportedEllipticCurves(curves);
}

#ifndef Q_OS_DARWIN // Apple implementation in qsslsocket_mac_shared.cpp
QList<QSslCertificate> QSslSocketPrivate::systemCaCertificates()
{
    ensureInitialized();
#ifdef QSSLSOCKET_DEBUG
    QElapsedTimer timer;
    timer.start();
#endif
    QList<QSslCertificate> systemCerts;
#if defined(Q_OS_WIN)
    HCERTSTORE hSystemStore;
    hSystemStore = CertOpenSystemStoreW(0, L"ROOT");
    if (hSystemStore) {
        PCCERT_CONTEXT pc = nullptr;
        while (1) {
            pc = CertFindCertificateInStore(hSystemStore, X509_ASN_ENCODING, 0, CERT_FIND_ANY, nullptr, pc);
            if (!pc)
                break;
            QByteArray der(reinterpret_cast<const char *>(pc->pbCertEncoded),
                            static_cast<int>(pc->cbCertEncoded));
            QSslCertificate cert(der, QSsl::Der);
            systemCerts.append(cert);
        }
        CertCloseStore(hSystemStore, 0);
    }
#elif defined(Q_OS_UNIX)
    QSet<QString> certFiles;
    QDir currentDir;
    QStringList nameFilters;
    QList<QByteArray> directories;
    QSsl::EncodingFormat platformEncodingFormat;
# ifndef Q_OS_ANDROID
    directories = unixRootCertDirectories();
    nameFilters << QLatin1String("*.pem") << QLatin1String("*.crt");
    platformEncodingFormat = QSsl::Pem;
# else
    // Q_OS_ANDROID
    QByteArray ministroPath = qgetenv("MINISTRO_SSL_CERTS_PATH"); // Set by Ministro
    directories << ministroPath;
    nameFilters << QLatin1String("*.der");
    platformEncodingFormat = QSsl::Der;
#  ifndef Q_OS_ANDROID_EMBEDDED
    if (ministroPath.isEmpty()) {
        QList<QByteArray> certificateData = fetchSslCertificateData();
        for (int i = 0; i < certificateData.size(); ++i) {
            systemCerts.append(QSslCertificate::fromData(certificateData.at(i), QSsl::Der));
        }
    } else
#  endif //Q_OS_ANDROID_EMBEDDED
# endif //Q_OS_ANDROID
    {
        currentDir.setNameFilters(nameFilters);
        for (int a = 0; a < directories.count(); a++) {
            currentDir.setPath(QLatin1String(directories.at(a)));
            QDirIterator it(currentDir);
            while (it.hasNext()) {
                it.next();
                // use canonical path here to not load the same certificate twice if symlinked
                certFiles.insert(it.fileInfo().canonicalFilePath());
            }
        }
        for (const QString& file : qAsConst(certFiles))
            systemCerts.append(QSslCertificate::fromPath(file, platformEncodingFormat));
# ifndef Q_OS_ANDROID
        systemCerts.append(QSslCertificate::fromPath(QLatin1String("/etc/pki/tls/certs/ca-bundle.crt"), QSsl::Pem)); // Fedora, Mandriva
        systemCerts.append(QSslCertificate::fromPath(QLatin1String("/usr/local/share/certs/ca-root-nss.crt"), QSsl::Pem)); // FreeBSD's ca_root_nss
# endif
    }
#endif
#ifdef QSSLSOCKET_DEBUG
    qCDebug(lcSsl) << "systemCaCertificates retrieval time " << timer.elapsed() << "ms";
    qCDebug(lcSsl) << "imported " << systemCerts.count() << " certificates";
#endif

    return systemCerts;
}
#endif // Q_OS_DARWIN

void QSslSocketBackendPrivate::startClientEncryption()
{
    if (!initSslContext()) {
        setErrorAndEmit(QAbstractSocket::SslInternalError,
                        QSslSocket::tr("Unable to init SSL Context: %1").arg(getErrorsFromOpenSsl()));
        return;
    }

    // Start connecting. This will place outgoing data in the BIO, so we
    // follow up with calling transmit().
    startHandshake();
    transmit();
}

void QSslSocketBackendPrivate::startServerEncryption()
{
    if (!initSslContext()) {
        setErrorAndEmit(QAbstractSocket::SslInternalError,
                        QSslSocket::tr("Unable to init SSL Context: %1").arg(getErrorsFromOpenSsl()));
        return;
    }

    // Start connecting. This will place outgoing data in the BIO, so we
    // follow up with calling transmit().
    startHandshake();
    transmit();
}

/*!
    \internal

    Transmits encrypted data between the BIOs and the socket.
*/
void QSslSocketBackendPrivate::transmit()
{
    Q_Q(QSslSocket);

    using ScopedBool = QScopedValueRollback<bool>;

    if (inSetAndEmitError)
        return;

    // If we don't have any SSL context, don't bother transmitting.
    if (!ssl)
        return;

    bool transmitting;
    do {
        transmitting = false;

        // If the connection is secure, we can transfer data from the write
        // buffer (in plain text) to the write BIO through SSL_write.
        if (connectionEncrypted && !writeBuffer.isEmpty()) {
            qint64 totalBytesWritten = 0;
            int nextDataBlockSize;
            while ((nextDataBlockSize = writeBuffer.nextDataBlockSize()) > 0) {
                int writtenBytes = q_SSL_write(ssl, writeBuffer.readPointer(), nextDataBlockSize);
                if (writtenBytes <= 0) {
                    int error = q_SSL_get_error(ssl, writtenBytes);
                    //write can result in a want_write_error - not an error - continue transmitting
                    if (error == SSL_ERROR_WANT_WRITE) {
                        transmitting = true;
                        break;
                    } else if (error == SSL_ERROR_WANT_READ) {
                        //write can result in a want_read error, possibly due to renegotiation - not an error - stop transmitting
                        transmitting = false;
                        break;
                    } else {
                        // ### Better error handling.
                        const ScopedBool bg(inSetAndEmitError, true);
                        setErrorAndEmit(QAbstractSocket::SslInternalError,
                                        QSslSocket::tr("Unable to write data: %1").arg(
                                            getErrorsFromOpenSsl()));
                        return;
                    }
                }
#ifdef QSSLSOCKET_DEBUG
                qCDebug(lcSsl) << "QSslSocketBackendPrivate::transmit: encrypted" << writtenBytes << "bytes";
#endif
                writeBuffer.free(writtenBytes);
                totalBytesWritten += writtenBytes;

                if (writtenBytes < nextDataBlockSize) {
                    // break out of the writing loop and try again after we had read
                    transmitting = true;
                    break;
                }
            }

            if (totalBytesWritten > 0) {
                // Don't emit bytesWritten() recursively.
                if (!emittedBytesWritten) {
                    emittedBytesWritten = true;
                    emit q->bytesWritten(totalBytesWritten);
                    emittedBytesWritten = false;
                }
                emit q->channelBytesWritten(0, totalBytesWritten);
            }
        }

        // Check if we've got any data to be written to the socket.
        QVarLengthArray<char, 4096> data;
        int pendingBytes;
        while (plainSocket->isValid() && (pendingBytes = q_BIO_pending(writeBio)) > 0
                && plainSocket->openMode() != QIODevice::NotOpen) {
            // Read encrypted data from the write BIO into a buffer.
            data.resize(pendingBytes);
            int encryptedBytesRead = q_BIO_read(writeBio, data.data(), pendingBytes);

            // Write encrypted data from the buffer to the socket.
            qint64 actualWritten = plainSocket->write(data.constData(), encryptedBytesRead);
#ifdef QSSLSOCKET_DEBUG
            qCDebug(lcSsl) << "QSslSocketBackendPrivate::transmit: wrote" << encryptedBytesRead << "encrypted bytes to the socket" << actualWritten << "actual.";
#endif
            if (actualWritten < 0) {
                //plain socket write fails if it was in the pending close state.
                const ScopedBool bg(inSetAndEmitError, true);
                setErrorAndEmit(plainSocket->error(), plainSocket->errorString());
                return;
            }
            transmitting = true;
        }

        // Check if we've got any data to be read from the socket.
        if (!connectionEncrypted || !readBufferMaxSize || buffer.size() < readBufferMaxSize)
            while ((pendingBytes = plainSocket->bytesAvailable()) > 0) {
                // Read encrypted data from the socket into a buffer.
                data.resize(pendingBytes);
                // just peek() here because q_BIO_write could write less data than expected
                int encryptedBytesRead = plainSocket->peek(data.data(), pendingBytes);

#ifdef QSSLSOCKET_DEBUG
                qCDebug(lcSsl) << "QSslSocketBackendPrivate::transmit: read" << encryptedBytesRead << "encrypted bytes from the socket";
#endif
                // Write encrypted data from the buffer into the read BIO.
                int writtenToBio = q_BIO_write(readBio, data.constData(), encryptedBytesRead);

                // Throw away the results.
                if (writtenToBio > 0) {
                    plainSocket->skip(writtenToBio);
                } else {
                    // ### Better error handling.
                    const ScopedBool bg(inSetAndEmitError, true);
                    setErrorAndEmit(QAbstractSocket::SslInternalError,
                                    QSslSocket::tr("Unable to decrypt data: %1").arg(
                                        getErrorsFromOpenSsl()));
                    return;
                }

                transmitting = true;
            }

        // If the connection isn't secured yet, this is the time to retry the
        // connect / accept.
        if (!connectionEncrypted) {
#ifdef QSSLSOCKET_DEBUG
            qCDebug(lcSsl) << "QSslSocketBackendPrivate::transmit: testing encryption";
#endif
            if (startHandshake()) {
#ifdef QSSLSOCKET_DEBUG
                qCDebug(lcSsl) << "QSslSocketBackendPrivate::transmit: encryption established";
#endif
                connectionEncrypted = true;
                transmitting = true;
            } else if (plainSocket->state() != QAbstractSocket::ConnectedState) {
#ifdef QSSLSOCKET_DEBUG
                qCDebug(lcSsl) << "QSslSocketBackendPrivate::transmit: connection lost";
#endif
                break;
            } else if (paused) {
                // just wait until the user continues
                return;
            } else {
#ifdef QSSLSOCKET_DEBUG
                qCDebug(lcSsl) << "QSslSocketBackendPrivate::transmit: encryption not done yet";
#endif
            }
        }

        // If the request is small and the remote host closes the transmission
        // after sending, there's a chance that startHandshake() will already
        // have triggered a shutdown.
        if (!ssl)
            continue;

        // We always read everything from the SSL decryption buffers, even if
        // we have a readBufferMaxSize. There's no point in leaving data there
        // just so that readBuffer.size() == readBufferMaxSize.
        int readBytes = 0;
        const int bytesToRead = 4096;
        do {
            if (readChannelCount == 0) {
                // The read buffer is deallocated, don't try resize or write to it.
                break;
            }
            // Don't use SSL_pending(). It's very unreliable.
            readBytes = q_SSL_read(ssl, buffer.reserve(bytesToRead), bytesToRead);
            if (readBytes > 0) {
#ifdef QSSLSOCKET_DEBUG
                qCDebug(lcSsl) << "QSslSocketBackendPrivate::transmit: decrypted" << readBytes << "bytes";
#endif
                buffer.chop(bytesToRead - readBytes);

                if (readyReadEmittedPointer)
                    *readyReadEmittedPointer = true;
                emit q->readyRead();
                emit q->channelReadyRead(0);
                transmitting = true;
                continue;
            }
            buffer.chop(bytesToRead);

            // Error.
            switch (q_SSL_get_error(ssl, readBytes)) {
            case SSL_ERROR_WANT_READ:
            case SSL_ERROR_WANT_WRITE:
                // Out of data.
                break;
            case SSL_ERROR_ZERO_RETURN:
                // The remote host closed the connection.
#ifdef QSSLSOCKET_DEBUG
                qCDebug(lcSsl) << "QSslSocketBackendPrivate::transmit: remote disconnect";
#endif
                shutdown = true; // the other side shut down, make sure we do not send shutdown ourselves
                {
                    const ScopedBool bg(inSetAndEmitError, true);
                    setErrorAndEmit(QAbstractSocket::RemoteHostClosedError,
                                    QSslSocket::tr("The TLS/SSL connection has been closed"));
                }
                return;
            case SSL_ERROR_SYSCALL: // some IO error
            case SSL_ERROR_SSL: // error in the SSL library
                // we do not know exactly what the error is, nor whether we can recover from it,
                // so just return to prevent an endless loop in the outer "while" statement
                {
                    const ScopedBool bg(inSetAndEmitError, true);
                    setErrorAndEmit(QAbstractSocket::SslInternalError,
                                    QSslSocket::tr("Error while reading: %1").arg(getErrorsFromOpenSsl()));
                }
                return;
            default:
                // SSL_ERROR_WANT_CONNECT, SSL_ERROR_WANT_ACCEPT: can only happen with a
                // BIO_s_connect() or BIO_s_accept(), which we do not call.
                // SSL_ERROR_WANT_X509_LOOKUP: can only happen with a
                // SSL_CTX_set_client_cert_cb(), which we do not call.
                // So this default case should never be triggered.
                {
                    const ScopedBool bg(inSetAndEmitError, true);
                    setErrorAndEmit(QAbstractSocket::SslInternalError,
                                    QSslSocket::tr("Error while reading: %1").arg(getErrorsFromOpenSsl()));
                }
                break;
            }
        } while (ssl && readBytes > 0);
    } while (ssl && transmitting);
}

QSslError _q_OpenSSL_to_QSslError(int errorCode, const QSslCertificate &cert)
{
    QSslError error;
    switch (errorCode) {
    case X509_V_OK:
        // X509_V_OK is also reported if the peer had no certificate.
        break;
    case X509_V_ERR_UNABLE_TO_GET_ISSUER_CERT:
        error = QSslError(QSslError::UnableToGetIssuerCertificate, cert); break;
    case X509_V_ERR_UNABLE_TO_DECRYPT_CERT_SIGNATURE:
        error = QSslError(QSslError::UnableToDecryptCertificateSignature, cert); break;
    case X509_V_ERR_UNABLE_TO_DECODE_ISSUER_PUBLIC_KEY:
        error = QSslError(QSslError::UnableToDecodeIssuerPublicKey, cert); break;
    case X509_V_ERR_CERT_SIGNATURE_FAILURE:
        error = QSslError(QSslError::CertificateSignatureFailed, cert); break;
    case X509_V_ERR_CERT_NOT_YET_VALID:
        error = QSslError(QSslError::CertificateNotYetValid, cert); break;
    case X509_V_ERR_CERT_HAS_EXPIRED:
        error = QSslError(QSslError::CertificateExpired, cert); break;
    case X509_V_ERR_ERROR_IN_CERT_NOT_BEFORE_FIELD:
        error = QSslError(QSslError::InvalidNotBeforeField, cert); break;
    case X509_V_ERR_ERROR_IN_CERT_NOT_AFTER_FIELD:
        error = QSslError(QSslError::InvalidNotAfterField, cert); break;
    case X509_V_ERR_DEPTH_ZERO_SELF_SIGNED_CERT:
        error = QSslError(QSslError::SelfSignedCertificate, cert); break;
    case X509_V_ERR_SELF_SIGNED_CERT_IN_CHAIN:
        error = QSslError(QSslError::SelfSignedCertificateInChain, cert); break;
    case X509_V_ERR_UNABLE_TO_GET_ISSUER_CERT_LOCALLY:
        error = QSslError(QSslError::UnableToGetLocalIssuerCertificate, cert); break;
    case X509_V_ERR_UNABLE_TO_VERIFY_LEAF_SIGNATURE:
        error = QSslError(QSslError::UnableToVerifyFirstCertificate, cert); break;
    case X509_V_ERR_CERT_REVOKED:
        error = QSslError(QSslError::CertificateRevoked, cert); break;
    case X509_V_ERR_INVALID_CA:
        error = QSslError(QSslError::InvalidCaCertificate, cert); break;
    case X509_V_ERR_PATH_LENGTH_EXCEEDED:
        error = QSslError(QSslError::PathLengthExceeded, cert); break;
    case X509_V_ERR_INVALID_PURPOSE:
        error = QSslError(QSslError::InvalidPurpose, cert); break;
    case X509_V_ERR_CERT_UNTRUSTED:
        error = QSslError(QSslError::CertificateUntrusted, cert); break;
    case X509_V_ERR_CERT_REJECTED:
        error = QSslError(QSslError::CertificateRejected, cert); break;
    default:
        error = QSslError(QSslError::UnspecifiedError, cert); break;
    }
    return error;
}

QString QSslSocketBackendPrivate::msgErrorsDuringHandshake()
{
    return QSslSocket::tr("Error during SSL handshake: %1")
                         .arg(QSslSocketBackendPrivate::getErrorsFromOpenSsl());
}

bool QSslSocketBackendPrivate::startHandshake()
{
    Q_Q(QSslSocket);

    // Check if the connection has been established. Get all errors from the
    // verification stage.

    using ScopedBool = QScopedValueRollback<bool>;

    if (inSetAndEmitError)
        return false;

    QVector<QSslErrorEntry> lastErrors;
    q_SSL_set_ex_data(ssl, s_indexForSSLExtraData + 1, &lastErrors);
    int result = (mode == QSslSocket::SslClientMode) ? q_SSL_connect(ssl) : q_SSL_accept(ssl);
    q_SSL_set_ex_data(ssl, s_indexForSSLExtraData + 1, nullptr);

    if (!lastErrors.isEmpty())
        storePeerCertificates();
    for (const auto &currentError : qAsConst(lastErrors)) {
        emit q->peerVerifyError(_q_OpenSSL_to_QSslError(currentError.code,
                                configuration.peerCertificateChain.value(currentError.depth)));
        if (q->state() != QAbstractSocket::ConnectedState)
            break;
    }

    errorList << lastErrors;

    // Connection aborted during handshake phase.
    if (q->state() != QAbstractSocket::ConnectedState)
        return false;

    // Check if we're encrypted or not.
    if (result <= 0) {
        switch (q_SSL_get_error(ssl, result)) {
        case SSL_ERROR_WANT_READ:
        case SSL_ERROR_WANT_WRITE:
            // The handshake is not yet complete.
            break;
        default:
            QString errorString = QSslSocketBackendPrivate::msgErrorsDuringHandshake();
#ifdef QSSLSOCKET_DEBUG
            qCDebug(lcSsl) << "QSslSocketBackendPrivate::startHandshake: error!" << errorString;
#endif
            {
                const ScopedBool bg(inSetAndEmitError, true);
                setErrorAndEmit(QAbstractSocket::SslHandshakeFailedError, errorString);
            }
            q->abort();
        }
        return false;
    }

    // store peer certificate chain
    storePeerCertificates();

    // Start translating errors.
    QList<QSslError> errors;

    // check the whole chain for blacklisting (including root, as we check for subjectInfo and issuer)
    for (const QSslCertificate &cert : qAsConst(configuration.peerCertificateChain)) {
        if (QSslCertificatePrivate::isBlacklisted(cert)) {
            QSslError error(QSslError::CertificateBlacklisted, cert);
            errors << error;
            emit q->peerVerifyError(error);
            if (q->state() != QAbstractSocket::ConnectedState)
                return false;
        }
    }

    const bool doVerifyPeer = configuration.peerVerifyMode == QSslSocket::VerifyPeer
                              || (configuration.peerVerifyMode == QSslSocket::AutoVerifyPeer
                                  && mode == QSslSocket::SslClientMode);

#if QT_CONFIG(ocsp)
    // For now it's always QSslSocket::SslClientMode - initSslContext() will bail out early,
    // if it's enabled in QSslSocket::SslServerMode. This can change.
    if (!configuration.peerCertificate.isNull() && configuration.ocspStaplingEnabled && doVerifyPeer) {
        if (!checkOcspStatus()) {
            if (ocspErrors.isEmpty()) {
                {
                    const ScopedBool bg(inSetAndEmitError, true);
                    setErrorAndEmit(QAbstractSocket::SslHandshakeFailedError, ocspErrorDescription);
                }
                q->abort();
                return false;
            }

            for (const QSslError &error : ocspErrors) {
                errors << error;
                emit q->peerVerifyError(error);
                if (q->state() != QAbstractSocket::ConnectedState)
                    return false;
            }
        }
    }
#endif // ocsp

    // Check the peer certificate itself. First try the subject's common name
    // (CN) as a wildcard, then try all alternate subject name DNS entries the
    // same way.
    if (!configuration.peerCertificate.isNull()) {
        // but only if we're a client connecting to a server
        // if we're the server, don't check CN
        if (mode == QSslSocket::SslClientMode) {
            QString peerName = (verificationPeerName.isEmpty () ? q->peerName() : verificationPeerName);

            if (!isMatchingHostname(configuration.peerCertificate, peerName)) {
                // No matches in common names or alternate names.
                QSslError error(QSslError::HostNameMismatch, configuration.peerCertificate);
                errors << error;
                emit q->peerVerifyError(error);
                if (q->state() != QAbstractSocket::ConnectedState)
                    return false;
            }
        }
    } else {
        // No peer certificate presented. Report as error if the socket
        // expected one.
        if (doVerifyPeer) {
            QSslError error(QSslError::NoPeerCertificate);
            errors << error;
            emit q->peerVerifyError(error);
            if (q->state() != QAbstractSocket::ConnectedState)
                return false;
        }
    }

    // Translate errors from the error list into QSslErrors.
    errors.reserve(errors.size() + errorList.size());
    for (const auto &error : qAsConst(errorList))
        errors << _q_OpenSSL_to_QSslError(error.code, configuration.peerCertificateChain.value(error.depth));

    if (!errors.isEmpty()) {
        sslErrors = errors;

#ifdef Q_OS_WIN
        //Skip this if not using system CAs, or if the SSL errors are configured in advance to be ignorable
        if (doVerifyPeer
            && s_loadRootCertsOnDemand
            && allowRootCertOnDemandLoading
            && !verifyErrorsHaveBeenIgnored()) {
            //Windows desktop versions starting from vista ship with minimal set of roots
            //and download on demand from the windows update server CA roots that are
            //trusted by MS.
            //However, this is only transparent if using WinINET - we have to trigger it
            //ourselves.
            QSslCertificate certToFetch;
            bool fetchCertificate = true;
            for (int i=0; i< sslErrors.count(); i++) {
                switch (sslErrors.at(i).error()) {
                case QSslError::UnableToGetLocalIssuerCertificate: // site presented intermediate cert, but root is unknown
                case QSslError::SelfSignedCertificateInChain: // site presented a complete chain, but root is unknown
                    certToFetch = sslErrors.at(i).certificate();
                    break;
                case QSslError::SelfSignedCertificate:
                case QSslError::CertificateBlacklisted:
                    //With these errors, we know it will be untrusted so save time by not asking windows
                    fetchCertificate = false;
                    break;
                default:
#ifdef QSSLSOCKET_DEBUG
                    qCDebug(lcSsl) << sslErrors.at(i).errorString();
#endif
                    break;
                }
            }
            if (fetchCertificate && !certToFetch.isNull()) {
                fetchCaRootForCert(certToFetch);
                return false;
            }
        }
#endif
        if (!checkSslErrors())
            return false;
        // A slot, attached to sslErrors signal can call
        // abort/close/disconnetFromHost/etc; no need to
        // continue handshake then.
        if (q->state() != QAbstractSocket::ConnectedState)
            return false;
    } else {
        sslErrors.clear();
    }

    continueHandshake();
    return true;
}

void QSslSocketBackendPrivate::storePeerCertificates()
{
    // Store the peer certificate and chain. For clients, the peer certificate
    // chain includes the peer certificate; for servers, it doesn't. Both the
    // peer certificate and the chain may be empty if the peer didn't present
    // any certificate.
    X509 *x509 = q_SSL_get_peer_certificate(ssl);
    configuration.peerCertificate = QSslCertificatePrivate::QSslCertificate_from_X509(x509);
    q_X509_free(x509);
    if (configuration.peerCertificateChain.isEmpty()) {
        configuration.peerCertificateChain = STACKOFX509_to_QSslCertificates(q_SSL_get_peer_cert_chain(ssl));
        if (!configuration.peerCertificate.isNull() && mode == QSslSocket::SslServerMode)
            configuration.peerCertificateChain.prepend(configuration.peerCertificate);
    }
}

bool QSslSocketBackendPrivate::checkSslErrors()
{
    Q_Q(QSslSocket);
    if (sslErrors.isEmpty())
        return true;

    emit q->sslErrors(sslErrors);

    bool doVerifyPeer = configuration.peerVerifyMode == QSslSocket::VerifyPeer
                        || (configuration.peerVerifyMode == QSslSocket::AutoVerifyPeer
                            && mode == QSslSocket::SslClientMode);
    bool doEmitSslError = !verifyErrorsHaveBeenIgnored();
    // check whether we need to emit an SSL handshake error
    if (doVerifyPeer && doEmitSslError) {
        if (q->pauseMode() & QAbstractSocket::PauseOnSslErrors) {
            pauseSocketNotifiers(q);
            paused = true;
        } else {
            setErrorAndEmit(QAbstractSocket::SslHandshakeFailedError, sslErrors.constFirst().errorString());
            plainSocket->disconnectFromHost();
        }
        return false;
    }
    return true;
}

unsigned int QSslSocketBackendPrivate::tlsPskClientCallback(const char *hint,
                                                            char *identity, unsigned int max_identity_len,
                                                            unsigned char *psk, unsigned int max_psk_len)
{
    QSslPreSharedKeyAuthenticator authenticator;

    // Fill in some read-only fields (for the user)
    if (hint)
        authenticator.d->identityHint = QByteArray::fromRawData(hint, int(::strlen(hint))); // it's NUL terminated, but do not include the NUL

    authenticator.d->maximumIdentityLength = int(max_identity_len) - 1; // needs to be NUL terminated
    authenticator.d->maximumPreSharedKeyLength = int(max_psk_len);

    // Let the client provide the remaining bits...
    Q_Q(QSslSocket);
    emit q->preSharedKeyAuthenticationRequired(&authenticator);

    // No PSK set? Return now to make the handshake fail
    if (authenticator.preSharedKey().isEmpty())
        return 0;

    // Copy data back into OpenSSL
    const int identityLength = qMin(authenticator.identity().length(), authenticator.maximumIdentityLength());
    ::memcpy(identity, authenticator.identity().constData(), identityLength);
    identity[identityLength] = 0;

    const int pskLength = qMin(authenticator.preSharedKey().length(), authenticator.maximumPreSharedKeyLength());
    ::memcpy(psk, authenticator.preSharedKey().constData(), pskLength);
    return pskLength;
}

unsigned int QSslSocketBackendPrivate::tlsPskServerCallback(const char *identity,
                                                            unsigned char *psk, unsigned int max_psk_len)
{
    QSslPreSharedKeyAuthenticator authenticator;

    // Fill in some read-only fields (for the user)
    authenticator.d->identityHint = configuration.preSharedKeyIdentityHint;
    authenticator.d->identity = identity;
    authenticator.d->maximumIdentityLength = 0; // user cannot set an identity
    authenticator.d->maximumPreSharedKeyLength = int(max_psk_len);

    // Let the client provide the remaining bits...
    Q_Q(QSslSocket);
    emit q->preSharedKeyAuthenticationRequired(&authenticator);

    // No PSK set? Return now to make the handshake fail
    if (authenticator.preSharedKey().isEmpty())
        return 0;

    // Copy data back into OpenSSL
    const int pskLength = qMin(authenticator.preSharedKey().length(), authenticator.maximumPreSharedKeyLength());
    ::memcpy(psk, authenticator.preSharedKey().constData(), pskLength);
    return pskLength;
}

#ifdef Q_OS_WIN

void QSslSocketBackendPrivate::fetchCaRootForCert(const QSslCertificate &cert)
{
    Q_Q(QSslSocket);
    //The root certificate is downloaded from windows update, which blocks for 15 seconds in the worst case
    //so the request is done in a worker thread.
    QWindowsCaRootFetcher *fetcher = new QWindowsCaRootFetcher(cert, mode);
    QObject::connect(fetcher, SIGNAL(finished(QSslCertificate,QSslCertificate)), q, SLOT(_q_caRootLoaded(QSslCertificate,QSslCertificate)), Qt::QueuedConnection);
    QMetaObject::invokeMethod(fetcher, "start", Qt::QueuedConnection);
    pauseSocketNotifiers(q);
    paused = true;
}

//This is the callback from QWindowsCaRootFetcher, trustedRoot will be invalid (default constructed) if it failed.
void QSslSocketBackendPrivate::_q_caRootLoaded(QSslCertificate cert, QSslCertificate trustedRoot)
{
    Q_Q(QSslSocket);
    if (!trustedRoot.isNull() && !trustedRoot.isBlacklisted()) {
        if (s_loadRootCertsOnDemand) {
            //Add the new root cert to default cert list for use by future sockets
            QSslSocket::addDefaultCaCertificate(trustedRoot);
        }
        //Add the new root cert to this socket for future connections
        q->addCaCertificate(trustedRoot);
        //Remove the broken chain ssl errors (as chain is verified by windows)
        for (int i=sslErrors.count() - 1; i >= 0; --i) {
            if (sslErrors.at(i).certificate() == cert) {
                switch (sslErrors.at(i).error()) {
                case QSslError::UnableToGetLocalIssuerCertificate:
                case QSslError::CertificateUntrusted:
                case QSslError::UnableToVerifyFirstCertificate:
                case QSslError::SelfSignedCertificateInChain:
                    // error can be ignored if OS says the chain is trusted
                    sslErrors.removeAt(i);
                    break;
                default:
                    // error cannot be ignored
                    break;
                }
            }
        }
    }
    // Continue with remaining errors
    if (plainSocket)
        plainSocket->resume();
    paused = false;
    if (checkSslErrors() && ssl) {
        bool willClose = (autoStartHandshake && pendingClose);
        continueHandshake();
        if (!willClose)
            transmit();
    }
}

#endif

#if QT_CONFIG(ocsp)

bool QSslSocketBackendPrivate::checkOcspStatus()
{
    Q_ASSERT(ssl);
    Q_ASSERT(mode == QSslSocket::SslClientMode); // See initSslContext() for SslServerMode
    Q_ASSERT(configuration.peerVerifyMode != QSslSocket::VerifyNone);

    ocspResponses.clear();
    ocspErrorDescription.clear();
    ocspErrors.clear();

    const unsigned char *responseData = nullptr;
    const long responseLength = q_SSL_get_tlsext_status_ocsp_resp(ssl, &responseData);
    if (responseLength <= 0 || !responseData) {
        ocspErrors.push_back(QSslError::OcspNoResponseFound);
        return false;
    }

    OCSP_RESPONSE *response = q_d2i_OCSP_RESPONSE(nullptr, &responseData, responseLength);
    if (!response) {
        // Treat this as a fatal SslHandshakeError.
        ocspErrorDescription = QSslSocket::tr("Failed to decode OCSP response");
        return false;
    }
    const QSharedPointer<OCSP_RESPONSE> responseGuard(response, q_OCSP_RESPONSE_free);

    const int ocspStatus = q_OCSP_response_status(response);
    if (ocspStatus != OCSP_RESPONSE_STATUS_SUCCESSFUL) {
        // It's not a definitive response, it's an error message (not signed by the responder).
        ocspErrors.push_back(qt_OCSP_response_status_to_QSslError(ocspStatus));
        return false;
    }

    OCSP_BASICRESP *basicResponse = q_OCSP_response_get1_basic(response);
    if (!basicResponse) {
        // SslHandshakeError.
        ocspErrorDescription = QSslSocket::tr("Failed to extract basic OCSP response");
        return false;
    }
    const QSharedPointer<OCSP_BASICRESP> basicResponseGuard(basicResponse, q_OCSP_BASICRESP_free);

    SSL_CTX *ctx = q_SSL_get_SSL_CTX(ssl); // Does not increment refcount.
    Q_ASSERT(ctx);
    X509_STORE *store = q_SSL_CTX_get_cert_store(ctx); // Does not increment refcount.
    if (!store) {
        // SslHandshakeError.
        ocspErrorDescription = QSslSocket::tr("No certificate verification store, cannot verify OCSP response");
        return false;
    }

    STACK_OF(X509) *peerChain = q_SSL_get_peer_cert_chain(ssl); // Does not increment refcount.
    X509 *peerX509 = q_SSL_get_peer_certificate(ssl);
    Q_ASSERT(peerChain || peerX509);
    const QSharedPointer<X509> peerX509Guard(peerX509, q_X509_free);
    // OCSP_basic_verify with 0 as verificationFlags:
    //
    // 0) Tries to find the OCSP responder's certificate in either peerChain
    // or basicResponse->certs. If not found, verification fails.
    // 1) It checks the signature using the responder's public key.
    // 2) Then it tries to validate the responder's cert (building a chain
    //    etc.)
    // 3) It checks CertID in response.
    // 4) Ensures the responder is authorized to sign the status respond.
    //
    // Note, OpenSSL prior to 1.0.2b would only use bs->certs to
    // verify the responder's chain (see their commit 4ba9a4265bd).
    // Working this around - is too much fuss for ancient versions we
    // are dropping quite soon anyway.
<<<<<<< HEAD
    const unsigned long verificationFlags = 0;
    const int success = q_OCSP_basic_verify(basicResponse, peerChain, store, verificationFlags);
    if (success <= 0)
        ocspErrors.push_back(QSslError::OcspResponseCannotBeTrusted);
=======
    {
        const unsigned long verificationFlags = 0;
        const int success = q_OCSP_basic_verify(basicResponse, peerChain, store, verificationFlags);
        if (success <= 0)
            ocspErrors.push_back(QSslError::OcspResponseCannotBeTrusted);
    }
>>>>>>> 0d6b4b51

    if (q_OCSP_resp_count(basicResponse) != 1) {
        ocspErrors.push_back(QSslError::OcspMalformedResponse);
        return false;
    }

    OCSP_SINGLERESP *singleResponse = q_OCSP_resp_get0(basicResponse, 0);
    if (!singleResponse) {
        ocspErrors.clear();
        // A fatal problem -> SslHandshakeError.
        ocspErrorDescription = QSslSocket::tr("Failed to decode a SingleResponse from OCSP status response");
        return false;
    }

    // Let's make sure the response is for the correct certificate - we
    // can re-create this CertID using our peer's certificate and its
    // issuer's public key.
    ocspResponses.push_back(QOcspResponse());
    QOcspResponsePrivate *dResponse = ocspResponses.back().d.data();
    dResponse->subjectCert = configuration.peerCertificate;
    bool matchFound = false;
    if (configuration.peerCertificate.isSelfSigned()) {
        dResponse->signerCert = configuration.peerCertificate;
        matchFound = qt_OCSP_certificate_match(singleResponse, peerX509, peerX509);
    } else {
        const STACK_OF(X509) *certs = q_SSL_get_peer_cert_chain(ssl);
        if (!certs) // Oh, what a cataclysm! Last try:
            certs = q_OCSP_resp_get0_certs(basicResponse);
        if (certs) {
            // It could be the first certificate in 'certs' is our peer's
            // certificate. Since it was not captured by the 'self-signed' branch
            // above, the CertID will not match and we'll just iterate on to the
            // next certificate. So we start from 0, not 1.
            for (int i = 0, e = q_sk_X509_num(certs); i < e; ++i) {
                X509 *issuer = q_sk_X509_value(certs, i);
                matchFound = qt_OCSP_certificate_match(singleResponse, peerX509, issuer);
                if (matchFound) {
                    if (q_X509_check_issued(issuer, peerX509) == X509_V_OK) {
                        dResponse->signerCert =  QSslCertificatePrivate::QSslCertificate_from_X509(issuer);
                        break;
                    }
                    matchFound = false;
                }
            }
        }
    }

    if (!matchFound) {
        dResponse->signerCert.clear();
        ocspErrors.push_back({QSslError::OcspResponseCertIdUnknown, configuration.peerCertificate});
    }

    // Check if the response is valid time-wise:
    ASN1_GENERALIZEDTIME *revTime = nullptr;
    ASN1_GENERALIZEDTIME *thisUpdate = nullptr;
    ASN1_GENERALIZEDTIME *nextUpdate = nullptr;
    int reason;
    const int certStatus = q_OCSP_single_get0_status(singleResponse, &reason, &revTime, &thisUpdate, &nextUpdate);
    if (!thisUpdate) {
        // This is unexpected, treat as SslHandshakeError, OCSP_check_validity assumes this pointer
        // to be != nullptr.
        ocspErrors.clear();
        ocspResponses.clear();
        ocspErrorDescription = QSslSocket::tr("Failed to extract 'this update time' from the SingleResponse");
        return false;
    }

    // OCSP_check_validity(this, next, nsec, maxsec) does this check:
    // this <= now <= next. They allow some freedom to account
    // for delays/time inaccuracy.
    // this > now + nsec ? -> NOT_YET_VALID
    // if maxsec >= 0:
    //     now - maxsec > this ? -> TOO_OLD
    // now - nsec > next ? -> EXPIRED
    // next < this ? -> NEXT_BEFORE_THIS
    // OK.
    if (!q_OCSP_check_validity(thisUpdate, nextUpdate, 60, -1))
        ocspErrors.push_back({QSslError::OcspResponseExpired, configuration.peerCertificate});

    // And finally, the status:
    switch (certStatus) {
    case V_OCSP_CERTSTATUS_GOOD:
        // This certificate was not found among the revoked ones.
        dResponse->certificateStatus = QOcspCertificateStatus::Good;
        break;
    case V_OCSP_CERTSTATUS_REVOKED:
        dResponse->certificateStatus = QOcspCertificateStatus::Revoked;
        dResponse->revocationReason = qt_OCSP_revocation_reason(reason);
        ocspErrors.push_back({QSslError::CertificateRevoked, configuration.peerCertificate});
        break;
    case V_OCSP_CERTSTATUS_UNKNOWN:
        dResponse->certificateStatus = QOcspCertificateStatus::Unknown;
        ocspErrors.push_back({QSslError::OcspStatusUnknown, configuration.peerCertificate});
    }

    return !ocspErrors.size();
}

#endif // ocsp

void QSslSocketBackendPrivate::disconnectFromHost()
{
    if (ssl) {
        if (!shutdown) {
            q_SSL_shutdown(ssl);
            shutdown = true;
            transmit();
        }
    }
    plainSocket->disconnectFromHost();
}

void QSslSocketBackendPrivate::disconnected()
{
    if (plainSocket->bytesAvailable() <= 0)
        destroySslContext();
    else {
        // Move all bytes into the plain buffer
        qint64 tmpReadBufferMaxSize = readBufferMaxSize;
        readBufferMaxSize = 0; // reset temporarily so the plain socket buffer is completely drained
        transmit();
        readBufferMaxSize = tmpReadBufferMaxSize;
    }
    //if there is still buffered data in the plain socket, don't destroy the ssl context yet.
    //it will be destroyed when the socket is deleted.
}

QSslCipher QSslSocketBackendPrivate::sessionCipher() const
{
    if (!ssl)
        return QSslCipher();

    const SSL_CIPHER *sessionCipher = q_SSL_get_current_cipher(ssl);
    return sessionCipher ? QSslCipher_from_SSL_CIPHER(sessionCipher) : QSslCipher();
}

QSsl::SslProtocol QSslSocketBackendPrivate::sessionProtocol() const
{
    if (!ssl)
        return QSsl::UnknownProtocol;
    int ver = q_SSL_version(ssl);

    switch (ver) {
    case 0x2:
        return QSsl::SslV2;
    case 0x300:
        return QSsl::SslV3;
    case 0x301:
        return QSsl::TlsV1_0;
    case 0x302:
        return QSsl::TlsV1_1;
    case 0x303:
        return QSsl::TlsV1_2;
    case 0x304:
        return QSsl::TlsV1_3;
    }

    return QSsl::UnknownProtocol;
}

QList<QSslCertificate> QSslSocketBackendPrivate::STACKOFX509_to_QSslCertificates(STACK_OF(X509) *x509)
{
    ensureInitialized();
    QList<QSslCertificate> certificates;
    for (int i = 0; i < q_sk_X509_num(x509); ++i) {
        if (X509 *entry = q_sk_X509_value(x509, i))
            certificates << QSslCertificatePrivate::QSslCertificate_from_X509(entry);
    }
    return certificates;
}

QList<QSslError> QSslSocketBackendPrivate::verify(const QList<QSslCertificate> &certificateChain, const QString &hostName)
{
    QList<QSslError> errors;
    if (certificateChain.count() <= 0) {
        errors << QSslError(QSslError::UnspecifiedError);
        return errors;
    }

    // Setup the store with the default CA certificates
    X509_STORE *certStore = q_X509_STORE_new();
    if (!certStore) {
        qCWarning(lcSsl) << "Unable to create certificate store";
        errors << QSslError(QSslError::UnspecifiedError);
        return errors;
    }

    if (s_loadRootCertsOnDemand) {
        setDefaultCaCertificates(defaultCaCertificates() + systemCaCertificates());
    }

    const QDateTime now = QDateTime::currentDateTimeUtc();
    const auto caCertificates = QSslConfiguration::defaultConfiguration().caCertificates();
    for (const QSslCertificate &caCertificate : caCertificates) {
        // From https://www.openssl.org/docs/ssl/SSL_CTX_load_verify_locations.html:
        //
        // If several CA certificates matching the name, key identifier, and
        // serial number condition are available, only the first one will be
        // examined. This may lead to unexpected results if the same CA
        // certificate is available with different expiration dates. If a
        // ``certificate expired'' verification error occurs, no other
        // certificate will be searched. Make sure to not have expired
        // certificates mixed with valid ones.
        //
        // See also: QSslContext::fromConfiguration()
        if (caCertificate.expiryDate() >= now) {
            q_X509_STORE_add_cert(certStore, reinterpret_cast<X509 *>(caCertificate.handle()));
        }
    }

    QVector<QSslErrorEntry> lastErrors;
#if QT_CONFIG(opensslv11)
    if (!q_X509_STORE_set_ex_data(certStore, 0, &lastErrors)) {
        qCWarning(lcSsl) << "Unable to attach external data (error list) to a store";
        errors << QSslError(QSslError::UnspecifiedError);
        return errors;
    }
#else
    if (!q_CRYPTO_set_ex_data(&certStore->ex_data, 0, &lastErrors)) {
        qCWarning(lcSsl) << "Unable to attach external data (error list) to a store";
        errors << QSslError(QSslError::UnspecifiedError);
        return errors;
    }
#endif // opensslv11

    // Register a custom callback to get all verification errors.
    q_X509_STORE_set_verify_cb(certStore, q_X509Callback);

    // Build the chain of intermediate certificates
    STACK_OF(X509) *intermediates = nullptr;
    if (certificateChain.length() > 1) {
        intermediates = (STACK_OF(X509) *) q_OPENSSL_sk_new_null();

        if (!intermediates) {
            q_X509_STORE_free(certStore);
            errors << QSslError(QSslError::UnspecifiedError);
            return errors;
        }

        bool first = true;
        for (const QSslCertificate &cert : certificateChain) {
            if (first) {
                first = false;
                continue;
            }

            q_OPENSSL_sk_push((OPENSSL_STACK *)intermediates, reinterpret_cast<X509 *>(cert.handle()));
        }
    }

    X509_STORE_CTX *storeContext = q_X509_STORE_CTX_new();
    if (!storeContext) {
        q_X509_STORE_free(certStore);
        errors << QSslError(QSslError::UnspecifiedError);
        return errors;
    }

    if (!q_X509_STORE_CTX_init(storeContext, certStore, reinterpret_cast<X509 *>(certificateChain[0].handle()), intermediates)) {
        q_X509_STORE_CTX_free(storeContext);
        q_X509_STORE_free(certStore);
        errors << QSslError(QSslError::UnspecifiedError);
        return errors;
    }

    // Now we can actually perform the verification of the chain we have built.
    // We ignore the result of this function since we process errors via the
    // callback.
    (void) q_X509_verify_cert(storeContext);

    q_X509_STORE_CTX_free(storeContext);
    q_OPENSSL_sk_free((OPENSSL_STACK *)intermediates);

    // Now process the errors

    if (QSslCertificatePrivate::isBlacklisted(certificateChain[0])) {
        QSslError error(QSslError::CertificateBlacklisted, certificateChain[0]);
        errors << error;
    }

    // Check the certificate name against the hostname if one was specified
    if ((!hostName.isEmpty()) && (!isMatchingHostname(certificateChain[0], hostName))) {
        // No matches in common names or alternate names.
        QSslError error(QSslError::HostNameMismatch, certificateChain[0]);
        errors << error;
    }

    // Translate errors from the error list into QSslErrors.
    errors.reserve(errors.size() + lastErrors.size());
    for (const auto &error : qAsConst(lastErrors))
        errors << _q_OpenSSL_to_QSslError(error.code, certificateChain.value(error.depth));

    q_X509_STORE_free(certStore);

    return errors;
}

bool QSslSocketBackendPrivate::importPkcs12(QIODevice *device,
                                            QSslKey *key, QSslCertificate *cert,
                                            QList<QSslCertificate> *caCertificates,
                                            const QByteArray &passPhrase)
{
    if (!supportsSsl())
        return false;

    // These are required
    Q_ASSERT(device);
    Q_ASSERT(key);
    Q_ASSERT(cert);

    // Read the file into a BIO
    QByteArray pkcs12data = device->readAll();
    if (pkcs12data.size() == 0)
        return false;

    BIO *bio = q_BIO_new_mem_buf(const_cast<char *>(pkcs12data.constData()), pkcs12data.size());

    // Create the PKCS#12 object
    PKCS12 *p12 = q_d2i_PKCS12_bio(bio, nullptr);
    if (!p12) {
        qCWarning(lcSsl, "Unable to read PKCS#12 structure, %s",
                  q_ERR_error_string(q_ERR_get_error(), nullptr));
        q_BIO_free(bio);
        return false;
    }

    // Extract the data
    EVP_PKEY *pkey = nullptr;
    X509 *x509;
    STACK_OF(X509) *ca = nullptr;

    if (!q_PKCS12_parse(p12, passPhrase.constData(), &pkey, &x509, &ca)) {
        qCWarning(lcSsl, "Unable to parse PKCS#12 structure, %s",
                  q_ERR_error_string(q_ERR_get_error(), nullptr));
        q_PKCS12_free(p12);
        q_BIO_free(bio);
        return false;
    }

    // Convert to Qt types
    if (!key->d->fromEVP_PKEY(pkey)) {
        qCWarning(lcSsl, "Unable to convert private key");
        q_OPENSSL_sk_pop_free(reinterpret_cast<OPENSSL_STACK *>(ca),
                              reinterpret_cast<void (*)(void *)>(q_X509_free));
        q_X509_free(x509);
        q_EVP_PKEY_free(pkey);
        q_PKCS12_free(p12);
        q_BIO_free(bio);

        return false;
    }

    *cert = QSslCertificatePrivate::QSslCertificate_from_X509(x509);

    if (caCertificates)
        *caCertificates = QSslSocketBackendPrivate::STACKOFX509_to_QSslCertificates(ca);

    // Clean up
    q_OPENSSL_sk_pop_free(reinterpret_cast<OPENSSL_STACK *>(ca),
                          reinterpret_cast<void (*)(void *)>(q_X509_free));

    q_X509_free(x509);
    q_EVP_PKEY_free(pkey);
    q_PKCS12_free(p12);
    q_BIO_free(bio);

    return true;
}


QT_END_NAMESPACE<|MERGE_RESOLUTION|>--- conflicted
+++ resolved
@@ -1573,19 +1573,11 @@
     // verify the responder's chain (see their commit 4ba9a4265bd).
     // Working this around - is too much fuss for ancient versions we
     // are dropping quite soon anyway.
-<<<<<<< HEAD
+
     const unsigned long verificationFlags = 0;
     const int success = q_OCSP_basic_verify(basicResponse, peerChain, store, verificationFlags);
     if (success <= 0)
         ocspErrors.push_back(QSslError::OcspResponseCannotBeTrusted);
-=======
-    {
-        const unsigned long verificationFlags = 0;
-        const int success = q_OCSP_basic_verify(basicResponse, peerChain, store, verificationFlags);
-        if (success <= 0)
-            ocspErrors.push_back(QSslError::OcspResponseCannotBeTrusted);
-    }
->>>>>>> 0d6b4b51
 
     if (q_OCSP_resp_count(basicResponse) != 1) {
         ocspErrors.push_back(QSslError::OcspMalformedResponse);
