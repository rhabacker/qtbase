--- conflicted
+++ resolved
@@ -1154,25 +1154,14 @@
     #ifdef QSSLSOCKET_DEBUG
         qCDebug(lcSsl) << plainSocket << "requesting : any";
     #endif
-<<<<<<< HEAD
         err = SSLSetProtocolVersionMin(context, kTLSProtocol1);
-        if (err == errSecSuccess)
-            err = SSLSetProtocolVersionMax(context, kTLSProtocol12);
-=======
-        // kSSLProtocol3, since kSSLProtocol2 is disabled:
-        err = SSLSetProtocolVersionMin(context, kSSLProtocol3);
->>>>>>> 74e04d6a
     } else if (configuration.protocol == QSsl::TlsV1SslV3) {
     #ifdef QSSLSOCKET_DEBUG
         qCDebug(lcSsl) << plainSocket << "requesting : SSLv3 - TLSv1.2";
     #endif
-<<<<<<< HEAD
         err = SSLSetProtocolVersionMin(context, kTLSProtocol1);
         if (err == errSecSuccess)
             err = SSLSetProtocolVersionMax(context, kTLSProtocol1);
-=======
-        err = SSLSetProtocolVersionMin(context, kSSLProtocol3);
->>>>>>> 74e04d6a
     } else if (configuration.protocol == QSsl::SecureProtocols) {
     #ifdef QSSLSOCKET_DEBUG
         qCDebug(lcSsl) << plainSocket << "requesting : TLSv1 - TLSv1.2";
