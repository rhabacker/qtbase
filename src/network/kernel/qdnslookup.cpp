/****************************************************************************
**
** Copyright (C) 2012 Jeremy Lainé <jeremy.laine@m4x.org>
** Contact: https://www.qt.io/licensing/
**
** This file is part of the QtNetwork module of the Qt Toolkit.
**
** $QT_BEGIN_LICENSE:LGPL$
** Commercial License Usage
** Licensees holding valid commercial Qt licenses may use this file in
** accordance with the commercial license agreement provided with the
** Software or, alternatively, in accordance with the terms contained in
** a written agreement between you and The Qt Company. For licensing terms
** and conditions see https://www.qt.io/terms-conditions. For further
** information use the contact form at https://www.qt.io/contact-us.
**
** GNU Lesser General Public License Usage
** Alternatively, this file may be used under the terms of the GNU Lesser
** General Public License version 3 as published by the Free Software
** Foundation and appearing in the file LICENSE.LGPL3 included in the
** packaging of this file. Please review the following information to
** ensure the GNU Lesser General Public License version 3 requirements
** will be met: https://www.gnu.org/licenses/lgpl-3.0.html.
**
** GNU General Public License Usage
** Alternatively, this file may be used under the terms of the GNU
** General Public License version 2.0 or (at your option) the GNU General
** Public license version 3 or any later version approved by the KDE Free
** Qt Foundation. The licenses are as published by the Free Software
** Foundation and appearing in the file LICENSE.GPL2 and LICENSE.GPL3
** included in the packaging of this file. Please review the following
** information to ensure the GNU General Public License requirements will
** be met: https://www.gnu.org/licenses/gpl-2.0.html and
** https://www.gnu.org/licenses/gpl-3.0.html.
**
** $QT_END_LICENSE$
**
****************************************************************************/

#include "qdnslookup.h"
#include "qdnslookup_p.h"

#include <qcoreapplication.h>
#include <qdatetime.h>
#include <qrandom.h>
#include <qurl.h>

#include <algorithm>

QT_BEGIN_NAMESPACE
#ifndef QT_NO_THREAD
Q_GLOBAL_STATIC(QDnsLookupThreadPool, theDnsLookupThreadPool);
<<<<<<< HEAD
Q_GLOBAL_STATIC(QThreadStorage<bool *>, theDnsLookupSeedStorage);
#endif
=======

>>>>>>> e5a6e9bb
static bool qt_qdnsmailexchangerecord_less_than(const QDnsMailExchangeRecord &r1, const QDnsMailExchangeRecord &r2)
{
    // Lower numbers are more preferred than higher ones.
    return r1.preference() < r2.preference();
}

/*
    Sorts a list of QDnsMailExchangeRecord objects according to RFC 5321.
*/

static void qt_qdnsmailexchangerecord_sort(QList<QDnsMailExchangeRecord> &records)
{
    // If we have no more than one result, we are done.
    if (records.size() <= 1)
        return;

    // Order the records by preference.
    std::sort(records.begin(), records.end(), qt_qdnsmailexchangerecord_less_than);

    int i = 0;
    while (i < records.size()) {

        // Determine the slice of records with the current preference.
        QList<QDnsMailExchangeRecord> slice;
        const quint16 slicePreference = records.at(i).preference();
        for (int j = i; j < records.size(); ++j) {
            if (records.at(j).preference() != slicePreference)
                break;
            slice << records.at(j);
        }

        // Randomize the slice of records.
        while (!slice.isEmpty()) {
            const unsigned int pos = QRandomGenerator::global()->bounded(slice.size());
            records[i++] = slice.takeAt(pos);
        }
    }
}

static bool qt_qdnsservicerecord_less_than(const QDnsServiceRecord &r1, const QDnsServiceRecord &r2)
{
    // Order by priority, or if the priorities are equal,
    // put zero weight records first.
    return r1.priority() < r2.priority()
       || (r1.priority() == r2.priority()
        && r1.weight() == 0 && r2.weight() > 0);
}

/*
    Sorts a list of QDnsServiceRecord objects according to RFC 2782.
*/

static void qt_qdnsservicerecord_sort(QList<QDnsServiceRecord> &records)
{
    // If we have no more than one result, we are done.
    if (records.size() <= 1)
        return;

    // Order the records by priority, and for records with an equal
    // priority, put records with a zero weight first.
    std::sort(records.begin(), records.end(), qt_qdnsservicerecord_less_than);

    int i = 0;
    while (i < records.size()) {

        // Determine the slice of records with the current priority.
        QList<QDnsServiceRecord> slice;
        const quint16 slicePriority = records.at(i).priority();
        unsigned int sliceWeight = 0;
        for (int j = i; j < records.size(); ++j) {
            if (records.at(j).priority() != slicePriority)
                break;
            sliceWeight += records.at(j).weight();
            slice << records.at(j);
        }
#ifdef QDNSLOOKUP_DEBUG
        qDebug("qt_qdnsservicerecord_sort() : priority %i (size: %i, total weight: %i)",
               slicePriority, slice.size(), sliceWeight);
#endif

        // Order the slice of records.
        while (!slice.isEmpty()) {
            const unsigned int weightThreshold = QRandomGenerator::global()->bounded(sliceWeight + 1);
            unsigned int summedWeight = 0;
            for (int j = 0; j < slice.size(); ++j) {
                summedWeight += slice.at(j).weight();
                if (summedWeight >= weightThreshold) {
#ifdef QDNSLOOKUP_DEBUG
                    qDebug("qt_qdnsservicerecord_sort() : adding %s %i (weight: %i)",
                           qPrintable(slice.at(j).target()), slice.at(j).port(),
                           slice.at(j).weight());
#endif
                    // Adjust the slice weight and take the current record.
                    sliceWeight -= slice.at(j).weight();
                    records[i++] = slice.takeAt(j);
                    break;
                }
            }
        }
    }
}

const char *QDnsLookupPrivate::msgNoIpV6NameServerAdresses =
    QT_TRANSLATE_NOOP("QDnsLookupRunnable", "IPv6 addresses for nameservers are currently not supported");

/*!
    \class QDnsLookup
    \brief The QDnsLookup class represents a DNS lookup.
    \since 5.0

    \inmodule QtNetwork
    \ingroup network

    QDnsLookup uses the mechanisms provided by the operating system to perform
    DNS lookups. To perform a lookup you need to specify a \l name and \l type
    then invoke the \l{QDnsLookup::lookup()}{lookup()} slot. The
    \l{QDnsLookup::finished()}{finished()} signal will be emitted upon
    completion.

    For example, you can determine which servers an XMPP chat client should
    connect to for a given domain with:

    \snippet code/src_network_kernel_qdnslookup.cpp 0

    Once the request finishes you can handle the results with:

    \snippet code/src_network_kernel_qdnslookup.cpp 1

    \note If you simply want to find the IP address(es) associated with a host
    name, or the host name associated with an IP address you should use
    QHostInfo instead.
*/

/*!
    \enum QDnsLookup::Error

    Indicates all possible error conditions found during the
    processing of the DNS lookup.

    \value NoError              no error condition.

    \value ResolverError        there was an error initializing the system's
    DNS resolver.

    \value OperationCancelledError  the lookup was aborted using the abort()
    method.

    \value InvalidRequestError  the requested DNS lookup was invalid.

    \value InvalidReplyError    the reply returned by the server was invalid.

    \value ServerFailureError   the server encountered an internal failure
    while processing the request (SERVFAIL).

    \value ServerRefusedError   the server refused to process the request for
    security or policy reasons (REFUSED).

    \value NotFoundError        the requested domain name does not exist
    (NXDOMAIN).
*/

/*!
    \enum QDnsLookup::Type

    Indicates the type of DNS lookup that was performed.

    \value A        IPv4 address records.

    \value AAAA     IPv6 address records.

    \value ANY      any records.

    \value CNAME    canonical name records.

    \value MX       mail exchange records.

    \value NS       name server records.

    \value PTR      pointer records.

    \value SRV      service records.

    \value TXT      text records.
*/

/*!
    \fn void QDnsLookup::finished()

    This signal is emitted when the reply has finished processing.
*/

/*!
    \fn void QDnsLookup::nameChanged(const QString &name)

    This signal is emitted when the lookup \l name changes.
    \a name is the new lookup name.
*/

/*!
    \fn void QDnsLookup::typeChanged(Type type)

    This signal is emitted when the lookup \l type changes.
    \a type is the new lookup type.
*/

/*!
    Constructs a QDnsLookup object and sets \a parent as the parent object.

    The \l type property will default to QDnsLookup::A.
*/

QDnsLookup::QDnsLookup(QObject *parent)
    : QObject(*new QDnsLookupPrivate, parent)
{
    qRegisterMetaType<QDnsLookupReply>();
}
/*!
    Constructs a QDnsLookup object for the given \a type and \a name and sets
    \a parent as the parent object.
*/

QDnsLookup::QDnsLookup(Type type, const QString &name, QObject *parent)
    : QObject(*new QDnsLookupPrivate, parent)
{
    Q_D(QDnsLookup);
    qRegisterMetaType<QDnsLookupReply>();
    d->name = name;
    d->type = type;
}

/*!
    \fn QDnsLookup::QDnsLookup(Type type, const QString &name, const QHostAddress &nameserver, QObject *parent)
    \since 5.4
    Constructs a QDnsLookup object for the given \a type, \a name and
    \a nameserver and sets \a parent as the parent object.
*/

QDnsLookup::QDnsLookup(Type type, const QString &name, const QHostAddress &nameserver, QObject *parent)
    : QObject(*new QDnsLookupPrivate, parent)
{
    Q_D(QDnsLookup);
    qRegisterMetaType<QDnsLookupReply>();
    d->name = name;
    d->type = type;
    d->nameserver = nameserver;
}

/*!
    Destroys the QDnsLookup object.

    It is safe to delete a QDnsLookup object even if it is not finished, you
    will simply never receive its results.
*/

QDnsLookup::~QDnsLookup()
{
}

/*!
    \property QDnsLookup::error
    \brief the type of error that occurred if the DNS lookup failed, or NoError.
*/

QDnsLookup::Error QDnsLookup::error() const
{
    return d_func()->reply.error;
}

/*!
    \property QDnsLookup::errorString
    \brief a human-readable description of the error if the DNS lookup failed.
*/

QString QDnsLookup::errorString() const
{
    return d_func()->reply.errorString;
}

/*!
    Returns whether the reply has finished or was aborted.
*/

bool QDnsLookup::isFinished() const
{
    return d_func()->isFinished;
}

/*!
    \property QDnsLookup::name
    \brief the name to lookup.

    \note The name will be encoded using IDNA, which means it's unsuitable for
    querying SRV records compatible with the DNS-SD specification.
*/

QString QDnsLookup::name() const
{
    return d_func()->name;
}

void QDnsLookup::setName(const QString &name)
{
    Q_D(QDnsLookup);
    if (name != d->name) {
        d->name = name;
        emit nameChanged(name);
    }
}

/*!
    \property QDnsLookup::type
    \brief the type of DNS lookup.
*/

QDnsLookup::Type QDnsLookup::type() const
{
    return d_func()->type;
}

void QDnsLookup::setType(Type type)
{
    Q_D(QDnsLookup);
    if (type != d->type) {
        d->type = type;
        emit typeChanged(type);
    }
}

/*!
    \property QDnsLookup::nameserver
    \brief the nameserver to use for DNS lookup.
*/

QHostAddress QDnsLookup::nameserver() const
{
    return d_func()->nameserver;
}

void QDnsLookup::setNameserver(const QHostAddress &nameserver)
{
    Q_D(QDnsLookup);
    if (nameserver != d->nameserver) {
        d->nameserver = nameserver;
        emit nameserverChanged(nameserver);
    }
}

/*!
    Returns the list of canonical name records associated with this lookup.
*/

QList<QDnsDomainNameRecord> QDnsLookup::canonicalNameRecords() const
{
    return d_func()->reply.canonicalNameRecords;
}

/*!
    Returns the list of host address records associated with this lookup.
*/

QList<QDnsHostAddressRecord> QDnsLookup::hostAddressRecords() const
{
    return d_func()->reply.hostAddressRecords;
}

/*!
    Returns the list of mail exchange records associated with this lookup.

    The records are sorted according to
    \l{http://www.rfc-editor.org/rfc/rfc5321.txt}{RFC 5321}, so if you use them
    to connect to servers, you should try them in the order they are listed.
*/

QList<QDnsMailExchangeRecord> QDnsLookup::mailExchangeRecords() const
{
    return d_func()->reply.mailExchangeRecords;
}

/*!
    Returns the list of name server records associated with this lookup.
*/

QList<QDnsDomainNameRecord> QDnsLookup::nameServerRecords() const
{
    return d_func()->reply.nameServerRecords;
}

/*!
    Returns the list of pointer records associated with this lookup.
*/

QList<QDnsDomainNameRecord> QDnsLookup::pointerRecords() const
{
    return d_func()->reply.pointerRecords;
}

/*!
    Returns the list of service records associated with this lookup.

    The records are sorted according to
    \l{http://www.rfc-editor.org/rfc/rfc2782.txt}{RFC 2782}, so if you use them
    to connect to servers, you should try them in the order they are listed.
*/

QList<QDnsServiceRecord> QDnsLookup::serviceRecords() const
{
    return d_func()->reply.serviceRecords;
}

/*!
    Returns the list of text records associated with this lookup.
*/

QList<QDnsTextRecord> QDnsLookup::textRecords() const
{
    return d_func()->reply.textRecords;
}

/*!
    Aborts the DNS lookup operation.

    If the lookup is already finished, does nothing.
*/

void QDnsLookup::abort()
{
    Q_D(QDnsLookup);
    if (d->runnable) {
        d->runnable = 0;
        d->reply = QDnsLookupReply();
        d->reply.error = QDnsLookup::OperationCancelledError;
        d->reply.errorString = tr("Operation cancelled");
        d->isFinished = true;
        emit finished();
    }
}

/*!
    Performs the DNS lookup.

    The \l{QDnsLookup::finished()}{finished()} signal is emitted upon completion.
*/

void QDnsLookup::lookup()
{
    Q_D(QDnsLookup);
    d->isFinished = false;
    d->reply = QDnsLookupReply();
    d->runnable = new QDnsLookupRunnable(d->type, QUrl::toAce(d->name), d->nameserver);
    connect(d->runnable, SIGNAL(finished(QDnsLookupReply)),
            this, SLOT(_q_lookupFinished(QDnsLookupReply)),
            Qt::BlockingQueuedConnection);
#ifndef QT_NO_THREAD
    theDnsLookupThreadPool()->start(d->runnable);
#endif

}

/*!
    \class QDnsDomainNameRecord
    \brief The QDnsDomainNameRecord class stores information about a domain
    name record.

    \inmodule QtNetwork
    \ingroup network
    \ingroup shared

    When performing a name server lookup, zero or more records will be returned.
    Each record is represented by a QDnsDomainNameRecord instance.

    \sa QDnsLookup
*/

/*!
    Constructs an empty domain name record object.
*/

QDnsDomainNameRecord::QDnsDomainNameRecord()
    : d(new QDnsDomainNameRecordPrivate)
{
}

/*!
    Constructs a copy of \a other.
*/

QDnsDomainNameRecord::QDnsDomainNameRecord(const QDnsDomainNameRecord &other)
    : d(other.d)
{
}

/*!
    Destroys a domain name record.
*/

QDnsDomainNameRecord::~QDnsDomainNameRecord()
{
}

/*!
    Returns the name for this record.
*/

QString QDnsDomainNameRecord::name() const
{
    return d->name;
}

/*!
    Returns the duration in seconds for which this record is valid.
*/

quint32 QDnsDomainNameRecord::timeToLive() const
{
    return d->timeToLive;
}

/*!
    Returns the value for this domain name record.
*/

QString QDnsDomainNameRecord::value() const
{
    return d->value;
}

/*!
    Assigns the data of the \a other object to this record object,
    and returns a reference to it.
*/

QDnsDomainNameRecord &QDnsDomainNameRecord::operator=(const QDnsDomainNameRecord &other)
{
    d = other.d;
    return *this;
}
/*!
    \fn void QDnsDomainNameRecord::swap(QDnsDomainNameRecord &other)

    Swaps this domain-name record instance with \a other. This
    function is very fast and never fails.
*/

/*!
    \class QDnsHostAddressRecord
    \brief The QDnsHostAddressRecord class stores information about a host
    address record.

    \inmodule QtNetwork
    \ingroup network
    \ingroup shared

    When performing an address lookup, zero or more records will be
    returned. Each record is represented by a QDnsHostAddressRecord instance.

    \sa QDnsLookup
*/

/*!
    Constructs an empty host address record object.
*/

QDnsHostAddressRecord::QDnsHostAddressRecord()
    : d(new QDnsHostAddressRecordPrivate)
{
}

/*!
    Constructs a copy of \a other.
*/

QDnsHostAddressRecord::QDnsHostAddressRecord(const QDnsHostAddressRecord &other)
    : d(other.d)
{
}

/*!
    Destroys a host address record.
*/

QDnsHostAddressRecord::~QDnsHostAddressRecord()
{
}

/*!
    Returns the name for this record.
*/

QString QDnsHostAddressRecord::name() const
{
    return d->name;
}

/*!
    Returns the duration in seconds for which this record is valid.
*/

quint32 QDnsHostAddressRecord::timeToLive() const
{
    return d->timeToLive;
}

/*!
    Returns the value for this host address record.
*/

QHostAddress QDnsHostAddressRecord::value() const
{
    return d->value;
}

/*!
    Assigns the data of the \a other object to this record object,
    and returns a reference to it.
*/

QDnsHostAddressRecord &QDnsHostAddressRecord::operator=(const QDnsHostAddressRecord &other)
{
    d = other.d;
    return *this;
}
/*!
    \fn void QDnsHostAddressRecord::swap(QDnsHostAddressRecord &other)

    Swaps this host address record instance with \a other. This
    function is very fast and never fails.
*/

/*!
    \class QDnsMailExchangeRecord
    \brief The QDnsMailExchangeRecord class stores information about a DNS MX record.

    \inmodule QtNetwork
    \ingroup network
    \ingroup shared

    When performing a lookup on a service, zero or more records will be
    returned. Each record is represented by a QDnsMailExchangeRecord instance.

    The meaning of the fields is defined in
    \l{http://www.rfc-editor.org/rfc/rfc1035.txt}{RFC 1035}.

    \sa QDnsLookup
*/

/*!
    Constructs an empty mail exchange record object.
*/

QDnsMailExchangeRecord::QDnsMailExchangeRecord()
    : d(new QDnsMailExchangeRecordPrivate)
{
}

/*!
    Constructs a copy of \a other.
*/

QDnsMailExchangeRecord::QDnsMailExchangeRecord(const QDnsMailExchangeRecord &other)
    : d(other.d)
{
}

/*!
    Destroys a mail exchange record.
*/

QDnsMailExchangeRecord::~QDnsMailExchangeRecord()
{
}

/*!
    Returns the domain name of the mail exchange for this record.
*/

QString QDnsMailExchangeRecord::exchange() const
{
    return d->exchange;
}

/*!
    Returns the name for this record.
*/

QString QDnsMailExchangeRecord::name() const
{
    return d->name;
}

/*!
    Returns the preference for this record.
*/

quint16 QDnsMailExchangeRecord::preference() const
{
    return d->preference;
}

/*!
    Returns the duration in seconds for which this record is valid.
*/

quint32 QDnsMailExchangeRecord::timeToLive() const
{
    return d->timeToLive;
}

/*!
    Assigns the data of the \a other object to this record object,
    and returns a reference to it.
*/

QDnsMailExchangeRecord &QDnsMailExchangeRecord::operator=(const QDnsMailExchangeRecord &other)
{
    d = other.d;
    return *this;
}
/*!
    \fn void QDnsMailExchangeRecord::swap(QDnsMailExchangeRecord &other)

    Swaps this mail exchange record with \a other. This function is
    very fast and never fails.
*/

/*!
    \class QDnsServiceRecord
    \brief The QDnsServiceRecord class stores information about a DNS SRV record.

    \inmodule QtNetwork
    \ingroup network
    \ingroup shared

    When performing a lookup on a service, zero or more records will be
    returned. Each record is represented by a QDnsServiceRecord instance.

    The meaning of the fields is defined in
    \l{http://www.rfc-editor.org/rfc/rfc2782.txt}{RFC 2782}.

    \sa QDnsLookup
*/

/*!
    Constructs an empty service record object.
*/

QDnsServiceRecord::QDnsServiceRecord()
    : d(new QDnsServiceRecordPrivate)
{
}

/*!
    Constructs a copy of \a other.
*/

QDnsServiceRecord::QDnsServiceRecord(const QDnsServiceRecord &other)
    : d(other.d)
{
}

/*!
    Destroys a service record.
*/

QDnsServiceRecord::~QDnsServiceRecord()
{
}

/*!
    Returns the name for this record.
*/

QString QDnsServiceRecord::name() const
{
    return d->name;
}

/*!
    Returns the port on the target host for this service record.
*/

quint16 QDnsServiceRecord::port() const
{
    return d->port;
}

/*!
    Returns the priority for this service record.

    A client must attempt to contact the target host with the lowest-numbered
    priority.
*/

quint16 QDnsServiceRecord::priority() const
{
    return d->priority;
}

/*!
    Returns the domain name of the target host for this service record.
*/

QString QDnsServiceRecord::target() const
{
    return d->target;
}

/*!
    Returns the duration in seconds for which this record is valid.
*/

quint32 QDnsServiceRecord::timeToLive() const
{
    return d->timeToLive;
}

/*!
    Returns the weight for this service record.

    The weight field specifies a relative weight for entries with the same
    priority. Entries with higher weights should be selected with a higher
    probability.
*/

quint16 QDnsServiceRecord::weight() const
{
    return d->weight;
}

/*!
    Assigns the data of the \a other object to this record object,
    and returns a reference to it.
*/

QDnsServiceRecord &QDnsServiceRecord::operator=(const QDnsServiceRecord &other)
{
    d = other.d;
    return *this;
}
/*!
    \fn void QDnsServiceRecord::swap(QDnsServiceRecord &other)

    Swaps this service record instance with \a other. This function is
    very fast and never fails.
*/

/*!
    \class QDnsTextRecord
    \brief The QDnsTextRecord class stores information about a DNS TXT record.

    \inmodule QtNetwork
    \ingroup network
    \ingroup shared

    When performing a text lookup, zero or more records will be
    returned. Each record is represented by a QDnsTextRecord instance.

    The meaning of the fields is defined in
    \l{http://www.rfc-editor.org/rfc/rfc1035.txt}{RFC 1035}.

    \sa QDnsLookup
*/

/*!
    Constructs an empty text record object.
*/

QDnsTextRecord::QDnsTextRecord()
    : d(new QDnsTextRecordPrivate)
{
}

/*!
    Constructs a copy of \a other.
*/

QDnsTextRecord::QDnsTextRecord(const QDnsTextRecord &other)
    : d(other.d)
{
}

/*!
    Destroys a text record.
*/

QDnsTextRecord::~QDnsTextRecord()
{
}

/*!
    Returns the name for this text record.
*/

QString QDnsTextRecord::name() const
{
    return d->name;
}

/*!
    Returns the duration in seconds for which this record is valid.
*/

quint32 QDnsTextRecord::timeToLive() const
{
    return d->timeToLive;
}

/*!
    Returns the values for this text record.
*/

QList<QByteArray> QDnsTextRecord::values() const
{
    return d->values;
}

/*!
    Assigns the data of the \a other object to this record object,
    and returns a reference to it.
*/

QDnsTextRecord &QDnsTextRecord::operator=(const QDnsTextRecord &other)
{
    d = other.d;
    return *this;
}
/*!
    \fn void QDnsTextRecord::swap(QDnsTextRecord &other)

    Swaps this text record instance with \a other. This function is
    very fast and never fails.
*/

void QDnsLookupPrivate::_q_lookupFinished(const QDnsLookupReply &_reply)
{
    Q_Q(QDnsLookup);
    if (runnable == q->sender()) {
#ifdef QDNSLOOKUP_DEBUG
        qDebug("DNS reply for %s: %i (%s)", qPrintable(name), _reply.error, qPrintable(_reply.errorString));
#endif
        reply = _reply;
        runnable = 0;
        isFinished = true;
        emit q->finished();
    }
}

void QDnsLookupRunnable::run()
{
    QDnsLookupReply reply;

    // Validate input.
    if (requestName.isEmpty()) {
        reply.error = QDnsLookup::InvalidRequestError;
        reply.errorString = tr("Invalid domain name");
        emit finished(reply);
        return;
    }

    // Perform request.
    query(requestType, requestName, nameserver, &reply);

    // Sort results.
<<<<<<< HEAD
#ifndef QT_NO_THREAD
    if (!theDnsLookupSeedStorage()->hasLocalData()) {
        qsrand(QTime(0,0,0).msecsTo(QTime::currentTime()) ^ reinterpret_cast<quintptr>(this));
        theDnsLookupSeedStorage()->setLocalData(new bool(true));
    }
#endif
=======
>>>>>>> e5a6e9bb
    qt_qdnsmailexchangerecord_sort(reply.mailExchangeRecords);
    qt_qdnsservicerecord_sort(reply.serviceRecords);

    emit finished(reply);
}

#ifndef QT_NO_THREAD
QDnsLookupThreadPool::QDnsLookupThreadPool()
    : signalsConnected(false)
{
    // Run up to 5 lookups in parallel.
    setMaxThreadCount(5);
}

void QDnsLookupThreadPool::start(QRunnable *runnable)
{
    // Ensure threads complete at application destruction.
    if (!signalsConnected) {
        QMutexLocker signalsLocker(&signalsMutex);
        if (!signalsConnected) {
            QCoreApplication *app = QCoreApplication::instance();
            if (!app) {
                qWarning("QDnsLookup requires a QCoreApplication");
                delete runnable;
                return;
            }

            moveToThread(app->thread());
            connect(app, SIGNAL(destroyed()),
                SLOT(_q_applicationDestroyed()), Qt::DirectConnection);
            signalsConnected = true;
        }
    }

    QThreadPool::start(runnable);
}

void QDnsLookupThreadPool::_q_applicationDestroyed()
{
    waitForDone();
    signalsConnected = false;
}
#endif

QT_END_NAMESPACE

#include "moc_qdnslookup.cpp"<|MERGE_RESOLUTION|>--- conflicted
+++ resolved
@@ -50,12 +50,7 @@
 QT_BEGIN_NAMESPACE
 #ifndef QT_NO_THREAD
 Q_GLOBAL_STATIC(QDnsLookupThreadPool, theDnsLookupThreadPool);
-<<<<<<< HEAD
-Q_GLOBAL_STATIC(QThreadStorage<bool *>, theDnsLookupSeedStorage);
 #endif
-=======
-
->>>>>>> e5a6e9bb
 static bool qt_qdnsmailexchangerecord_less_than(const QDnsMailExchangeRecord &r1, const QDnsMailExchangeRecord &r2)
 {
     // Lower numbers are more preferred than higher ones.
@@ -1018,15 +1013,6 @@
     query(requestType, requestName, nameserver, &reply);
 
     // Sort results.
-<<<<<<< HEAD
-#ifndef QT_NO_THREAD
-    if (!theDnsLookupSeedStorage()->hasLocalData()) {
-        qsrand(QTime(0,0,0).msecsTo(QTime::currentTime()) ^ reinterpret_cast<quintptr>(this));
-        theDnsLookupSeedStorage()->setLocalData(new bool(true));
-    }
-#endif
-=======
->>>>>>> e5a6e9bb
     qt_qdnsmailexchangerecord_sort(reply.mailExchangeRecords);
     qt_qdnsservicerecord_sort(reply.serviceRecords);
 
