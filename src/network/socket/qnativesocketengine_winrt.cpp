/****************************************************************************
**
** Copyright (C) 2013 Digia Plc and/or its subsidiary(-ies).
** Contact: http://www.qt-project.org/legal
**
** This file is part of the QtNetwork module of the Qt Toolkit.
**
** $QT_BEGIN_LICENSE:LGPL$
** Commercial License Usage
** Licensees holding valid commercial Qt licenses may use this file in
** accordance with the commercial license agreement provided with the
** Software or, alternatively, in accordance with the terms contained in
** a written agreement between you and Digia.  For licensing terms and
** conditions see http://qt.digia.com/licensing.  For further information
** use the contact form at http://qt.digia.com/contact-us.
**
** GNU Lesser General Public License Usage
** Alternatively, this file may be used under the terms of the GNU Lesser
** General Public License version 2.1 as published by the Free Software
** Foundation and appearing in the file LICENSE.LGPL included in the
** packaging of this file.  Please review the following information to
** ensure the GNU Lesser General Public License version 2.1 requirements
** will be met: http://www.gnu.org/licenses/old-licenses/lgpl-2.1.html.
**
** In addition, as a special exception, Digia gives you certain additional
** rights.  These rights are described in the Digia Qt LGPL Exception
** version 1.1, included in the file LGPL_EXCEPTION.txt in this package.
**
** GNU General Public License Usage
** Alternatively, this file may be used under the terms of the GNU
** General Public License version 3.0 as published by the Free Software
** Foundation and appearing in the file LICENSE.GPL included in the
** packaging of this file.  Please review the following information to
** ensure the GNU General Public License version 3.0 requirements will be
** met: http://www.gnu.org/copyleft/gpl.html.
**
**
** $QT_END_LICENSE$
**
****************************************************************************/

#include <qt_windows.h>

#include "qnativesocketengine_winrt_p.h"

#include <qcoreapplication.h>
#include <qabstracteventdispatcher.h>
#include <qsocketnotifier.h>
#include <qdatetime.h>
#include <qnetworkinterface.h>
#include <qelapsedtimer.h>
#include <qthread.h>
#include <qabstracteventdispatcher.h>

#include <private/qeventdispatcher_winrt_p.h>

#include <wrl.h>
#include <windows.foundation.collections.h>
#include <windows.storage.streams.h>
#include <windows.networking.h>
#include <windows.networking.sockets.h>
#include <robuffer.h>

using namespace Microsoft::WRL;
using namespace Microsoft::WRL::Wrappers;
using namespace ABI::Windows::Foundation;
using namespace ABI::Windows::Foundation::Collections;
using namespace ABI::Windows::Storage::Streams;
using namespace ABI::Windows::Networking;
using namespace ABI::Windows::Networking::Connectivity;
using namespace ABI::Windows::Networking::Sockets;

typedef ITypedEventHandler<StreamSocketListener *, StreamSocketListenerConnectionReceivedEventArgs *> ClientConnectedHandler;
typedef ITypedEventHandler<DatagramSocket *, DatagramSocketMessageReceivedEventArgs *> DatagramReceivedHandler;
typedef IAsyncOperationWithProgressCompletedHandler<IBuffer *, UINT32> SocketReadCompletedHandler;
typedef IAsyncOperationWithProgressCompletedHandler<UINT32, UINT32> SocketWriteCompletedHandler;
typedef IAsyncOperationWithProgress<IBuffer *, UINT32> IAsyncBufferOperation;

QT_BEGIN_NAMESPACE

// Common constructs
#define Q_CHECK_VALID_SOCKETLAYER(function, returnValue) do { \
    if (!isValid()) { \
        qWarning(""#function" was called on an uninitialized socket device"); \
        return returnValue; \
    } } while (0)
#define Q_CHECK_INVALID_SOCKETLAYER(function, returnValue) do { \
    if (isValid()) { \
        qWarning(""#function" was called on an already initialized socket device"); \
        return returnValue; \
    } } while (0)
#define Q_CHECK_STATE(function, checkState, returnValue) do { \
    if (d->socketState != (checkState)) { \
        qWarning(""#function" was not called in "#checkState); \
        return (returnValue); \
    } } while (0)
#define Q_CHECK_NOT_STATE(function, checkState, returnValue) do { \
    if (d->socketState == (checkState)) { \
        qWarning(""#function" was called in "#checkState); \
        return (returnValue); \
    } } while (0)
#define Q_CHECK_STATES(function, state1, state2, returnValue) do { \
    if (d->socketState != (state1) && d->socketState != (state2)) { \
        qWarning(""#function" was called" \
                 " not in "#state1" or "#state2); \
        return (returnValue); \
    } } while (0)
#define Q_CHECK_TYPE(function, type, returnValue) do { \
    if (d->socketType != (type)) { \
        qWarning(#function" was called by a" \
                 " socket other than "#type""); \
        return (returnValue); \
    } } while (0)
#define Q_TR(a) QT_TRANSLATE_NOOP(QNativeSocketEngine, a)

typedef QHash<qintptr, IStreamSocket *> TcpSocketHash;

struct SocketHandler
{
    SocketHandler() : socketCount(0) {}
    qintptr socketCount;
    TcpSocketHash pendingTcpSockets;
};

Q_GLOBAL_STATIC(SocketHandler, gSocketHandler)

static inline QString qt_QStringFromHString(const HString &string)
{
    UINT32 length;
    PCWSTR rawString = string.GetRawBuffer(&length);
    return QString::fromWCharArray(rawString, length);
}

#define READ_BUFFER_SIZE 8192

class ByteArrayBuffer : public Microsoft::WRL::RuntimeClass<RuntimeClassFlags<WinRtClassicComMix>,
        IBuffer, Windows::Storage::Streams::IBufferByteAccess>
{
public:
    ByteArrayBuffer(int size) : m_bytes(size, Qt::Uninitialized), m_length(0)
    {
    }

    ByteArrayBuffer(const char *data, int size) : m_bytes(data, size), m_length(size)
    {
    }

    HRESULT __stdcall Buffer(byte **value)
    {
        *value = reinterpret_cast<byte *>(m_bytes.data());
        return S_OK;
    }

    HRESULT __stdcall get_Capacity(UINT32 *value)
    {
        *value = m_bytes.size();
        return S_OK;
    }

    HRESULT __stdcall get_Length(UINT32 *value)
    {
        *value = m_length;
        return S_OK;
    }

    HRESULT __stdcall put_Length(UINT32 value)
    {
        Q_ASSERT(value <= UINT32(m_bytes.size()));
        m_length = value;
        return S_OK;
    }

    ComPtr<IInputStream> inputStream() const
    {
        return m_stream;
    }

    void setInputStream(ComPtr<IInputStream> stream)
    {
        m_stream = stream;
    }

private:
    QByteArray m_bytes;
    UINT32 m_length;
    ComPtr<IInputStream> m_stream;
};

template <typename T>
static AsyncStatus opStatus(const ComPtr<T> &op)
{
    ComPtr<IAsyncInfo> info;
    HRESULT hr = op.As(&info);
    if (FAILED(hr)) {
        qErrnoWarning(hr, "Failed to cast op to IAsyncInfo.");
        return Error;
    }
    AsyncStatus status;
    hr = info->get_Status(&status);
    if (FAILED(hr)) {
        qErrnoWarning(hr, "Failed to get AsyncStatus.");
        return Error;
    }
    return status;
}

QNativeSocketEngine::QNativeSocketEngine(QObject *parent)
    : QAbstractSocketEngine(*new QNativeSocketEnginePrivate(), parent)
{
    connect(this, SIGNAL(connectionReady()), SLOT(connectionNotification()), Qt::QueuedConnection);
    connect(this, SIGNAL(readReady()), SLOT(readNotification()), Qt::QueuedConnection);
    connect(this, SIGNAL(writeReady()), SLOT(writeNotification()), Qt::QueuedConnection);
}

QNativeSocketEngine::~QNativeSocketEngine()
{
    close();
}

bool QNativeSocketEngine::initialize(QAbstractSocket::SocketType type, QAbstractSocket::NetworkLayerProtocol protocol)
{
    Q_D(QNativeSocketEngine);
    if (isValid())
        close();

    // Create the socket
    if (!d->createNewSocket(type, protocol))
        return false;

    d->socketType = type;
    d->socketProtocol = protocol;
    return true;
}

bool QNativeSocketEngine::initialize(qintptr socketDescriptor, QAbstractSocket::SocketState socketState)
{
    Q_D(QNativeSocketEngine);

    if (isValid())
        close();

    d->socketDescriptor = socketDescriptor;

    // Currently, only TCP sockets are initialized this way.
    SocketHandler *handler = gSocketHandler();
    d->tcp = handler->pendingTcpSockets.take(socketDescriptor);
    d->socketType = QAbstractSocket::TcpSocket;

    if (!d->tcp || !d->fetchConnectionParameters()) {
        d->setError(QAbstractSocket::UnsupportedSocketOperationError,
            d->InvalidSocketErrorString);
        return false;
    }

    d->socketState = socketState;
    return true;
}

qintptr QNativeSocketEngine::socketDescriptor() const
{
    Q_D(const QNativeSocketEngine);
    return d->socketDescriptor;
}

bool QNativeSocketEngine::isValid() const
{
    Q_D(const QNativeSocketEngine);
    return d->socketDescriptor != -1;
}

bool QNativeSocketEngine::connectToHost(const QHostAddress &address, quint16 port)
{
    const QString addressString = address.toString();
    return connectToHostByName(addressString, port);
}

bool QNativeSocketEngine::connectToHostByName(const QString &name, quint16 port)
{
    Q_D(QNativeSocketEngine);
    HStringReference hostNameRef(reinterpret_cast<LPCWSTR>(name.utf16()));
    ComPtr<IHostNameFactory> hostNameFactory;
    GetActivationFactory(HString::MakeReference(RuntimeClass_Windows_Networking_HostName).Get(),
                         &hostNameFactory);
    ComPtr<IHostName> remoteHost;
    if (FAILED(hostNameFactory->CreateHostName(hostNameRef.Get(), &remoteHost))) {
        qWarning("QNativeSocketEnginePrivate::nativeConnect:: Could not create hostname");
        return false;
    }

    ComPtr<IAsyncAction> op;
    const QString portString = QString::number(port);
    HStringReference portReference(reinterpret_cast<LPCWSTR>(portString.utf16()));
    HRESULT hr = E_FAIL;
    if (d->socketType == QAbstractSocket::TcpSocket)
        hr = d->tcp->ConnectAsync(remoteHost.Get(), portReference.Get(), &op);
    else if (d->socketType == QAbstractSocket::UdpSocket)
        hr = d->udp->ConnectAsync(remoteHost.Get(), portReference.Get(), &op);
    if (FAILED(hr)) {
        qWarning("QNativeSocketEnginePrivate::nativeConnect:: Could not obtain connect action");
        return false;
    }

    hr = op->put_Completed(Callback<IAsyncActionCompletedHandler>(
                               d, &QNativeSocketEnginePrivate::handleConnectToHost).Get());
    if (FAILED(hr)) {
        qErrnoWarning(hr, "Unable to set host connection callback.");
        return false;
    }
    d->socketState = QAbstractSocket::ConnectingState;
    while (opStatus(op) == Started)
        d->eventLoop.processEvents();

    AsyncStatus status = opStatus(op);
    if (status == Error || status == Canceled)
        return false;

    if (hr == 0x8007274c) { // A connection attempt failed because the connected party did not properly respond after a period of time, or established connection failed because connected host has failed to respond.
        d->setError(QAbstractSocket::NetworkError, d->ConnectionTimeOutErrorString);
        d->socketState = QAbstractSocket::UnconnectedState;
        return false;
    }
    if (hr == 0x8007274d) { // No connection could be made because the target machine actively refused it.
        d->setError(QAbstractSocket::ConnectionRefusedError, d->ConnectionRefusedErrorString);
        d->socketState = QAbstractSocket::UnconnectedState;
        return false;
    }
    if (FAILED(hr)) {
        d->setError(QAbstractSocket::UnknownSocketError, d->UnknownSocketErrorString);
        d->socketState = QAbstractSocket::UnconnectedState;
        return false;
    }

    if (d->socketType == QAbstractSocket::TcpSocket) {
        IInputStream *stream;
        hr = d->tcp->get_InputStream(&stream);
        if (FAILED(hr))
            return false;
        ByteArrayBuffer *buffer = static_cast<ByteArrayBuffer *>(d->readBuffer.Get());
        buffer->setInputStream(stream);
        ComPtr<IAsyncBufferOperation> op;
        hr = stream->ReadAsync(buffer, READ_BUFFER_SIZE, InputStreamOptions_Partial, &op);
        if (FAILED(hr))
            return false;
        hr = op->put_Completed(Callback<SocketReadCompletedHandler>(d, &QNativeSocketEnginePrivate::handleReadyRead).Get());
        if (FAILED(hr)) {
            qErrnoWarning(hr, "Failed to set socket read callback.");
            return false;
        }
    }
    d->socketState = QAbstractSocket::ConnectedState;
    return true;
}

bool QNativeSocketEngine::bind(const QHostAddress &address, quint16 port)
{
    Q_D(QNativeSocketEngine);
    ComPtr<IHostName> hostAddress;
    if (address != QHostAddress::Any && address != QHostAddress::AnyIPv4 && address != QHostAddress::AnyIPv6) {
        ComPtr<IHostNameFactory> hostNameFactory;
        GetActivationFactory(HString::MakeReference(RuntimeClass_Windows_Networking_HostName).Get(),
                             &hostNameFactory);
        const QString addressString = address.toString();
        HStringReference addressRef(reinterpret_cast<LPCWSTR>(addressString.utf16()));
        hostNameFactory->CreateHostName(addressRef.Get(), &hostAddress);
    }

    HRESULT hr;
    QString portQString = port ? QString::number(port) : QString();
    HStringReference portString(reinterpret_cast<LPCWSTR>(portQString.utf16()));

    ComPtr<IAsyncAction> op;
    if (d->socketType == QAbstractSocket::TcpSocket) {
        if (!d->tcpListener
                && FAILED(RoActivateInstance(HString::MakeReference(RuntimeClass_Windows_Networking_Sockets_StreamSocketListener).Get(),
                                             &d->tcpListener))) {
            qWarning("Failed to create listener");
            return false;
        }

        EventRegistrationToken token;
        d->tcpListener->add_ConnectionReceived(Callback<ClientConnectedHandler>(d, &QNativeSocketEnginePrivate::handleClientConnection).Get(), &token);
        hr = d->tcpListener->BindEndpointAsync(hostAddress.Get(), portString.Get(), &op);
        if (FAILED(hr)) {
            qErrnoWarning(hr, "Unable to bind socket."); // ### Set error message
            return false;
        }
    } else if (d->socketType == QAbstractSocket::UdpSocket) {
        hr = d->udp->BindEndpointAsync(hostAddress.Get(), portString.Get(), &op);
        if (FAILED(hr)) {
            qErrnoWarning(hr, "Unable to bind socket."); // ### Set error message
            return false;
        }
        hr = op->put_Completed(Callback<IAsyncActionCompletedHandler>(d, &QNativeSocketEnginePrivate::handleBindCompleted).Get());
        if (FAILED(hr)) {
            qErrnoWarning(hr, "Unable to set bind callback.");
            return false;
        }
    }

    if (op) {
        while (opStatus(op) == Started)
            d->eventLoop.processEvents();

        AsyncStatus status = opStatus(op);
        if (status == Error || status == Canceled)
            return false;

        hr = op->GetResults();
        if (FAILED(hr)) {
            qErrnoWarning(hr, "Failed to bind socket");
            return false;
        }

        d->socketState = QAbstractSocket::BoundState;
        d->fetchConnectionParameters();
        return true;
    }

    return false;
}

bool QNativeSocketEngine::listen()
{
    Q_D(QNativeSocketEngine);
    Q_CHECK_VALID_SOCKETLAYER(QNativeSocketEngine::listen(), false);
    Q_CHECK_STATE(QNativeSocketEngine::listen(), QAbstractSocket::BoundState, false);
    Q_CHECK_TYPE(QNativeSocketEngine::listen(), QAbstractSocket::TcpSocket, false);

    if (d->tcpListener && d->socketDescriptor != -1) {
        d->socketState = QAbstractSocket::ListeningState;
        return true;
    }
    return false;
}

int QNativeSocketEngine::accept()
{
    Q_D(QNativeSocketEngine);
    Q_CHECK_VALID_SOCKETLAYER(QNativeSocketEngine::accept(), -1);
    Q_CHECK_STATE(QNativeSocketEngine::accept(), QAbstractSocket::ListeningState, -1);
    Q_CHECK_TYPE(QNativeSocketEngine::accept(), QAbstractSocket::TcpSocket, -1);

    if (d->socketDescriptor == -1 || d->pendingConnections.isEmpty())
        return -1;

    // Start processing incoming data
    if (d->socketType == QAbstractSocket::TcpSocket) {
        IStreamSocket *socket = d->pendingConnections.takeFirst();

        IInputStream *stream;
        socket->get_InputStream(&stream);
        // TODO: delete buffer and stream on socket close
        ByteArrayBuffer *buffer = static_cast<ByteArrayBuffer *>(d->readBuffer.Get());
        buffer->setInputStream(stream);
        ComPtr<IAsyncBufferOperation> op;
        HRESULT hr = stream->ReadAsync(buffer, READ_BUFFER_SIZE, InputStreamOptions_Partial, &op);
        if (FAILED(hr)) {
            qErrnoWarning(hr, "Faild to read from the socket buffer.");
            return -1;
        }
        hr = op->put_Completed(Callback<SocketReadCompletedHandler>(d, &QNativeSocketEnginePrivate::handleReadyRead).Get());
        if (FAILED(hr)) {
            qErrnoWarning(hr, "Failed to set socket read callback.");
            return -1;
        }
        d->currentConnections.append(socket);

        SocketHandler *handler = gSocketHandler();
        handler->pendingTcpSockets.insert(++handler->socketCount, socket);
        return handler->socketCount;
    }

    return -1;
}

void QNativeSocketEngine::close()
{
    Q_D(QNativeSocketEngine);
    if (d->socketDescriptor != -1) {
<<<<<<< HEAD
        ComPtr<IClosable> socket;
        if (d->socketType == QAbstractSocket::TcpSocket)
            d->tcp.As(&socket);
        else if (d->socketType == QAbstractSocket::UdpSocket)
            d->udp.As(&socket);
=======
        IClosable *socket = 0;
        if (d->socketType == QAbstractSocket::TcpSocket && d->tcp)
            d->tcp->QueryInterface(IID_PPV_ARGS(&socket));
        else if (d->socketType == QAbstractSocket::UdpSocket && d->udp)
            d->udp->QueryInterface(IID_PPV_ARGS(&socket));
>>>>>>> 83f06da1

        if (socket) {
            d->closingDown = true;
            socket->Close();
            d->socketDescriptor = -1;
        }
        d->socketDescriptor = -1;
    }
    d->socketState = QAbstractSocket::UnconnectedState;
    d->hasSetSocketError = false;
    d->localPort = 0;
    d->localAddress.clear();
    d->peerPort = 0;
    d->peerAddress.clear();
}

bool QNativeSocketEngine::joinMulticastGroup(const QHostAddress &groupAddress, const QNetworkInterface &iface)
{
    Q_UNUSED(groupAddress);
    Q_UNUSED(iface);
    Q_UNIMPLEMENTED();
    return false;
}

bool QNativeSocketEngine::leaveMulticastGroup(const QHostAddress &groupAddress, const QNetworkInterface &iface)
{
    Q_UNUSED(groupAddress);
    Q_UNUSED(iface);
    Q_UNIMPLEMENTED();
    return false;
}

QNetworkInterface QNativeSocketEngine::multicastInterface() const
{
    Q_UNIMPLEMENTED();
    return QNetworkInterface();
}

bool QNativeSocketEngine::setMulticastInterface(const QNetworkInterface &iface)
{
    Q_UNUSED(iface);
    Q_UNIMPLEMENTED();
    return false;
}

qint64 QNativeSocketEngine::bytesAvailable() const
{
    Q_D(const QNativeSocketEngine);
    if (d->socketType != QAbstractSocket::TcpSocket)
        return -1;

    return d->readBytes.size() - d->readBytes.pos();
}

qint64 QNativeSocketEngine::read(char *data, qint64 maxlen)
{
    Q_D(QNativeSocketEngine);
    if (d->socketType != QAbstractSocket::TcpSocket)
        return -1;

    QMutexLocker mutexLocker(&d->readMutex);
    return d->readBytes.read(data, maxlen);
}

qint64 QNativeSocketEngine::write(const char *data, qint64 len)
{
    Q_D(QNativeSocketEngine);
    HRESULT hr = E_FAIL;
    ComPtr<IOutputStream> stream;
    if (d->socketType == QAbstractSocket::TcpSocket)
        hr = d->tcp->get_OutputStream(&stream);
    else if (d->socketType == QAbstractSocket::UdpSocket)
        hr = d->udp->get_OutputStream(&stream);
    if (FAILED(hr)) {
        qErrnoWarning(hr, "Failed to get output stream to socket.");
        return -1;
    }

    ComPtr<ByteArrayBuffer> buffer = Make<ByteArrayBuffer>(data, len);
    ComPtr<IAsyncOperationWithProgress<UINT32, UINT32>> op;
    hr = stream->WriteAsync(buffer.Get(), &op);
    if (FAILED(hr)) {
        qErrnoWarning(hr, "Failed to write to socket.");
        return -1;
    }
    hr = op->put_Completed(Callback<IAsyncOperationWithProgressCompletedHandler<UINT32, UINT32>>(
                               d, &QNativeSocketEnginePrivate::handleWriteCompleted).Get());
    if (FAILED(hr)) {
        qErrnoWarning(hr, "Failed to set socket write callback.");
        return -1;
    }

    while (opStatus(op) == Started)
        d->eventLoop.processEvents();

    AsyncStatus status = opStatus(op);
    if (status == Error || status == Canceled)
        return -1;

    UINT32 bytesWritten;
    hr = op->GetResults(&bytesWritten);
    if (FAILED(hr)) {
        qErrnoWarning(hr, "Failed to get written socket length.");
        return -1;
    }

    if (bytesWritten && d->notifyOnWrite)
        emit writeReady();

    return bytesWritten;
}

qint64 QNativeSocketEngine::readDatagram(char *data, qint64 maxlen, QHostAddress *addr, quint16 *port)
{
    Q_D(QNativeSocketEngine);
    if (d->socketType != QAbstractSocket::UdpSocket)
        return -1;

    QHostAddress returnAddress;
    quint16 returnPort;

    for (int i = 0; i < d->pendingDatagrams.size(); ++i) {
        IDatagramSocketMessageReceivedEventArgs *arg = d->pendingDatagrams.at(i);
        ComPtr<IHostName> remoteHost;
        HString remoteHostString;
        HString remotePort;
        arg->get_RemoteAddress(&remoteHost);
        arg->get_RemotePort(remotePort.GetAddressOf());
        remoteHost->get_CanonicalName(remoteHostString.GetAddressOf());
        returnAddress.setAddress(qt_QStringFromHString(remoteHostString));
        returnPort = qt_QStringFromHString(remotePort).toInt();
        ComPtr<IDataReader> reader;
        arg->GetDataReader(&reader);
        if (!reader)
            continue;

        BYTE buffer[1024];
        reader->ReadBytes(maxlen, buffer);
        *addr = returnAddress;
        *port = returnPort;
        arg = d->pendingDatagrams.takeFirst();
        arg->Release();

        // TODO: fill data
        Q_UNUSED(data);
        --i;
        return maxlen;
    }

    return -1;
}

qint64 QNativeSocketEngine::writeDatagram(const char *data, qint64 len, const QHostAddress &addr, quint16 port)
{
    Q_D(QNativeSocketEngine);
    if (d->socketType != QAbstractSocket::UdpSocket)
        return -1;

    ComPtr<IHostName> remoteHost;
    ComPtr<IHostNameFactory> hostNameFactory;
    if (FAILED(GetActivationFactory(HString::MakeReference(RuntimeClass_Windows_Networking_HostName).Get(),
                                    &hostNameFactory))) {
        qWarning("QNativeSocketEnginePrivate::nativeSendDatagram: could not obtain hostname factory");
        return -1;
    }
    const QString addressString = addr.toString();
    HStringReference hostNameRef(reinterpret_cast<LPCWSTR>(addressString.utf16()));
    hostNameFactory->CreateHostName(hostNameRef.Get(), &remoteHost);

    ComPtr<IAsyncOperation<IOutputStream *>> streamOperation;
    ComPtr<IOutputStream> stream;
    const QString portString = QString::number(port);
    HStringReference portRef(reinterpret_cast<LPCWSTR>(portString.utf16()));
    if (FAILED(d->udp->GetOutputStreamAsync(remoteHost.Get(), portRef.Get(), &streamOperation)))
        return -1;
    HRESULT hr;
    while (hr = streamOperation->GetResults(&stream) == E_ILLEGAL_METHOD_CALL)
        QCoreApplication::processEvents(QEventLoop::ExcludeUserInputEvents);
    ComPtr<IDataWriterFactory> dataWriterFactory;
    GetActivationFactory(HString::MakeReference(RuntimeClass_Windows_Storage_Streams_DataWriter).Get(), &dataWriterFactory);
    ComPtr<IDataWriter> writer;
    dataWriterFactory->CreateDataWriter(stream.Get(), &writer);
    writer->WriteBytes(len, (unsigned char *)data);
    return len;
}

bool QNativeSocketEngine::hasPendingDatagrams() const
{
    Q_D(const QNativeSocketEngine);
    return d->pendingDatagrams.length() > 0;
}

qint64 QNativeSocketEngine::pendingDatagramSize() const
{
    Q_D(const QNativeSocketEngine);
    qint64 ret = 0;
    foreach (IDatagramSocketMessageReceivedEventArgs *arg, d->pendingDatagrams) {
        ComPtr<IDataReader> reader;
        UINT32 unconsumedBufferLength;
        arg->GetDataReader(&reader);
        if (!reader)
            return -1;
        reader->get_UnconsumedBufferLength(&unconsumedBufferLength);
        ret += unconsumedBufferLength;
    }
    return ret;
}

qint64 QNativeSocketEngine::bytesToWrite() const
{
    return 0;
}

qint64 QNativeSocketEngine::receiveBufferSize() const
{
    Q_D(const QNativeSocketEngine);
    return d->option(QAbstractSocketEngine::ReceiveBufferSocketOption);
}

void QNativeSocketEngine::setReceiveBufferSize(qint64 bufferSize)
{
    Q_D(QNativeSocketEngine);
    d->setOption(QAbstractSocketEngine::ReceiveBufferSocketOption, bufferSize);
}

qint64 QNativeSocketEngine::sendBufferSize() const
{
    Q_D(const QNativeSocketEngine);
    return d->option(QAbstractSocketEngine::SendBufferSocketOption);
}

void QNativeSocketEngine::setSendBufferSize(qint64 bufferSize)
{
    Q_D(QNativeSocketEngine);
    d->setOption(QAbstractSocketEngine::SendBufferSocketOption, bufferSize);
}

int QNativeSocketEngine::option(QAbstractSocketEngine::SocketOption option) const
{
    Q_D(const QNativeSocketEngine);
    return d->option(option);
}

bool QNativeSocketEngine::setOption(QAbstractSocketEngine::SocketOption option, int value)
{
    Q_D(QNativeSocketEngine);
    return d->setOption(option, value);
}

bool QNativeSocketEngine::waitForRead(int msecs, bool *timedOut)
{
    Q_D(QNativeSocketEngine);
    Q_CHECK_VALID_SOCKETLAYER(QNativeSocketEngine::waitForRead(), false);
    Q_CHECK_NOT_STATE(QNativeSocketEngine::waitForRead(),
                      QAbstractSocket::UnconnectedState, false);

    if (timedOut)
        *timedOut = false;

    QElapsedTimer timer;
    timer.start();
    while (msecs > timer.elapsed()) {
        // Servers with active connections are ready for reading
        if (!d->currentConnections.isEmpty())
            return true;

        // If we are a client, we are ready to read if our buffer has data
        QMutexLocker locker(&d->readMutex);
        if (!d->readBytes.atEnd())
            return true;

        // Nothing to do, wait for more events
        d->eventLoop.processEvents();
    }

    d->setError(QAbstractSocket::SocketTimeoutError,
                QNativeSocketEnginePrivate::TimeOutErrorString);

    if (timedOut)
        *timedOut = true;
    return false;
}

bool QNativeSocketEngine::waitForWrite(int msecs, bool *timedOut)
{
    Q_UNUSED(msecs);
    Q_UNUSED(timedOut);
    return false;
}

bool QNativeSocketEngine::waitForReadOrWrite(bool *readyToRead, bool *readyToWrite, bool checkRead, bool checkWrite, int msecs, bool *timedOut)
{
    Q_UNUSED(readyToRead);
    Q_UNUSED(readyToWrite);
    Q_UNUSED(checkRead);
    Q_UNUSED(checkWrite);
    Q_UNUSED(msecs);
    Q_UNUSED(timedOut);
    return false;
}

bool QNativeSocketEngine::isReadNotificationEnabled() const
{
    Q_D(const QNativeSocketEngine);
    return d->notifyOnRead;
}

void QNativeSocketEngine::setReadNotificationEnabled(bool enable)
{
    Q_D(QNativeSocketEngine);
    d->notifyOnRead = enable;
}

bool QNativeSocketEngine::isWriteNotificationEnabled() const
{
    Q_D(const QNativeSocketEngine);
    return d->notifyOnWrite;
}

void QNativeSocketEngine::setWriteNotificationEnabled(bool enable)
{
    Q_D(QNativeSocketEngine);
    d->notifyOnWrite = enable;
    if (enable && d->socketState == QAbstractSocket::ConnectedState) {
        if (bytesToWrite())
            return; // will be emitted as a result of bytes written
        writeNotification();
        d->notifyOnWrite = false;
    }
}

bool QNativeSocketEngine::isExceptionNotificationEnabled() const
{
    Q_D(const QNativeSocketEngine);
    return d->notifyOnException;
}

void QNativeSocketEngine::setExceptionNotificationEnabled(bool enable)
{
    Q_D(QNativeSocketEngine);
    d->notifyOnException = enable;
}

bool QNativeSocketEnginePrivate::createNewSocket(QAbstractSocket::SocketType socketType, QAbstractSocket::NetworkLayerProtocol &socketProtocol)
{
    Q_UNUSED(socketProtocol);
    SocketHandler *handler = gSocketHandler();
    switch (socketType) {
    case QAbstractSocket::TcpSocket: {
        HRESULT hr = RoActivateInstance(HString::MakeReference(RuntimeClass_Windows_Networking_Sockets_StreamSocket).Get(), &tcp);
        if (FAILED(hr)) {
            qWarning("Failed to create StreamSocket instance");
            return false;
        }
        socketDescriptor = ++handler->socketCount;
        return true;
    }
    case QAbstractSocket::UdpSocket: {
        HRESULT hr = RoActivateInstance(HString::MakeReference(RuntimeClass_Windows_Networking_Sockets_DatagramSocket).Get(), &udp);
        if (FAILED(hr)) {
            qWarning("Failed to create stream socket");
            return false;
        }
        EventRegistrationToken token;
        udp->add_MessageReceived(Callback<DatagramReceivedHandler>(this, &QNativeSocketEnginePrivate::handleNewDatagram).Get(), &token);
        socketDescriptor = ++handler->socketCount;
        return true;
    }
    default:
        qWarning("Invalid socket type");
        return false;
    }
    return false;
}

QNativeSocketEnginePrivate::QNativeSocketEnginePrivate()
    : QAbstractSocketEnginePrivate()
    , notifyOnRead(true)
    , notifyOnWrite(true)
    , notifyOnException(false)
    , closingDown(false)
    , socketDescriptor(-1)
{
    ComPtr<ByteArrayBuffer> buffer = Make<ByteArrayBuffer>(READ_BUFFER_SIZE);
    readBuffer = buffer;
}

QNativeSocketEnginePrivate::~QNativeSocketEnginePrivate()
{
}

void QNativeSocketEnginePrivate::setError(QAbstractSocket::SocketError error, ErrorString errorString) const
{
    if (hasSetSocketError) {
        // Only set socket errors once for one engine; expect the
        // socket to recreate its engine after an error. Note: There's
        // one exception: SocketError(11) bypasses this as it's purely
        // a temporary internal error condition.
        // Another exception is the way the waitFor*() functions set
        // an error when a timeout occurs. After the call to setError()
        // they reset the hasSetSocketError to false
        return;
    }
    if (error != QAbstractSocket::SocketError(11))
        hasSetSocketError = true;

    socketError = error;

    switch (errorString) {
    case NonBlockingInitFailedErrorString:
        socketErrorString = QNativeSocketEngine::tr("Unable to initialize non-blocking socket");
        break;
    case BroadcastingInitFailedErrorString:
        socketErrorString = QNativeSocketEngine::tr("Unable to initialize broadcast socket");
        break;
    // should not happen anymore
    case NoIpV6ErrorString:
        socketErrorString = QNativeSocketEngine::tr("Attempt to use IPv6 socket on a platform with no IPv6 support");
        break;
    case RemoteHostClosedErrorString:
        socketErrorString = QNativeSocketEngine::tr("The remote host closed the connection");
        break;
    case TimeOutErrorString:
        socketErrorString = QNativeSocketEngine::tr("Network operation timed out");
        break;
    case ResourceErrorString:
        socketErrorString = QNativeSocketEngine::tr("Out of resources");
        break;
    case OperationUnsupportedErrorString:
        socketErrorString = QNativeSocketEngine::tr("Unsupported socket operation");
        break;
    case ProtocolUnsupportedErrorString:
        socketErrorString = QNativeSocketEngine::tr("Protocol type not supported");
        break;
    case InvalidSocketErrorString:
        socketErrorString = QNativeSocketEngine::tr("Invalid socket descriptor");
        break;
    case HostUnreachableErrorString:
        socketErrorString = QNativeSocketEngine::tr("Host unreachable");
        break;
    case NetworkUnreachableErrorString:
        socketErrorString = QNativeSocketEngine::tr("Network unreachable");
        break;
    case AccessErrorString:
        socketErrorString = QNativeSocketEngine::tr("Permission denied");
        break;
    case ConnectionTimeOutErrorString:
        socketErrorString = QNativeSocketEngine::tr("Connection timed out");
        break;
    case ConnectionRefusedErrorString:
        socketErrorString = QNativeSocketEngine::tr("Connection refused");
        break;
    case AddressInuseErrorString:
        socketErrorString = QNativeSocketEngine::tr("The bound address is already in use");
        break;
    case AddressNotAvailableErrorString:
        socketErrorString = QNativeSocketEngine::tr("The address is not available");
        break;
    case AddressProtectedErrorString:
        socketErrorString = QNativeSocketEngine::tr("The address is protected");
        break;
    case DatagramTooLargeErrorString:
        socketErrorString = QNativeSocketEngine::tr("Datagram was too large to send");
        break;
    case SendDatagramErrorString:
        socketErrorString = QNativeSocketEngine::tr("Unable to send a message");
        break;
    case ReceiveDatagramErrorString:
        socketErrorString = QNativeSocketEngine::tr("Unable to receive a message");
        break;
    case WriteErrorString:
        socketErrorString = QNativeSocketEngine::tr("Unable to write");
        break;
    case ReadErrorString:
        socketErrorString = QNativeSocketEngine::tr("Network error");
        break;
    case PortInuseErrorString:
        socketErrorString = QNativeSocketEngine::tr("Another socket is already listening on the same port");
        break;
    case NotSocketErrorString:
        socketErrorString = QNativeSocketEngine::tr("Operation on non-socket");
        break;
    case InvalidProxyTypeString:
        socketErrorString = QNativeSocketEngine::tr("The proxy type is invalid for this operation");
        break;
    case TemporaryErrorString:
        socketErrorString = QNativeSocketEngine::tr("Temporary error");
        break;
    case UnknownSocketErrorString:
        socketErrorString = QNativeSocketEngine::tr("Unknown error");
        break;
    }
}

int QNativeSocketEnginePrivate::option(QAbstractSocketEngine::SocketOption opt) const
{
    ComPtr<IStreamSocketControl> control;
    if (socketType == QAbstractSocket::TcpSocket) {
        if (FAILED(tcp->get_Control(&control))) {
            qWarning("QNativeSocketEnginePrivate::option: Could not obtain socket control");
            return -1;
        }
    }
    switch (opt) {
    case QAbstractSocketEngine::NonBlockingSocketOption:
    case QAbstractSocketEngine::BroadcastSocketOption:
    case QAbstractSocketEngine::ReceiveOutOfBandData:
        return 1;
    case QAbstractSocketEngine::SendBufferSocketOption:
        if (socketType == QAbstractSocket::UdpSocket)
            return -1;

        UINT32 bufferSize;
        if (FAILED(control->get_OutboundBufferSizeInBytes(&bufferSize))) {
            qWarning("Could not obtain OutboundBufferSizeInBytes information vom socket control");
            return -1;
        }
        return bufferSize;
    case QAbstractSocketEngine::LowDelayOption:
        if (socketType == QAbstractSocket::UdpSocket)
            return -1;

        boolean noDelay;
        if (FAILED(control->get_NoDelay(&noDelay))) {
            qWarning("Could not obtain NoDelay information from socket control");
            return -1;
        }
        return noDelay;
    case QAbstractSocketEngine::KeepAliveOption:
        if (socketType == QAbstractSocket::UdpSocket)
            return -1;

        boolean keepAlive;
        if (FAILED(control->get_KeepAlive(&keepAlive))) {
            qWarning("Could not obtain KeepAlive information from socket control");
            return -1;
        }
        return keepAlive;
    case QAbstractSocketEngine::ReceiveBufferSocketOption:
    case QAbstractSocketEngine::AddressReusable:
    case QAbstractSocketEngine::BindExclusively:
    case QAbstractSocketEngine::MulticastTtlOption:
    case QAbstractSocketEngine::MulticastLoopbackOption:
    case QAbstractSocketEngine::TypeOfServiceOption:
    default:
        return -1;
    }
    return -1;
}

bool QNativeSocketEnginePrivate::setOption(QAbstractSocketEngine::SocketOption opt, int v)
{
    ComPtr<IStreamSocketControl> control;
    if (socketType == QAbstractSocket::TcpSocket) {
        if (FAILED(tcp->get_Control(&control))) {
            qWarning("QNativeSocketEnginePrivate::setOption: Could not obtain socket control");
            return false;
        }
    }
    switch (opt) {
    case QAbstractSocketEngine::NonBlockingSocketOption:
    case QAbstractSocketEngine::BroadcastSocketOption:
    case QAbstractSocketEngine::ReceiveOutOfBandData:
        return v != 0;
    case QAbstractSocketEngine::SendBufferSocketOption:
        if (socketType == QAbstractSocket::UdpSocket)
            return false;

        if (FAILED(control->put_OutboundBufferSizeInBytes(v))) {
            qWarning("Could not set OutboundBufferSizeInBytes");
            return false;
        }
        return true;
    case QAbstractSocketEngine::LowDelayOption: {
        if (socketType == QAbstractSocket::UdpSocket)
            return false;

        boolean noDelay = v;
        if (FAILED(control->put_NoDelay(noDelay))) {
            qWarning("Could not obtain NoDelay information from socket control");
            return false;
        }
        return true;
    }
    case QAbstractSocketEngine::KeepAliveOption: {
        if (socketType == QAbstractSocket::UdpSocket)
            return false;

        boolean keepAlive = v;
        if (FAILED(control->put_KeepAlive(keepAlive))) {
            qWarning("Could not set KeepAlive value");
            return false;
        }
        return true;
    }
    case QAbstractSocketEngine::ReceiveBufferSocketOption:
    case QAbstractSocketEngine::AddressReusable:
    case QAbstractSocketEngine::BindExclusively:
    case QAbstractSocketEngine::MulticastTtlOption:
    case QAbstractSocketEngine::MulticastLoopbackOption:
    case QAbstractSocketEngine::TypeOfServiceOption:
    default:
        return false;
    }
    return false;
}

bool QNativeSocketEnginePrivate::fetchConnectionParameters()
{
    localPort = 0;
    localAddress.clear();
    peerPort = 0;
    peerAddress.clear();

    if (socketType == QAbstractSocket::TcpSocket) {
        ComPtr<IHostName> hostName;
        HString tmpHString;
        ComPtr<IStreamSocketInformation> info;
        if (FAILED(tcp->get_Information(&info))) {
            qWarning("QNativeSocketEnginePrivate::fetchConnectionParameters: Could not obtain socket info");
            return false;
        }
        info->get_LocalAddress(&hostName);
        if (hostName) {
            hostName->get_CanonicalName(tmpHString.GetAddressOf());
            localAddress.setAddress(qt_QStringFromHString(tmpHString));
            info->get_LocalPort(tmpHString.GetAddressOf());
            localPort = qt_QStringFromHString(tmpHString).toInt();
        }
        if (!localPort && tcpListener) {
            ComPtr<IStreamSocketListenerInformation> listenerInfo = 0;
            tcpListener->get_Information(&listenerInfo);
            listenerInfo->get_LocalPort(tmpHString.GetAddressOf());
            localPort = qt_QStringFromHString(tmpHString).toInt();
            localAddress == QHostAddress::Any;
        }
        info->get_RemoteAddress(&hostName);
        if (hostName) {
            hostName->get_CanonicalName(tmpHString.GetAddressOf());
            peerAddress.setAddress(qt_QStringFromHString(tmpHString));
            info->get_RemotePort(tmpHString.GetAddressOf());
            peerPort = qt_QStringFromHString(tmpHString).toInt();
        }
    } else if (socketType == QAbstractSocket::UdpSocket) {
        ComPtr<IHostName> hostName;
        HString tmpHString;
        ComPtr<IDatagramSocketInformation> info;
        if (FAILED(udp->get_Information(&info))) {
            qWarning("QNativeSocketEnginePrivate::fetchConnectionParameters: Could not obtain socket information");
            return false;
        }
        info->get_LocalAddress(&hostName);
        if (hostName) {
            hostName->get_CanonicalName(tmpHString.GetAddressOf());
            localAddress.setAddress(qt_QStringFromHString(tmpHString));
            info->get_LocalPort(tmpHString.GetAddressOf());
            localPort = qt_QStringFromHString(tmpHString).toInt();
        }

        info->get_RemoteAddress(&hostName);
        if (hostName) {
            hostName->get_CanonicalName(tmpHString.GetAddressOf());
            peerAddress.setAddress(qt_QStringFromHString(tmpHString));
            info->get_RemotePort(tmpHString.GetAddressOf());
            peerPort = qt_QStringFromHString(tmpHString).toInt();
        }
    }
    return true;
}

HRESULT QNativeSocketEnginePrivate::handleBindCompleted(IAsyncAction *, AsyncStatus)
{
    return S_OK;
}

HRESULT QNativeSocketEnginePrivate::handleClientConnection(IStreamSocketListener *listener, IStreamSocketListenerConnectionReceivedEventArgs *args)
{
    Q_Q(QNativeSocketEngine);
    Q_UNUSED(listener)
    IStreamSocket *socket;
    args->get_Socket(&socket);
    pendingConnections.append(socket);
    emit q->connectionReady();
    emit q->readReady();
    return S_OK;
}

HRESULT QNativeSocketEnginePrivate::handleConnectToHost(ABI::Windows::Foundation::IAsyncAction *, ABI::Windows::Foundation::AsyncStatus)
{
    return S_OK;
}

HRESULT QNativeSocketEnginePrivate::handleReadyRead(IAsyncBufferOperation *asyncInfo, AsyncStatus status)
{
    Q_Q(QNativeSocketEngine);
    if (wasDeleted || isDeletingChildren)
        return S_OK;

    if (status == Error || status == Canceled)
        return S_OK;

    ByteArrayBuffer *buffer = 0;
    HRESULT hr = asyncInfo->GetResults((IBuffer **)&buffer);
    if (FAILED(hr)) {
        qErrnoWarning(hr, "Failed to get ready read results.");
        return S_OK;
    }
    UINT32 len;
    buffer->get_Length(&len);
    if (!len) {
        if (q->isReadNotificationEnabled())
            emit q->readReady();
        return S_OK;
    }

    byte *data;
    buffer->Buffer(&data);

    readMutex.lock();
    if (readBytes.atEnd()) // Everything has been read; the buffer is safe to reset
        readBytes.close();
    if (!readBytes.isOpen())
        readBytes.open(QBuffer::ReadWrite|QBuffer::Truncate);
    qint64 readPos = readBytes.pos();
    readBytes.seek(readBytes.size());
    Q_ASSERT(readBytes.atEnd());
    readBytes.write(reinterpret_cast<const char*>(data), qint64(len));
    readBytes.seek(readPos);
    readMutex.unlock();

    if (q->isReadNotificationEnabled())
        emit q->readReady();

    ComPtr<IAsyncBufferOperation> op;
    hr = buffer->inputStream()->ReadAsync(buffer, READ_BUFFER_SIZE, InputStreamOptions_Partial, &op);
    if (FAILED(hr)) {
        qErrnoWarning(hr, "Could not read into socket stream buffer.");
        return S_OK;
    }
    hr = op->put_Completed(Callback<SocketReadCompletedHandler>(this, &QNativeSocketEnginePrivate::handleReadyRead).Get());
    if (FAILED(hr)) {
        qErrnoWarning(hr, "Failed to set socket read callback.");
        return S_OK;
    }
    return S_OK;
}

HRESULT QNativeSocketEnginePrivate::handleWriteCompleted(IAsyncOperationWithProgress<UINT32, UINT32> *op, AsyncStatus status)
{
    if (status == Error) {
        ComPtr<IAsyncInfo> info;
        HRESULT hr = op->QueryInterface(IID_PPV_ARGS(&info));
        if (FAILED(hr)) {
            qErrnoWarning(hr, "Failed to cast operation.");
            return S_OK;
        }
        HRESULT errorCode;
        hr = info->get_ErrorCode(&errorCode);
        if (FAILED(hr)) {
            qErrnoWarning(hr, "Failed to get error code.");
            return S_OK;
        }
        qErrnoWarning(errorCode, "A socket error occurred.");
        return S_OK;
    }

    return S_OK;
}

HRESULT QNativeSocketEnginePrivate::handleNewDatagram(IDatagramSocket *socket, IDatagramSocketMessageReceivedEventArgs *args)
{
    Q_Q(QNativeSocketEngine);
    Q_UNUSED(socket);
    pendingDatagrams.append(args);
    emit q->readReady();

    return S_OK;
}

QT_END_NAMESPACE<|MERGE_RESOLUTION|>--- conflicted
+++ resolved
@@ -477,19 +477,11 @@
 {
     Q_D(QNativeSocketEngine);
     if (d->socketDescriptor != -1) {
-<<<<<<< HEAD
         ComPtr<IClosable> socket;
-        if (d->socketType == QAbstractSocket::TcpSocket)
+        if (d->socketType == QAbstractSocket::TcpSocket && d->tcp)
             d->tcp.As(&socket);
-        else if (d->socketType == QAbstractSocket::UdpSocket)
+        else if (d->socketType == QAbstractSocket::UdpSocket && d->udp)
             d->udp.As(&socket);
-=======
-        IClosable *socket = 0;
-        if (d->socketType == QAbstractSocket::TcpSocket && d->tcp)
-            d->tcp->QueryInterface(IID_PPV_ARGS(&socket));
-        else if (d->socketType == QAbstractSocket::UdpSocket && d->udp)
-            d->udp->QueryInterface(IID_PPV_ARGS(&socket));
->>>>>>> 83f06da1
 
         if (socket) {
             d->closingDown = true;
