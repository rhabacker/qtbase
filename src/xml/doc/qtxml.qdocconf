include($QT_INSTALL_DOCS/global/qt-module-defaults.qdocconf)

project                 = QtXml
description             = Qt XML Reference Documentation
<<<<<<< HEAD
url                     = http://qt-project.org/doc/qtxml
version                 = 5.1.0
=======
url                     = http://qt-project.org/doc/qt-$QT_VER/qtxml
version                 = $QT_VERSION
>>>>>>> e95a7582

examplesinstallpath     = xml

qhp.projects            = QtXml

qhp.QtXml.file            = qtxml.qhp
<<<<<<< HEAD
qhp.QtXml.namespace           = org.qt-project.qtxml.510
=======
qhp.QtXml.namespace           = org.qt-project.qtxml.$QT_VERSION_TAG
>>>>>>> e95a7582
qhp.QtXml.virtualFolder       = qtxml
qhp.QtXml.indexTitle          = Qt XML
qhp.QtXml.indexRoot           =

<<<<<<< HEAD
qhp.QtXml.filterAttributes    = qtxml 5.1.0 qtrefdoc
qhp.QtXml.customFilters.Qt.name = QtXml 5.1.0
qhp.QtXml.customFilters.Qt.filterAttributes = qtxml 5.1.0
=======
qhp.QtXml.filterAttributes    = qtxml $QT_VERSION qtrefdoc
qhp.QtXml.customFilters.Qt.name = QtXml $QT_VERSION
qhp.QtXml.customFilters.Qt.filterAttributes = qtxml $QT_VERSION
>>>>>>> e95a7582

qhp.QtXml.subprojects         = classes
qhp.QtXml.subprojects.classes.title = C++ Classes
qhp.QtXml.subprojects.classes.indexTitle = Qt XML C++ Classes
qhp.QtXml.subprojects.classes.selectors = class fake:headerfile
qhp.QtXml.subprojects.classes.sortPages = true

tagfile                 = ../../../doc/qtxml/qtxml.tags

depends                 += qtcore qtnetwork

headerdirs  += ..

sourcedirs  += .. \
               ../../../examples/xml/doc/src

exampledirs += ../../../examples/xml \
               ../ \
               snippets

imagedirs   += images \
               ../../../examples/xml/images<|MERGE_RESOLUTION|>--- conflicted
+++ resolved
@@ -2,37 +2,22 @@
 
 project                 = QtXml
 description             = Qt XML Reference Documentation
-<<<<<<< HEAD
-url                     = http://qt-project.org/doc/qtxml
-version                 = 5.1.0
-=======
 url                     = http://qt-project.org/doc/qt-$QT_VER/qtxml
 version                 = $QT_VERSION
->>>>>>> e95a7582
 
 examplesinstallpath     = xml
 
 qhp.projects            = QtXml
 
 qhp.QtXml.file            = qtxml.qhp
-<<<<<<< HEAD
-qhp.QtXml.namespace           = org.qt-project.qtxml.510
-=======
 qhp.QtXml.namespace           = org.qt-project.qtxml.$QT_VERSION_TAG
->>>>>>> e95a7582
 qhp.QtXml.virtualFolder       = qtxml
 qhp.QtXml.indexTitle          = Qt XML
 qhp.QtXml.indexRoot           =
 
-<<<<<<< HEAD
-qhp.QtXml.filterAttributes    = qtxml 5.1.0 qtrefdoc
-qhp.QtXml.customFilters.Qt.name = QtXml 5.1.0
-qhp.QtXml.customFilters.Qt.filterAttributes = qtxml 5.1.0
-=======
 qhp.QtXml.filterAttributes    = qtxml $QT_VERSION qtrefdoc
 qhp.QtXml.customFilters.Qt.name = QtXml $QT_VERSION
 qhp.QtXml.customFilters.Qt.filterAttributes = qtxml $QT_VERSION
->>>>>>> e95a7582
 
 qhp.QtXml.subprojects         = classes
 qhp.QtXml.subprojects.classes.title = C++ Classes
