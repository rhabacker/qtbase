option(host_build)

TARGET = QtBootstrap
QT =
CONFIG += internal_module force_bootstrap

# otherwise mingw headers do not declare common functions like putenv
mingw:QMAKE_CXXFLAGS_CXX11 = -std=gnu++0x

MODULE_DEFINES = \
        QT_BOOTSTRAPPED \
        QT_LITE_UNICODE \
        QT_NO_CAST_TO_ASCII \
        QT_NO_CODECS \
        QT_NO_DATASTREAM \
        QT_NO_LIBRARY \
        QT_NO_QOBJECT \
        QT_NO_SYSTEMLOCALE \
        QT_NO_THREAD \
        QT_NO_UNICODETABLES \
        QT_NO_USING_NAMESPACE \
        QT_NO_DEPRECATED \
        QT_NO_TRANSLATION \
        QT_QMAKE_LOCATION=\\\"$$QMAKE_QMAKE\\\"

DEFINES += \
    $$MODULE_DEFINES \
    QT_CRYPTOGRAPHICHASH_ONLY_SHA1 \
    QT_NO_CAST_FROM_ASCII

DEFINES -= QT_EVAL

MODULE_INCLUDES = \
    \$\$QT_MODULE_INCLUDE_BASE \
    \$\$QT_MODULE_INCLUDE_BASE/QtCore \
    \$\$QT_MODULE_INCLUDE_BASE/QtXml
MODULE_PRIVATE_INCLUDES = \
    \$\$QT_MODULE_INCLUDE_BASE/QtCore/$$QT_VERSION \
    \$\$QT_MODULE_INCLUDE_BASE/QtCore/$$QT_VERSION/QtCore \
    \$\$QT_MODULE_INCLUDE_BASE/QtXml/$$QT_VERSION \
    \$\$QT_MODULE_INCLUDE_BASE/QtXml/$$QT_VERSION/QtXml

# We need the forwarding headers before their respective modules are built,
# so do a minimal syncqt run.
CONFIG += minimal_syncqt
QMAKE_SYNCQT_OPTIONS = -module QtCore -module QtDBus -module QtXml
contains(QT_CONFIG, zlib): \
    QMAKE_SYNCQT_OPTIONS += -module QtZlib
QMAKE_SYNCQT_OPTIONS += -version $$QT_VERSION

load(qt_module)

SOURCES += \
           ../../corelib/codecs/qlatincodec.cpp \
           ../../corelib/codecs/qtextcodec.cpp \
           ../../corelib/codecs/qutfcodec.cpp \
           ../../corelib/global/qglobal.cpp \
           ../../corelib/global/qlogging.cpp \
           ../../corelib/global/qmalloc.cpp \
           ../../corelib/global/qnumeric.cpp \
           ../../corelib/io/qabstractfileengine.cpp \
           ../../corelib/io/qbuffer.cpp \
           ../../corelib/io/qdatastream.cpp \
           ../../corelib/io/qdebug.cpp \
           ../../corelib/io/qdir.cpp \
           ../../corelib/io/qdiriterator.cpp \
           ../../corelib/io/qfile.cpp \
           ../../corelib/io/qfileinfo.cpp \
           ../../corelib/io/qfilesystementry.cpp \
           ../../corelib/io/qfilesystemengine.cpp \
           ../../corelib/io/qfsfileengine.cpp \
           ../../corelib/io/qfsfileengine_iterator.cpp \
           ../../corelib/io/qiodevice.cpp \
           ../../corelib/io/qfiledevice.cpp \
           ../../corelib/io/qtemporaryfile.cpp \
           ../../corelib/io/qtextstream.cpp \
           ../../corelib/io/qstandardpaths.cpp \
           ../../corelib/io/qloggingcategory.cpp \
           ../../corelib/io/qloggingregistry.cpp \
           ../../corelib/kernel/qcoreapplication.cpp \
           ../../corelib/kernel/qcoreglobaldata.cpp \
           ../../corelib/kernel/qmetatype.cpp \
           ../../corelib/kernel/qvariant.cpp \
           ../../corelib/kernel/qsystemerror.cpp \
           ../../corelib/plugin/quuid.cpp \
           ../../corelib/tools/qbitarray.cpp \
           ../../corelib/tools/qbytearray.cpp \
           ../../corelib/tools/qarraydata.cpp \
           ../../corelib/tools/qbytearraymatcher.cpp \
           ../../corelib/tools/qcommandlineparser.cpp \
           ../../corelib/tools/qcommandlineoption.cpp \
           ../../corelib/tools/qcryptographichash.cpp \
           ../../corelib/tools/qdatetime.cpp \
           ../../corelib/tools/qhash.cpp \
           ../../corelib/tools/qlist.cpp \
           ../../corelib/tools/qlinkedlist.cpp \
           ../../corelib/tools/qlocale.cpp \
           ../../corelib/tools/qlocale_tools.cpp \
           ../../corelib/tools/qmap.cpp \
           ../../corelib/tools/qregexp.cpp \
           ../../corelib/tools/qpoint.cpp \
           ../../corelib/tools/qrect.cpp \
           ../../corelib/tools/qsize.cpp \
           ../../corelib/tools/qline.cpp \
           ../../corelib/tools/qstring.cpp \
           ../../corelib/tools/qstring_compat.cpp \
           ../../corelib/tools/qstringlist.cpp \
           ../../corelib/tools/qvector.cpp \
           ../../corelib/tools/qvsnprintf.cpp \
           ../../corelib/xml/qxmlutils.cpp \
           ../../corelib/xml/qxmlstream.cpp \
           ../../corelib/json/qjson.cpp \
           ../../corelib/json/qjsondocument.cpp \
           ../../corelib/json/qjsonobject.cpp \
           ../../corelib/json/qjsonarray.cpp \
           ../../corelib/json/qjsonvalue.cpp \
           ../../corelib/json/qjsonparser.cpp \
           ../../corelib/json/qjsonwriter.cpp \
           ../../xml/dom/qdom.cpp \
           ../../xml/sax/qxml.cpp

unix:SOURCES += ../../corelib/io/qfilesystemengine_unix.cpp \
                ../../corelib/io/qfilesystemiterator_unix.cpp \
                ../../corelib/io/qfsfileengine_unix.cpp

win32:SOURCES += ../../corelib/io/qfilesystemengine_win.cpp \
                 ../../corelib/io/qfilesystemiterator_win.cpp \
                 ../../corelib/io/qfsfileengine_win.cpp \
                 ../../corelib/kernel/qcoreapplication_win.cpp \
                 ../../corelib/plugin/qsystemlibrary.cpp \

mac {
<<<<<<< HEAD
    SOURCES += \
        ../../corelib/kernel/qcoreapplication_mac.cpp \
        ../../corelib/kernel/qcore_mac.cpp
    OBJECTIVE_SOURCES += \
        ../../corelib/kernel/qcore_mac_objc.mm

    LIBS += -framework Foundation
    osx: LIBS_PRIVATE += -framework CoreServices
    ios: LIBS_PRIVATE += -framework UIKit
=======
   SOURCES += ../../corelib/kernel/qcoreapplication_mac.cpp \
              ../../corelib/kernel/qcore_mac.cpp
   LIBS += -framework CoreServices -framework Foundation
>>>>>>> b1cf07f4
}

macx {
    OBJECTIVE_SOURCES += \
        ../../corelib/tools/qstring_mac.mm \
        ../../corelib/io/qstandardpaths_mac.mm
} else:unix {
    SOURCES += \
        ../../corelib/io/qstandardpaths_unix.cpp
} else {
    SOURCES += \
        ../../corelib/io/qstandardpaths_win.cpp
}

if(contains(QT_CONFIG, zlib)|cross_compile):include(../../3rdparty/zlib.pri)
else:include(../../3rdparty/zlib_dependency.pri)

win32:LIBS += -luser32 -lole32 -ladvapi32 -lshell32

lib.CONFIG = dummy_install
INSTALLS += lib<|MERGE_RESOLUTION|>--- conflicted
+++ resolved
@@ -130,7 +130,6 @@
                  ../../corelib/plugin/qsystemlibrary.cpp \
 
 mac {
-<<<<<<< HEAD
     SOURCES += \
         ../../corelib/kernel/qcoreapplication_mac.cpp \
         ../../corelib/kernel/qcore_mac.cpp
@@ -140,11 +139,6 @@
     LIBS += -framework Foundation
     osx: LIBS_PRIVATE += -framework CoreServices
     ios: LIBS_PRIVATE += -framework UIKit
-=======
-   SOURCES += ../../corelib/kernel/qcoreapplication_mac.cpp \
-              ../../corelib/kernel/qcore_mac.cpp
-   LIBS += -framework CoreServices -framework Foundation
->>>>>>> b1cf07f4
 }
 
 macx {
