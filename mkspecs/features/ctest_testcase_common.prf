--- conflicted
+++ resolved
@@ -1,20 +1,10 @@
 
-<<<<<<< HEAD
-win32 {
-    cmake_version_output = $$system(cmake --version 2>NUL, lines)
-} else {
-    cmake_version_output = $$system(cmake --version 2>/dev/null, lines)
-}
-
+cmake_version_output = $$system(cmake --version 2>$$QMAKE_SYSTEM_NULL_DEVICE, lines)
 # First line
 cmake_version_output = $$first(cmake_version_output)
 # Format is "cmake version X.Y.Z"
 cmake_version_output = $$split(cmake_version_output)
 CMAKE_VERSION = $$last(cmake_version_output)
-=======
-CMAKE_VERSION = $$system(cmake --version 2>$$QMAKE_SYSTEM_NULL_DEVICE, lines)
-CMAKE_VERSION = $$member(CMAKE_VERSION, 0, 0)
->>>>>>> 49da5ce1
 
 check.commands =
 QMAKE_EXTRA_TARGETS *= check
