#
#  W A R N I N G
#  -------------
#
# This file is not part of the Qt API.  It exists purely as an
# implementation detail.  It may change from version to version
# without notice, or even be removed.
#
# We mean it.
#

load(qt_build_paths)

!build_pass {
    qtPrepareTool(QMAKE_SYNCQT, syncqt)
<<<<<<< HEAD
    minimal_syncqt {
        QMAKE_SYNCQT += -minimal $$QMAKE_SYNCQT_OPTIONS
    } else {
        contains(QT_CONFIG, private_tests): \   # -developer-build
            QMAKE_SYNCQT += -check-includes
        QMAKE_SYNCQT += -module $$MODULE_INCNAME
    }
    QMAKE_SYNCQT += \
        -mkspecsdir $$[QT_HOST_DATA/get]/mkspecs \
        -outdir $$MODULE_BASE_OUTDIR $$MODULE_BASE_DIR
=======
    contains(QT_CONFIG, private_tests): \   # -developer-build
        QMAKE_SYNCQT += -check-includes
    QMAKE_SYNCQT += -module $$MODULE_INCNAME -version $$VERSION -outdir $$MODULE_BASE_OUTDIR $$MODULE_BASE_DIR
>>>>>>> 8bfbaa41
    !silent: message($$QMAKE_SYNCQT)
    system($$QMAKE_SYNCQT)|error("Failed to run: $$QMAKE_SYNCQT")
}

minimal_syncqt: return()

#load up the headers info
include($$MODULE_BASE_OUTDIR/include/$$MODULE_INCNAME/headers.pri, "", true)

lctarget = $$lower($$MODULE_INCNAME)
uctarget = $$upper($$MODULE_INCNAME)

defineTest(shouldMasterInclude) {
    bn = $$basename(1)
    contains(bn, .*_.*):return(false)
    contains(bn, ^qconfig.*):return(false)
    lines = $$cat($$_PRO_FILE_PWD_/$$1, lines)
    contains(lines, $${LITERAL_HASH}pragma qt_no_master_include):return(false)
    return(true)
}

autogen_warning = \
    "/* This file was generated by qmake with the info from <root>/$$relative_path($$_PRO_FILE_, $$MODULE_BASE_DIR). */"

# Create module version header
MODULE_VERSION_HEADER = $$find(SYNCQT.HEADER_FILES, (^|/)$${lctarget}version\\.h$)
count(MODULE_VERSION_HEADER, 1) {
    MODULE_VERSION_HEADER = $$absolute_path($$MODULE_VERSION_HEADER, $$_PRO_FILE_PWD_)

    !build_pass {
        majorhexstr = $$format_number($$section(VERSION, ., 0, 0), width=2 zeropad obase=16)
        minorhexstr = $$format_number($$section(VERSION, ., 1, 1), width=2 zeropad obase=16)
        patchhexstr = $$format_number($$section(VERSION, ., 2, 2), width=2 zeropad obase=16)
        modulehexstring = 0x$${majorhexstr}$${minorhexstr}$${patchhexstr}
        MODULE_VERSION_HEADER_CONT = \
            $$autogen_warning \
            "$${LITERAL_HASH}ifndef QT_$${uctarget}_VERSION_H" \
            "$${LITERAL_HASH}define QT_$${uctarget}_VERSION_H" \
            "" \
            "$${LITERAL_HASH}define $${uctarget}_VERSION_STR \"$$VERSION\"" \
            "" \
            "$${LITERAL_HASH}define $${uctarget}_VERSION $$modulehexstring" \
            "" \
            "$${LITERAL_HASH}endif // QT_$${uctarget}_VERSION_H"
        write_file($$MODULE_VERSION_HEADER, MODULE_VERSION_HEADER_CONT)|error("Aborting.")
    }

    HEADERS += $$MODULE_VERSION_HEADER
}

# Create a module master header
MODULE_MASTER_HEADER = $$MODULE_BASE_OUTDIR/include/$$MODULE_INCNAME/$$MODULE_INCNAME
!build_pass {
    MODULE_MASTER_HEADER_CONT = \
        $$autogen_warning \
        "$${LITERAL_HASH}ifndef QT_$${ucmodule}_MODULE_H" \
        "$${LITERAL_HASH}define QT_$${ucmodule}_MODULE_H"
    for(dep, MODULE_DEPENDS) {
        depname = $$eval(QT.$${dep}.name)
        MODULE_MASTER_HEADER_CONT += "$${LITERAL_HASH}include <$$depname/$$depname>"
    }
    for(hdr, SYNCQT.HEADER_FILES): \
        shouldMasterInclude($$hdr): \
            MODULE_MASTER_HEADER_CONT += "$${LITERAL_HASH}include \"$$replace(hdr, .*/, )\""
    MODULE_MASTER_HEADER_CONT += "$${LITERAL_HASH}endif"
    write_file($$MODULE_MASTER_HEADER, MODULE_MASTER_HEADER_CONT)|error("Aborting.")
}
SYNCQT.HEADER_FILES += $$MODULE_MASTER_HEADER

CONFIG += qt_install_headers<|MERGE_RESOLUTION|>--- conflicted
+++ resolved
@@ -13,22 +13,15 @@
 
 !build_pass {
     qtPrepareTool(QMAKE_SYNCQT, syncqt)
-<<<<<<< HEAD
     minimal_syncqt {
         QMAKE_SYNCQT += -minimal $$QMAKE_SYNCQT_OPTIONS
     } else {
         contains(QT_CONFIG, private_tests): \   # -developer-build
             QMAKE_SYNCQT += -check-includes
-        QMAKE_SYNCQT += -module $$MODULE_INCNAME
+        QMAKE_SYNCQT += -module $$MODULE_INCNAME -version $$VERSION
     }
     QMAKE_SYNCQT += \
-        -mkspecsdir $$[QT_HOST_DATA/get]/mkspecs \
         -outdir $$MODULE_BASE_OUTDIR $$MODULE_BASE_DIR
-=======
-    contains(QT_CONFIG, private_tests): \   # -developer-build
-        QMAKE_SYNCQT += -check-includes
-    QMAKE_SYNCQT += -module $$MODULE_INCNAME -version $$VERSION -outdir $$MODULE_BASE_OUTDIR $$MODULE_BASE_DIR
->>>>>>> 8bfbaa41
     !silent: message($$QMAKE_SYNCQT)
     system($$QMAKE_SYNCQT)|error("Failed to run: $$QMAKE_SYNCQT")
 }
