--- conflicted
+++ resolved
@@ -30,18 +30,11 @@
     QMAKE_MAC_XCODE_SETTINGS += library_suffix_simulator
     CONFIG *= xcode_dynamic_library_suffix
 } else {
-<<<<<<< HEAD
-    addExclusiveBuilds(simulator, device)
-=======
-    iphonesimulator.name = Simulator
-    iphoneos.name = Device
-
     # Switch the order to make sure that the first Makefile target is the right one
-    !contains(QT_CONFIG, simulator_and_device):contains(QMAKE_MAC_SDK, ^iphonesimulator.*): \
-        addExclusiveBuilds(iphonesimulator, iphoneos)
+    !contains(QT_CONFIG, simulator_and_device):contains(QMAKE_MAC_SDK, ^$${simulator.sdk}.*): \
+        addExclusiveBuilds(simulator, device)
     else: \
-        addExclusiveBuilds(iphoneos, iphonesimulator)
->>>>>>> d2b4a789
+        addExclusiveBuilds(device, simulator)
 }
 
 equals(TEMPLATE, subdirs) {
