/****************************************************************************
**
** Copyright (C) 2013 Digia Plc and/or its subsidiary(-ies).
** Copyright (C) 2013 Intel Corporation
** Contact: http://www.qt-project.org/legal
**
** This file is part of the tools applications of the Qt Toolkit.
**
** $QT_BEGIN_LICENSE:LGPL$
** Commercial License Usage
** Licensees holding valid commercial Qt licenses may use this file in
** accordance with the commercial license agreement provided with the
** Software or, alternatively, in accordance with the terms contained in
** a written agreement between you and Digia.  For licensing terms and
** conditions see http://qt.digia.com/licensing.  For further information
** use the contact form at http://qt.digia.com/contact-us.
**
** GNU Lesser General Public License Usage
** Alternatively, this file may be used under the terms of the GNU Lesser
** General Public License version 2.1 as published by the Free Software
** Foundation and appearing in the file LICENSE.LGPL included in the
** packaging of this file.  Please review the following information to
** ensure the GNU Lesser General Public License version 2.1 requirements
** will be met: http://www.gnu.org/licenses/old-licenses/lgpl-2.1.html.
**
** In addition, as a special exception, Digia gives you certain additional
** rights.  These rights are described in the Digia Qt LGPL Exception
** version 1.1, included in the file LGPL_EXCEPTION.txt in this package.
**
** GNU General Public License Usage
** Alternatively, this file may be used under the terms of the GNU
** General Public License version 3.0 as published by the Free Software
** Foundation and appearing in the file LICENSE.GPL included in the
** packaging of this file.  Please review the following information to
** ensure the GNU General Public License version 3.0 requirements will be
** met: http://www.gnu.org/copyleft/gpl.html.
**
**
** $QT_END_LICENSE$
**
****************************************************************************/

#include "configureapp.h"
#include "environment.h"
#ifdef COMMERCIAL_VERSION
#  include "tools.h"
#endif

#include <qdatetime.h>
#include <qdir.h>
#include <qdiriterator.h>
#include <qtemporaryfile.h>
#include <qstandardpaths.h>
#include <qstack.h>
#include <qdebug.h>
#include <qfileinfo.h>
#include <qtextstream.h>
#include <qregexp.h>
#include <qhash.h>

#include <iostream>
#include <string>
#include <fstream>
#include <windows.h>
#include <conio.h>

QT_BEGIN_NAMESPACE

enum Platforms {
    WINDOWS,
    WINDOWS_CE,
    WINDOWS_RT,
    QNX,
    BLACKBERRY,
    ANDROID
};

std::ostream &operator<<(std::ostream &s, const QString &val) {
    s << val.toLocal8Bit().data();
    return s;
}


using namespace std;

// Macros to simplify options marking
#define MARK_OPTION(x,y) ( dictionary[ #x ] == #y ? "*" : " " )

static inline void promptKeyPress()
{
    cout << "(Press any key to continue...)";
    if (_getch() == 3) // _Any_ keypress w/no echo(eat <Enter> for stdout)
        exit(0);      // Exit cleanly for Ctrl+C
}

Configure::Configure(int& argc, char** argv)
{
    // Default values for indentation
    optionIndent = 4;
    descIndent   = 25;
    outputWidth  = 0;
    // Get console buffer output width
    CONSOLE_SCREEN_BUFFER_INFO info;
    HANDLE hStdout = GetStdHandle(STD_OUTPUT_HANDLE);
    if (GetConsoleScreenBufferInfo(hStdout, &info))
        outputWidth = info.dwSize.X - 1;
    outputWidth = qMin(outputWidth, 79); // Anything wider gets unreadable
    if (outputWidth < 35) // Insanely small, just use 79
        outputWidth = 79;
    int i;

    /*
    ** Set up the initial state, the default
    */
    dictionary[ "CONFIGCMD" ] = argv[ 0 ];

    for (i = 1; i < argc; i++)
        configCmdLine += argv[ i ];

    if (configCmdLine.size() >= 2 && configCmdLine.at(0) == "-srcdir") {
        sourcePath = QDir::cleanPath(configCmdLine.at(1));
        sourceDir = QDir(sourcePath);
        configCmdLine.erase(configCmdLine.begin(), configCmdLine.begin() + 2);
    } else {
        // Get the path to the executable
        wchar_t module_name[MAX_PATH];
        GetModuleFileName(0, module_name, sizeof(module_name) / sizeof(wchar_t));
        QFileInfo sourcePathInfo = QString::fromWCharArray(module_name);
        sourcePath = sourcePathInfo.absolutePath();
        sourceDir = sourcePathInfo.dir();
    }
    buildPath = QDir::currentPath();
#if 0
    const QString installPath = QString("C:\\Qt\\%1").arg(QT_VERSION_STR);
#else
    const QString installPath = buildPath;
#endif
    if (sourceDir != buildDir) { //shadow builds!
        QDir(buildPath).mkpath("bin");

        buildDir.mkpath("mkspecs");
    }

    defaultBuildParts << QStringLiteral("libs") << QStringLiteral("tools") << QStringLiteral("examples");
    allBuildParts = defaultBuildParts;
    allBuildParts << QStringLiteral("tests");
    dictionary[ "QT_INSTALL_PREFIX" ] = installPath;

    dictionary[ "QMAKESPEC" ] = getenv("QMAKESPEC");
    if (dictionary[ "QMAKESPEC" ].size() == 0) {
        dictionary[ "QMAKESPEC" ] = Environment::detectQMakeSpec();
        dictionary[ "QMAKESPEC_FROM" ] = "detected";
    } else {
        dictionary[ "QMAKESPEC_FROM" ] = "env";
    }

    dictionary[ "QCONFIG" ]         = "full";
    dictionary[ "EMBEDDED" ]        = "no";
    dictionary[ "BUILD_QMAKE" ]     = "yes";
    dictionary[ "VCPROJFILES" ]     = "yes";
    dictionary[ "QMAKE_INTERNAL" ]  = "no";
    dictionary[ "PROCESS" ]         = "partial";
    dictionary[ "WIDGETS" ]         = "yes";
    dictionary[ "GUI" ]             = "yes";
    dictionary[ "RTTI" ]            = "yes";
    dictionary[ "STRIP" ]           = "yes";
    dictionary[ "SSE2" ]            = "auto";
    dictionary[ "SSE3" ]            = "auto";
    dictionary[ "SSSE3" ]           = "auto";
    dictionary[ "SSE4_1" ]          = "auto";
    dictionary[ "SSE4_2" ]          = "auto";
    dictionary[ "AVX" ]             = "auto";
    dictionary[ "AVX2" ]            = "auto";
    dictionary[ "IWMMXT" ]          = "auto";
    dictionary[ "SYNCQT" ]          = "auto";
    dictionary[ "CE_CRT" ]          = "no";
    dictionary[ "CETEST" ]          = "auto";
    dictionary[ "CE_SIGNATURE" ]    = "no";
    dictionary[ "AUDIO_BACKEND" ]   = "auto";
    dictionary[ "WMF_BACKEND" ]     = "auto";
    dictionary[ "WMSDK" ]           = "auto";
    dictionary[ "QML_DEBUG" ]       = "yes";
    dictionary[ "PLUGIN_MANIFESTS" ] = "no";
    dictionary[ "DIRECTWRITE" ]     = "no";
    dictionary[ "NIS" ]             = "no";
    dictionary[ "NEON" ]            = "auto";
    dictionary[ "LARGE_FILE" ]      = "yes";
    dictionary[ "FONT_CONFIG" ]     = "no";
    dictionary[ "POSIX_IPC" ]       = "no";
    dictionary[ "QT_GLIB" ]         = "no";
    dictionary[ "QT_ICONV" ]        = "auto";
    dictionary[ "QT_INOTIFY" ]      = "auto";
    dictionary[ "QT_EVENTFD" ]      = "auto";
    dictionary[ "QT_CUPS" ]         = "auto";
    dictionary[ "CFG_GCC_SYSROOT" ] = "yes";
    dictionary[ "SLOG2" ]           = "no";
<<<<<<< HEAD
    dictionary[ "QNX_IMF" ]         = "no";
=======
    dictionary[ "PPS" ]             = "no";
>>>>>>> 1c2be58f
    dictionary[ "SYSTEM_PROXIES" ]  = "no";
    dictionary[ "WERROR" ]          = "auto";
    dictionary[ "QREAL" ]           = "double";

    //Only used when cross compiling.
    dictionary[ "QT_INSTALL_SETTINGS" ] = "/etc/xdg";

    QString version;
    QFile qglobal_h(sourcePath + "/src/corelib/global/qglobal.h");
    if (qglobal_h.open(QFile::ReadOnly)) {
        QTextStream read(&qglobal_h);
        QRegExp version_regexp("^# *define *QT_VERSION_STR *\"([^\"]*)\"");
        QString line;
        while (!read.atEnd()) {
            line = read.readLine();
            if (version_regexp.exactMatch(line)) {
                version = version_regexp.cap(1).trimmed();
                if (!version.isEmpty())
                    break;
            }
        }
        qglobal_h.close();
    }

    if (version.isEmpty())
        version = QString("%1.%2.%3").arg(QT_VERSION>>16).arg(((QT_VERSION>>8)&0xff)).arg(QT_VERSION&0xff);

    dictionary[ "VERSION" ]         = version;
    {
        QRegExp version_re("([0-9]*)\\.([0-9]*)\\.([0-9]*)(|-.*)");
        if (version_re.exactMatch(version)) {
            dictionary[ "VERSION_MAJOR" ] = version_re.cap(1);
            dictionary[ "VERSION_MINOR" ] = version_re.cap(2);
            dictionary[ "VERSION_PATCH" ] = version_re.cap(3);
        }
    }

    dictionary[ "REDO" ]            = "no";
    dictionary[ "DEPENDENCIES" ]    = "no";

    dictionary[ "BUILD" ]           = "debug";
    dictionary[ "BUILDALL" ]        = "auto"; // Means yes, but not explicitly
    dictionary[ "FORCEDEBUGINFO" ]  = "no";

    dictionary[ "BUILDTYPE" ]      = "none";

    dictionary[ "BUILDDEV" ]        = "no";

    dictionary[ "COMPILE_EXAMPLES" ] = "yes";

    dictionary[ "C++11" ]           = "auto";

    dictionary[ "SHARED" ]          = "yes";

    dictionary[ "ZLIB" ]            = "auto";

    dictionary[ "PCRE" ]            = "auto";

    dictionary[ "ICU" ]             = "auto";

    dictionary[ "ANGLE" ]           = "auto";

    dictionary[ "GIF" ]             = "auto";
    dictionary[ "JPEG" ]            = "auto";
    dictionary[ "PNG" ]             = "auto";
    dictionary[ "LIBJPEG" ]         = "auto";
    dictionary[ "LIBPNG" ]          = "auto";
    dictionary[ "FREETYPE" ]        = "yes";
    dictionary[ "HARFBUZZ" ]        = "no";

    dictionary[ "ACCESSIBILITY" ]   = "yes";
    dictionary[ "OPENGL" ]          = "yes";
    dictionary[ "OPENGL_ES_2" ]     = "yes";
    dictionary[ "OPENVG" ]          = "no";
    dictionary[ "OPENSSL" ]         = "auto";
    dictionary[ "DBUS" ]            = "auto";

    dictionary[ "STYLE_WINDOWS" ]   = "yes";
    dictionary[ "STYLE_WINDOWSXP" ] = "auto";
    dictionary[ "STYLE_WINDOWSVISTA" ] = "auto";
    dictionary[ "STYLE_FUSION" ]    = "yes";
    dictionary[ "STYLE_WINDOWSCE" ] = "no";
    dictionary[ "STYLE_WINDOWSMOBILE" ] = "no";
    dictionary[ "STYLE_GTK" ]       = "no";

    dictionary[ "SQL_MYSQL" ]       = "no";
    dictionary[ "SQL_ODBC" ]        = "no";
    dictionary[ "SQL_OCI" ]         = "no";
    dictionary[ "SQL_PSQL" ]        = "no";
    dictionary[ "SQL_TDS" ]         = "no";
    dictionary[ "SQL_DB2" ]         = "no";
    dictionary[ "SQL_SQLITE" ]      = "auto";
    dictionary[ "SQL_SQLITE_LIB" ]  = "qt";
    dictionary[ "SQL_SQLITE2" ]     = "no";
    dictionary[ "SQL_IBASE" ]       = "no";

    QString tmp = dictionary[ "QMAKESPEC" ];
    if (tmp.contains("\\")) {
        tmp = tmp.mid(tmp.lastIndexOf("\\") + 1);
    } else {
        tmp = tmp.mid(tmp.lastIndexOf("/") + 1);
    }
    dictionary[ "QMAKESPEC" ] = tmp;

    dictionary[ "INCREDIBUILD_XGE" ] = "auto";
    dictionary[ "LTCG" ]            = "no";
    dictionary[ "NATIVE_GESTURES" ] = "yes";
    dictionary[ "MSVC_MP" ] = "no";
}

Configure::~Configure()
{
    for (int i=0; i<3; ++i) {
        QList<MakeItem*> items = makeList[i];
        for (int j=0; j<items.size(); ++j)
            delete items[j];
    }
}

QString Configure::formatPath(const QString &path)
{
    QString ret = QDir::cleanPath(path);
    // This amount of quoting is deemed sufficient.
    if (ret.contains(QLatin1Char(' '))) {
        ret.prepend(QLatin1Char('"'));
        ret.append(QLatin1Char('"'));
    }
    return ret;
}

QString Configure::formatPaths(const QStringList &paths)
{
    QString ret;
    foreach (const QString &path, paths) {
        if (!ret.isEmpty())
            ret += QLatin1Char(' ');
        ret += formatPath(path);
    }
    return ret;
}

// We could use QDir::homePath() + "/.qt-license", but
// that will only look in the first of $HOME,$USERPROFILE
// or $HOMEDRIVE$HOMEPATH. So, here we try'em all to be
// more forgiving for the end user..
QString Configure::firstLicensePath()
{
    QStringList allPaths;
    allPaths << "./.qt-license"
             << QString::fromLocal8Bit(getenv("HOME")) + "/.qt-license"
             << QString::fromLocal8Bit(getenv("USERPROFILE")) + "/.qt-license"
             << QString::fromLocal8Bit(getenv("HOMEDRIVE")) + QString::fromLocal8Bit(getenv("HOMEPATH")) + "/.qt-license";
    for (int i = 0; i< allPaths.count(); ++i)
        if (QFile::exists(allPaths.at(i)))
            return allPaths.at(i);
    return QString();
}

// #### somehow I get a compiler error about vc++ reaching the nesting limit without
// undefining the ansi for scoping.
#ifdef for
#undef for
#endif

void Configure::parseCmdLine()
{
    if (configCmdLine.size() && configCmdLine.at(0) == "-top-level") {
        dictionary[ "TOPLEVEL" ] = "yes";
        configCmdLine.removeAt(0);
    }

    int argCount = configCmdLine.size();
    int i = 0;
    const QStringList imageFormats = QStringList() << "gif" << "png" << "jpeg";

    if (argCount < 1) // skip rest if no arguments
        ;
    else if (configCmdLine.at(i) == "-redo") {
        dictionary[ "REDO" ] = "yes";
        configCmdLine.clear();
        reloadCmdLine();
    }
    else if (configCmdLine.at(i) == "-loadconfig") {
        ++i;
        if (i != argCount) {
            dictionary[ "REDO" ] = "yes";
            dictionary[ "CUSTOMCONFIG" ] = "_" + configCmdLine.at(i);
            configCmdLine.clear();
            reloadCmdLine();
        } else {
            dictionary[ "DONE" ] = "error";
        }
        i = 0;
    }
    argCount = configCmdLine.size();

    bool isDeviceMkspec = false;

    // Look first for XQMAKESPEC
    for (int j = 0 ; j < argCount; ++j)
    {
        if ((configCmdLine.at(j) == "-xplatform") || (configCmdLine.at(j) == "-device")) {
            isDeviceMkspec = (configCmdLine.at(j) == "-device");
            ++j;
            if (j == argCount)
                break;
            dictionary["XQMAKESPEC"] = configCmdLine.at(j);
            applySpecSpecifics();
            break;
        }
    }

    for (; i<configCmdLine.size(); ++i) {
        bool continueElse[] = {false, false};
        if (configCmdLine.at(i) == "-help"
            || configCmdLine.at(i) == "-h"
            || configCmdLine.at(i) == "-?")
            dictionary[ "HELP" ] = "yes";

        else if (configCmdLine.at(i) == "-qconfig") {
            ++i;
            if (i == argCount)
                break;
            dictionary[ "QCONFIG" ] = configCmdLine.at(i);
        }
        else if (configCmdLine.at(i) == "-qreal") {
            ++i;
            if (i == argCount)
                break;
            dictionary[ "QREAL" ] = configCmdLine.at(i);
        }

        else if (configCmdLine.at(i) == "-release") {
            dictionary[ "BUILD" ] = "release";
            if (dictionary[ "BUILDALL" ] == "auto")
                dictionary[ "BUILDALL" ] = "no";
        } else if (configCmdLine.at(i) == "-debug") {
            dictionary[ "BUILD" ] = "debug";
            if (dictionary[ "BUILDALL" ] == "auto")
                dictionary[ "BUILDALL" ] = "no";
        } else if (configCmdLine.at(i) == "-debug-and-release")
            dictionary[ "BUILDALL" ] = "yes";
        else if (configCmdLine.at(i) == "-force-debug-info")
            dictionary[ "FORCEDEBUGINFO" ] = "yes";

        else if (configCmdLine.at(i) == "-compile-examples") {
            dictionary[ "COMPILE_EXAMPLES" ] = "yes";
        } else if (configCmdLine.at(i) == "-no-compile-examples") {
            dictionary[ "COMPILE_EXAMPLES" ] = "no";
        }

        else if (configCmdLine.at(i) == "-c++11")
            dictionary[ "C++11" ] = "yes";
        else if (configCmdLine.at(i) == "-no-c++11")
            dictionary[ "C++11" ] = "no";
        else if (configCmdLine.at(i) == "-shared")
            dictionary[ "SHARED" ] = "yes";
        else if (configCmdLine.at(i) == "-static")
            dictionary[ "SHARED" ] = "no";
        else if (configCmdLine.at(i) == "-developer-build")
            dictionary[ "BUILDDEV" ] = "yes";
        else if (configCmdLine.at(i) == "-opensource") {
            dictionary[ "BUILDTYPE" ] = "opensource";
        }
        else if (configCmdLine.at(i) == "-commercial") {
            dictionary[ "BUILDTYPE" ] = "commercial";
        }
        else if (configCmdLine.at(i) == "-ltcg") {
            dictionary[ "LTCG" ] = "yes";
        }
        else if (configCmdLine.at(i) == "-no-ltcg") {
            dictionary[ "LTCG" ] = "no";
        }
        else if (configCmdLine.at(i) == "-mp") {
            dictionary[ "MSVC_MP" ] = "yes";
        }
        else if (configCmdLine.at(i) == "-no-mp") {
            dictionary[ "MSVC_MP" ] = "no";
        }
        else if (configCmdLine.at(i) == "-force-asserts") {
            dictionary[ "FORCE_ASSERTS" ] = "yes";
        }

        else if (configCmdLine.at(i) == "-platform") {
            ++i;
            if (i == argCount)
                break;
            dictionary[ "QMAKESPEC" ] = configCmdLine.at(i);
        dictionary[ "QMAKESPEC_FROM" ] = "commandline";
        } else if (configCmdLine.at(i) == "-arch") {
            ++i;
            if (i == argCount)
                break;
            dictionary["OBSOLETE_ARCH_ARG"] = "yes";
        } else if (configCmdLine.at(i) == "-embedded") {
            dictionary[ "EMBEDDED" ] = "yes";
        } else if (configCmdLine.at(i) == "-xplatform"
                || configCmdLine.at(i) == "-device") {
            ++i;
            // do nothing
        } else if (configCmdLine.at(i) == "-device-option") {
            ++i;
            const QString option = configCmdLine.at(i);
            QString &devOpt = dictionary["DEVICE_OPTION"];
            if (!devOpt.isEmpty())
                devOpt.append("\n").append(option);
            else
                devOpt = option;
        }

        else if (configCmdLine.at(i) == "-no-zlib") {
            // No longer supported since Qt 4.4.0
            // But save the information for later so that we can print a warning
            //
            // If you REALLY really need no zlib support, you can still disable
            // it by doing the following:
            //   add "no-zlib" to mkspecs/qconfig.pri
            //   #define QT_NO_COMPRESS (probably by adding to src/corelib/global/qconfig.h)
            //
            // There's no guarantee that Qt will build under those conditions

            dictionary[ "ZLIB_FORCED" ] = "yes";
        } else if (configCmdLine.at(i) == "-qt-zlib") {
            dictionary[ "ZLIB" ] = "qt";
        } else if (configCmdLine.at(i) == "-system-zlib") {
            dictionary[ "ZLIB" ] = "system";
        }

        else if (configCmdLine.at(i) == "-qt-pcre") {
            dictionary[ "PCRE" ] = "qt";
        } else if (configCmdLine.at(i) == "-system-pcre") {
            dictionary[ "PCRE" ] = "system";
        }

        else if (configCmdLine.at(i) == "-icu") {
            dictionary[ "ICU" ] = "yes";
        } else if (configCmdLine.at(i) == "-no-icu") {
            dictionary[ "ICU" ] = "no";
        }

        else if (configCmdLine.at(i) == "-angle") {
            dictionary[ "ANGLE" ] = "yes";
            dictionary[ "ANGLE_FROM" ] = "commandline";
        } else if (configCmdLine.at(i) == "-angle-d3d11") {
            dictionary[ "ANGLE" ] = "d3d11";
            dictionary[ "ANGLE_FROM" ] = "commandline";
        } else if (configCmdLine.at(i) == "-no-angle") {
            dictionary[ "ANGLE" ] = "no";
            dictionary[ "ANGLE_FROM" ] = "commandline";
        }

        // Image formats --------------------------------------------
        else if (configCmdLine.at(i) == "-no-gif")
            dictionary[ "GIF" ] = "no";

        else if (configCmdLine.at(i) == "-no-libjpeg") {
            dictionary[ "JPEG" ] = "no";
            dictionary[ "LIBJPEG" ] = "no";
        } else if (configCmdLine.at(i) == "-qt-libjpeg") {
            dictionary[ "LIBJPEG" ] = "qt";
        } else if (configCmdLine.at(i) == "-system-libjpeg") {
            dictionary[ "LIBJPEG" ] = "system";
        }

        else if (configCmdLine.at(i) == "-no-libpng") {
            dictionary[ "PNG" ] = "no";
            dictionary[ "LIBPNG" ] = "no";
        } else if (configCmdLine.at(i) == "-qt-libpng") {
            dictionary[ "LIBPNG" ] = "qt";
        } else if (configCmdLine.at(i) == "-system-libpng") {
            dictionary[ "LIBPNG" ] = "system";
        }

        // Text Rendering --------------------------------------------
        else if (configCmdLine.at(i) == "-no-freetype")
            dictionary[ "FREETYPE" ] = "no";
        else if (configCmdLine.at(i) == "-qt-freetype")
            dictionary[ "FREETYPE" ] = "yes";
        else if (configCmdLine.at(i) == "-system-freetype")
            dictionary[ "FREETYPE" ] = "system";

        else if (configCmdLine.at(i) == "-no-harfbuzz")
            dictionary[ "HARFBUZZ" ] = "no";
        else if (configCmdLine.at(i) == "-qt-harfbuzz")
            dictionary[ "HARFBUZZ" ] = "yes";
        else if (configCmdLine.at(i) == "-system-harfbuzz")
            dictionary[ "HARFBUZZ" ] = "system";

        // CE- C runtime --------------------------------------------
        else if (configCmdLine.at(i) == "-crt") {
            ++i;
            if (i == argCount)
                break;
            QDir cDir(configCmdLine.at(i));
            if (!cDir.exists())
                cout << "WARNING: Could not find directory (" << qPrintable(configCmdLine.at(i)) << ")for C runtime deployment" << endl;
            else
                dictionary[ "CE_CRT" ] = QDir::toNativeSeparators(cDir.absolutePath());
        } else if (configCmdLine.at(i) == "-qt-crt") {
            dictionary[ "CE_CRT" ] = "yes";
        } else if (configCmdLine.at(i) == "-no-crt") {
            dictionary[ "CE_CRT" ] = "no";
        }
        // cetest ---------------------------------------------------
        else if (configCmdLine.at(i) == "-no-cetest") {
            dictionary[ "CETEST" ] = "no";
            dictionary[ "CETEST_REQUESTED" ] = "no";
        } else if (configCmdLine.at(i) == "-cetest") {
            // although specified to use it, we stay at "auto" state
            // this is because checkAvailability() adds variables
            // we need for crosscompilation; but remember if we asked
            // for it.
            dictionary[ "CETEST_REQUESTED" ] = "yes";
        }
        // Qt/CE - signing tool -------------------------------------
        else if (configCmdLine.at(i) == "-signature") {
            ++i;
            if (i == argCount)
                break;
            QFileInfo info(configCmdLine.at(i));
            if (!info.exists())
                cout << "WARNING: Could not find signature file (" << qPrintable(configCmdLine.at(i)) << ")" << endl;
            else
                dictionary[ "CE_SIGNATURE" ] = QDir::toNativeSeparators(info.absoluteFilePath());
        }
        // Styles ---------------------------------------------------
        else if (configCmdLine.at(i) == "-qt-style-windows")
            dictionary[ "STYLE_WINDOWS" ] = "yes";
        else if (configCmdLine.at(i) == "-no-style-windows")
            dictionary[ "STYLE_WINDOWS" ] = "no";

        else if (configCmdLine.at(i) == "-qt-style-windowsce")
            dictionary[ "STYLE_WINDOWSCE" ] = "yes";
        else if (configCmdLine.at(i) == "-no-style-windowsce")
            dictionary[ "STYLE_WINDOWSCE" ] = "no";
        else if (configCmdLine.at(i) == "-qt-style-windowsmobile")
            dictionary[ "STYLE_WINDOWSMOBILE" ] = "yes";
        else if (configCmdLine.at(i) == "-no-style-windowsmobile")
            dictionary[ "STYLE_WINDOWSMOBILE" ] = "no";

        else if (configCmdLine.at(i) == "-qt-style-windowsxp")
            dictionary[ "STYLE_WINDOWSXP" ] = "yes";
        else if (configCmdLine.at(i) == "-no-style-windowsxp")
            dictionary[ "STYLE_WINDOWSXP" ] = "no";

        else if (configCmdLine.at(i) == "-qt-style-windowsvista")
            dictionary[ "STYLE_WINDOWSVISTA" ] = "yes";
        else if (configCmdLine.at(i) == "-no-style-windowsvista")
            dictionary[ "STYLE_WINDOWSVISTA" ] = "no";

        else if (configCmdLine.at(i) == "-qt-style-fusion")
            dictionary[ "STYLE_FUSION" ] = "yes";
        else if (configCmdLine.at(i) == "-no-style-fusion")
            dictionary[ "STYLE_FUSION" ] = "no";

        // Work around compiler nesting limitation
        else
            continueElse[1] = true;
        if (!continueElse[1]) {
        }

        // OpenGL Support -------------------------------------------
        else if (configCmdLine.at(i) == "-no-opengl") {
            dictionary[ "OPENGL" ]    = "no";
            dictionary[ "OPENGL_ES_2" ]     = "no";
        } else if (configCmdLine.at(i) == "-opengl-es-cm") {
            dictionary[ "OPENGL" ]          = "yes";
            dictionary[ "OPENGL_ES_CM" ]    = "yes";
        } else if (configCmdLine.at(i) == "-opengl-es-2") {
            dictionary[ "OPENGL" ]          = "yes";
            dictionary[ "OPENGL_ES_2" ]     = "yes";
        } else if (configCmdLine.at(i) == "-opengl") {
            dictionary[ "OPENGL" ]          = "yes";
            i++;
            if (i == argCount)
                break;

            dictionary[ "OPENGL_ES_2" ]         = "no";
            if (configCmdLine.at(i) == "es1") {
                dictionary[ "OPENGL_ES_CM" ]    = "yes";
            } else if ( configCmdLine.at(i) == "es2" ) {
                dictionary[ "OPENGL_ES_2" ]     = "yes";
            } else if ( configCmdLine.at(i) == "desktop" ) {
                // OPENGL=yes suffices
            } else {
                cout << "Argument passed to -opengl option is not valid." << endl;
                dictionary[ "DONE" ] = "error";
                break;
            }
        }

        // OpenVG Support -------------------------------------------
        else if (configCmdLine.at(i) == "-openvg") {
            dictionary[ "OPENVG" ]    = "yes";
        } else if (configCmdLine.at(i) == "-no-openvg") {
            dictionary[ "OPENVG" ]    = "no";
        }

        // Databases ------------------------------------------------
        else if (configCmdLine.at(i) == "-qt-sql-mysql")
            dictionary[ "SQL_MYSQL" ] = "yes";
        else if (configCmdLine.at(i) == "-plugin-sql-mysql")
            dictionary[ "SQL_MYSQL" ] = "plugin";
        else if (configCmdLine.at(i) == "-no-sql-mysql")
            dictionary[ "SQL_MYSQL" ] = "no";

        else if (configCmdLine.at(i) == "-qt-sql-odbc")
            dictionary[ "SQL_ODBC" ] = "yes";
        else if (configCmdLine.at(i) == "-plugin-sql-odbc")
            dictionary[ "SQL_ODBC" ] = "plugin";
        else if (configCmdLine.at(i) == "-no-sql-odbc")
            dictionary[ "SQL_ODBC" ] = "no";

        else if (configCmdLine.at(i) == "-qt-sql-oci")
            dictionary[ "SQL_OCI" ] = "yes";
        else if (configCmdLine.at(i) == "-plugin-sql-oci")
            dictionary[ "SQL_OCI" ] = "plugin";
        else if (configCmdLine.at(i) == "-no-sql-oci")
            dictionary[ "SQL_OCI" ] = "no";

        else if (configCmdLine.at(i) == "-qt-sql-psql")
            dictionary[ "SQL_PSQL" ] = "yes";
        else if (configCmdLine.at(i) == "-plugin-sql-psql")
            dictionary[ "SQL_PSQL" ] = "plugin";
        else if (configCmdLine.at(i) == "-no-sql-psql")
            dictionary[ "SQL_PSQL" ] = "no";

        else if (configCmdLine.at(i) == "-qt-sql-tds")
            dictionary[ "SQL_TDS" ] = "yes";
        else if (configCmdLine.at(i) == "-plugin-sql-tds")
            dictionary[ "SQL_TDS" ] = "plugin";
        else if (configCmdLine.at(i) == "-no-sql-tds")
            dictionary[ "SQL_TDS" ] = "no";

        else if (configCmdLine.at(i) == "-qt-sql-db2")
            dictionary[ "SQL_DB2" ] = "yes";
        else if (configCmdLine.at(i) == "-plugin-sql-db2")
            dictionary[ "SQL_DB2" ] = "plugin";
        else if (configCmdLine.at(i) == "-no-sql-db2")
            dictionary[ "SQL_DB2" ] = "no";

        else if (configCmdLine.at(i) == "-qt-sql-sqlite")
            dictionary[ "SQL_SQLITE" ] = "yes";
        else if (configCmdLine.at(i) == "-plugin-sql-sqlite")
            dictionary[ "SQL_SQLITE" ] = "plugin";
        else if (configCmdLine.at(i) == "-no-sql-sqlite")
            dictionary[ "SQL_SQLITE" ] = "no";
        else if (configCmdLine.at(i) == "-system-sqlite")
            dictionary[ "SQL_SQLITE_LIB" ] = "system";
        else if (configCmdLine.at(i) == "-qt-sql-sqlite2")
            dictionary[ "SQL_SQLITE2" ] = "yes";
        else if (configCmdLine.at(i) == "-plugin-sql-sqlite2")
            dictionary[ "SQL_SQLITE2" ] = "plugin";
        else if (configCmdLine.at(i) == "-no-sql-sqlite2")
            dictionary[ "SQL_SQLITE2" ] = "no";

        else if (configCmdLine.at(i) == "-qt-sql-ibase")
            dictionary[ "SQL_IBASE" ] = "yes";
        else if (configCmdLine.at(i) == "-plugin-sql-ibase")
            dictionary[ "SQL_IBASE" ] = "plugin";
        else if (configCmdLine.at(i) == "-no-sql-ibase")
            dictionary[ "SQL_IBASE" ] = "no";

        // Image formats --------------------------------------------
        else if (configCmdLine.at(i).startsWith("-qt-imageformat-") &&
                 imageFormats.contains(configCmdLine.at(i).section('-', 3)))
            dictionary[ configCmdLine.at(i).section('-', 3).toUpper() ] = "yes";
        else if (configCmdLine.at(i).startsWith("-plugin-imageformat-") &&
                 imageFormats.contains(configCmdLine.at(i).section('-', 3)))
            dictionary[ configCmdLine.at(i).section('-', 3).toUpper() ] = "plugin";
        else if (configCmdLine.at(i).startsWith("-no-imageformat-") &&
                 imageFormats.contains(configCmdLine.at(i).section('-', 3)))
            dictionary[ configCmdLine.at(i).section('-', 3).toUpper() ] = "no";

        // IDE project generation -----------------------------------
        else if (configCmdLine.at(i) == "-no-vcproj")
            dictionary[ "VCPROJFILES" ] = "no";
        else if (configCmdLine.at(i) == "-vcproj")
            dictionary[ "VCPROJFILES" ] = "yes";

        else if (configCmdLine.at(i) == "-no-incredibuild-xge")
            dictionary[ "INCREDIBUILD_XGE" ] = "no";
        else if (configCmdLine.at(i) == "-incredibuild-xge")
            dictionary[ "INCREDIBUILD_XGE" ] = "yes";
        else if (configCmdLine.at(i) == "-native-gestures")
            dictionary[ "NATIVE_GESTURES" ] = "yes";
        else if (configCmdLine.at(i) == "-no-native-gestures")
            dictionary[ "NATIVE_GESTURES" ] = "no";
        // Others ---------------------------------------------------
        else if (configCmdLine.at(i) == "-widgets")
            dictionary[ "WIDGETS" ] = "yes";
        else if (configCmdLine.at(i) == "-no-widgets")
            dictionary[ "WIDGETS" ] = "no";

        else if (configCmdLine.at(i) == "-gui")
            dictionary[ "GUI" ] = "yes";
        else if (configCmdLine.at(i) == "-no-gui")
            dictionary[ "GUI" ] = "no";

        else if (configCmdLine.at(i) == "-rtti")
            dictionary[ "RTTI" ] = "yes";
        else if (configCmdLine.at(i) == "-no-rtti")
            dictionary[ "RTTI" ] = "no";

        else if (configCmdLine.at(i) == "-strip")
            dictionary[ "STRIP" ] = "yes";
        else if (configCmdLine.at(i) == "-no-strip")
            dictionary[ "STRIP" ] = "no";

        else if (configCmdLine.at(i) == "-accessibility")
            dictionary[ "ACCESSIBILITY" ] = "yes";
        else if (configCmdLine.at(i) == "-no-accessibility") {
            dictionary[ "ACCESSIBILITY" ] = "no";
            cout << "Setting accessibility to NO" << endl;
        }

        else if (configCmdLine.at(i) == "-no-sse2")
            dictionary[ "SSE2" ] = "no";
        else if (configCmdLine.at(i) == "-sse2")
            dictionary[ "SSE2" ] = "yes";
        else if (configCmdLine.at(i) == "-no-sse3")
            dictionary[ "SSE3" ] = "no";
        else if (configCmdLine.at(i) == "-sse3")
            dictionary[ "SSE3" ] = "yes";
        else if (configCmdLine.at(i) == "-no-ssse3")
            dictionary[ "SSSE3" ] = "no";
        else if (configCmdLine.at(i) == "-ssse3")
            dictionary[ "SSSE3" ] = "yes";
        else if (configCmdLine.at(i) == "-no-sse4.1")
            dictionary[ "SSE4_1" ] = "no";
        else if (configCmdLine.at(i) == "-sse4.1")
            dictionary[ "SSE4_1" ] = "yes";
        else if (configCmdLine.at(i) == "-no-sse4.2")
            dictionary[ "SSE4_2" ] = "no";
        else if (configCmdLine.at(i) == "-sse4.2")
            dictionary[ "SSE4_2" ] = "yes";
        else if (configCmdLine.at(i) == "-no-avx")
            dictionary[ "AVX" ] = "no";
        else if (configCmdLine.at(i) == "-avx")
            dictionary[ "AVX" ] = "yes";
        else if (configCmdLine.at(i) == "-no-avx2")
            dictionary[ "AVX2" ] = "no";
        else if (configCmdLine.at(i) == "-avx2")
            dictionary[ "AVX2" ] = "yes";
        else if (configCmdLine.at(i) == "-no-iwmmxt")
            dictionary[ "IWMMXT" ] = "no";
        else if (configCmdLine.at(i) == "-iwmmxt")
            dictionary[ "IWMMXT" ] = "yes";

        else if (configCmdLine.at(i) == "-no-openssl") {
              dictionary[ "OPENSSL"] = "no";
        } else if (configCmdLine.at(i) == "-openssl") {
              dictionary[ "OPENSSL" ] = "yes";
        } else if (configCmdLine.at(i) == "-openssl-linked") {
              dictionary[ "OPENSSL" ] = "linked";
        } else if (configCmdLine.at(i) == "-no-qdbus") {
            dictionary[ "DBUS" ] = "no";
        } else if (configCmdLine.at(i) == "-qdbus") {
            dictionary[ "DBUS" ] = "yes";
        } else if (configCmdLine.at(i) == "-no-dbus") {
            dictionary[ "DBUS" ] = "no";
        } else if (configCmdLine.at(i) == "-dbus") {
            dictionary[ "DBUS" ] = "yes";
        } else if (configCmdLine.at(i) == "-dbus-linked") {
            dictionary[ "DBUS" ] = "linked";
        } else if (configCmdLine.at(i) == "-audio-backend") {
            dictionary[ "AUDIO_BACKEND" ] = "yes";
        } else if (configCmdLine.at(i) == "-no-audio-backend") {
            dictionary[ "AUDIO_BACKEND" ] = "no";
        } else if (configCmdLine.at(i) == "-wmf-backend") {
            dictionary[ "WMF_BACKEND" ] = "yes";
        } else if (configCmdLine.at(i) == "-no-wmf-backend") {
            dictionary[ "WMF_BACKEND" ] = "no";
        } else if (configCmdLine.at(i) == "-no-qml-debug") {
            dictionary[ "QML_DEBUG" ] = "no";
        } else if (configCmdLine.at(i) == "-qml-debug") {
            dictionary[ "QML_DEBUG" ] = "yes";
        } else if (configCmdLine.at(i) == "-no-plugin-manifests") {
            dictionary[ "PLUGIN_MANIFESTS" ] = "no";
        } else if (configCmdLine.at(i) == "-plugin-manifests") {
            dictionary[ "PLUGIN_MANIFESTS" ] = "yes";
        } else if (configCmdLine.at(i) == "-no-slog2") {
            dictionary[ "SLOG2" ] = "no";
        } else if (configCmdLine.at(i) == "-slog2") {
            dictionary[ "SLOG2" ] = "yes";
<<<<<<< HEAD
        } else if (configCmdLine.at(i) == "-no-imf") {
            dictionary[ "QNX_IMF" ] = "no";
        } else if (configCmdLine.at(i) == "-imf") {
            dictionary[ "QNX_IMF" ] = "yes";
=======
        } else if (configCmdLine.at(i) == "-no-pps") {
            dictionary[ "PPS" ] = "no";
        } else if (configCmdLine.at(i) == "-pps") {
            dictionary[ "PPS" ] = "yes";
>>>>>>> 1c2be58f
        } else if (configCmdLine.at(i) == "-no-system-proxies") {
            dictionary[ "SYSTEM_PROXIES" ] = "no";
        } else if (configCmdLine.at(i) == "-system-proxies") {
            dictionary[ "SYSTEM_PROXIES" ] = "yes";
        } else if (configCmdLine.at(i) == "-warnings-are-errors" ||
                   configCmdLine.at(i) == "-Werror") {
            dictionary[ "WERROR" ] = "yes";
        } else if (configCmdLine.at(i) == "-no-warnings-are-errors") {
            dictionary[ "WERROR" ] = "no";
        } else if (configCmdLine.at(i) == "-no-eventfd") {
            dictionary[ "QT_EVENTFD" ] = "no";
        } else if (configCmdLine.at(i) == "-eventfd") {
            dictionary[ "QT_EVENTFD" ] = "yes";
        }

        // Work around compiler nesting limitation
        else
            continueElse[0] = true;
        if (!continueElse[0]) {
        }

        else if (configCmdLine.at(i) == "-internal")
            dictionary[ "QMAKE_INTERNAL" ] = "yes";

        else if (configCmdLine.at(i) == "-no-syncqt")
            dictionary[ "SYNCQT" ] = "no";

        else if (configCmdLine.at(i) == "-no-qmake")
            dictionary[ "BUILD_QMAKE" ] = "no";
        else if (configCmdLine.at(i) == "-qmake")
            dictionary[ "BUILD_QMAKE" ] = "yes";

        else if (configCmdLine.at(i) == "-dont-process")
            dictionary[ "PROCESS" ] = "no";
        else if (configCmdLine.at(i) == "-process")
            dictionary[ "PROCESS" ] = "partial";
        else if (configCmdLine.at(i) == "-fully-process")
            dictionary[ "PROCESS" ] = "full";

        else if (configCmdLine.at(i) == "-no-qmake-deps")
            dictionary[ "DEPENDENCIES" ] = "no";
        else if (configCmdLine.at(i) == "-qmake-deps")
            dictionary[ "DEPENDENCIES" ] = "yes";


        else if (configCmdLine.at(i) == "-qtnamespace") {
            ++i;
            if (i == argCount)
                break;
            dictionary[ "QT_NAMESPACE" ] = configCmdLine.at(i);
        } else if (configCmdLine.at(i) == "-qtlibinfix") {
            ++i;
            if (i == argCount)
                break;
            dictionary[ "QT_LIBINFIX" ] = configCmdLine.at(i);
        } else if (configCmdLine.at(i) == "-D") {
            ++i;
            if (i == argCount)
                break;
            qmakeDefines += configCmdLine.at(i);
        } else if (configCmdLine.at(i) == "-I") {
            ++i;
            if (i == argCount)
                break;
            qmakeIncludes += configCmdLine.at(i);
        } else if (configCmdLine.at(i) == "-L") {
            ++i;
            if (i == argCount)
                break;
            QFileInfo checkDirectory(configCmdLine.at(i));
            if (!checkDirectory.isDir()) {
                cout << "Argument passed to -L option is not a directory path. Did you mean the -l option?" << endl;
                dictionary[ "DONE" ] = "error";
                break;
            }
            qmakeLibs += QString("-L" + configCmdLine.at(i));
        } else if (configCmdLine.at(i) == "-l") {
            ++i;
            if (i == argCount)
                break;
            qmakeLibs += QString("-l" + configCmdLine.at(i));
        } else if (configCmdLine.at(i).startsWith("OPENSSL_LIBS=")) {
            opensslLibs = configCmdLine.at(i);
        } else if (configCmdLine.at(i).startsWith("OPENSSL_LIBS_DEBUG=")) {
            opensslLibsDebug = configCmdLine.at(i);
        } else if (configCmdLine.at(i).startsWith("OPENSSL_LIBS_RELEASE=")) {
            opensslLibsRelease = configCmdLine.at(i);
        } else if (configCmdLine.at(i).startsWith("OPENSSL_PATH=")) {
            opensslPath = QDir::fromNativeSeparators(configCmdLine.at(i).section("=", 1));
        } else if (configCmdLine.at(i).startsWith("PSQL_LIBS=")) {
            psqlLibs = configCmdLine.at(i);
        } else if (configCmdLine.at(i).startsWith("SYBASE=")) {
            sybase = configCmdLine.at(i);
        } else if (configCmdLine.at(i).startsWith("SYBASE_LIBS=")) {
            sybaseLibs = configCmdLine.at(i);
        } else if (configCmdLine.at(i).startsWith("DBUS_PATH=")) {
            dbusPath = QDir::fromNativeSeparators(configCmdLine.at(i).section("=", 1));
        } else if (configCmdLine.at(i).startsWith("MYSQL_PATH=")) {
            mysqlPath = QDir::fromNativeSeparators(configCmdLine.at(i).section("=", 1));
        } else if (configCmdLine.at(i).startsWith("ZLIB_LIBS=")) {
            zlibLibs = QDir::fromNativeSeparators(configCmdLine.at(i));
        }

        else if ((configCmdLine.at(i) == "-override-version") || (configCmdLine.at(i) == "-version-override")){
            ++i;
            if (i == argCount)
                break;
            dictionary[ "VERSION" ] = configCmdLine.at(i);
        }

        else if (configCmdLine.at(i) == "-saveconfig") {
            ++i;
            if (i == argCount)
                break;
            dictionary[ "CUSTOMCONFIG" ] = "_" + configCmdLine.at(i);
        }

        else if (configCmdLine.at(i) == "-confirm-license") {
            dictionary["LICENSE_CONFIRMED"] = "yes";
        }

        else if (configCmdLine.at(i) == "-make") {
            ++i;
            if (i == argCount)
                break;
            QString part = configCmdLine.at(i);
            if (!allBuildParts.contains(part)) {
                cout << "Unknown part " << part << " passed to -make." << endl;
                dictionary["DONE"] = "error";
            }
            buildParts += part;
        } else if (configCmdLine.at(i) == "-nomake") {
            ++i;
            if (i == argCount)
                break;
            QString part = configCmdLine.at(i);
            if (!allBuildParts.contains(part)) {
                cout << "Unknown part " << part << " passed to -nomake." << endl;
                dictionary["DONE"] = "error";
            }
            nobuildParts += part;
        }

        else if (configCmdLine.at(i) == "-skip") {
            ++i;
            if (i == argCount)
                break;
            QString mod = configCmdLine.at(i);
            if (!mod.startsWith(QStringLiteral("qt")))
                mod.insert(0, QStringLiteral("qt"));
            if (!QFileInfo(sourcePath + "/../" + mod).isDir()) {
                cout << "Attempting to skip non-existent module " << mod << "." << endl;
                dictionary["DONE"] = "error";
            }
            skipModules += mod;
        }

        // Directories ----------------------------------------------
        else if (configCmdLine.at(i) == "-prefix") {
            ++i;
            if (i == argCount)
                break;
            dictionary[ "QT_INSTALL_PREFIX" ] = configCmdLine.at(i);
        }

        else if (configCmdLine.at(i) == "-bindir") {
            ++i;
            if (i == argCount)
                break;
            dictionary[ "QT_INSTALL_BINS" ] = configCmdLine.at(i);
        }

        else if (configCmdLine.at(i) == "-libexecdir") {
            ++i;
            if (i == argCount)
                break;
            dictionary[ "QT_INSTALL_LIBEXECS" ] = configCmdLine.at(i);
        }

        else if (configCmdLine.at(i) == "-libdir") {
            ++i;
            if (i == argCount)
                break;
            dictionary[ "QT_INSTALL_LIBS" ] = configCmdLine.at(i);
        }

        else if (configCmdLine.at(i) == "-docdir") {
            ++i;
            if (i == argCount)
                break;
            dictionary[ "QT_INSTALL_DOCS" ] = configCmdLine.at(i);
        }

        else if (configCmdLine.at(i) == "-headerdir") {
            ++i;
            if (i == argCount)
                break;
            dictionary[ "QT_INSTALL_HEADERS" ] = configCmdLine.at(i);
        }

        else if (configCmdLine.at(i) == "-plugindir") {
            ++i;
            if (i == argCount)
                break;
            dictionary[ "QT_INSTALL_PLUGINS" ] = configCmdLine.at(i);
        }

        else if (configCmdLine.at(i) == "-importdir") {
            ++i;
            if (i == argCount)
                break;
            dictionary[ "QT_INSTALL_IMPORTS" ] = configCmdLine.at(i);
        }

        else if (configCmdLine.at(i) == "-qmldir") {
            ++i;
            if (i == argCount)
                break;
            dictionary[ "QT_INSTALL_QML" ] = configCmdLine.at(i);
        }

        else if (configCmdLine.at(i) == "-archdatadir") {
            ++i;
            if (i == argCount)
                break;
            dictionary[ "QT_INSTALL_ARCHDATA" ] = configCmdLine.at(i);
        }

        else if (configCmdLine.at(i) == "-datadir") {
            ++i;
            if (i == argCount)
                break;
            dictionary[ "QT_INSTALL_DATA" ] = configCmdLine.at(i);
        }

        else if (configCmdLine.at(i) == "-translationdir") {
            ++i;
            if (i == argCount)
                break;
            dictionary[ "QT_INSTALL_TRANSLATIONS" ] = configCmdLine.at(i);
        }

        else if (configCmdLine.at(i) == "-examplesdir") {
            ++i;
            if (i == argCount)
                break;
            dictionary[ "QT_INSTALL_EXAMPLES" ] = configCmdLine.at(i);
        }

        else if (configCmdLine.at(i) == "-testsdir") {
            ++i;
            if (i == argCount)
                break;
            dictionary[ "QT_INSTALL_TESTS" ] = configCmdLine.at(i);
        }

        else if (configCmdLine.at(i) == "-sysroot") {
            ++i;
            if (i == argCount)
                break;
            dictionary[ "CFG_SYSROOT" ] = configCmdLine.at(i);
        }
        else if (configCmdLine.at(i) == "-no-gcc-sysroot") {
            dictionary[ "CFG_GCC_SYSROOT" ] = "no";
        }

        else if (configCmdLine.at(i) == "-hostprefix") {
            ++i;
            if (i == argCount || configCmdLine.at(i).startsWith('-'))
                dictionary[ "QT_HOST_PREFIX" ] = buildPath;
            else
                dictionary[ "QT_HOST_PREFIX" ] = configCmdLine.at(i);
        }

        else if (configCmdLine.at(i) == "-hostbindir") {
            ++i;
            if (i == argCount)
                break;
            dictionary[ "QT_HOST_BINS" ] = configCmdLine.at(i);
        }

        else if (configCmdLine.at(i) == "-hostlibdir") {
            ++i;
            if (i == argCount)
                break;
            dictionary[ "QT_HOST_LIBS" ] = configCmdLine.at(i);
        }

        else if (configCmdLine.at(i) == "-hostdatadir") {
            ++i;
            if (i == argCount)
                break;
            dictionary[ "QT_HOST_DATA" ] = configCmdLine.at(i);
        }

        else if (configCmdLine.at(i) == "-extprefix") {
            ++i;
            if (i == argCount)
                break;
            dictionary[ "QT_EXT_PREFIX" ] = configCmdLine.at(i);
        }

        else if (configCmdLine.at(i) == "-make-tool") {
            ++i;
            if (i == argCount)
                break;
            dictionary[ "MAKE" ] = configCmdLine.at(i);
        }

        else if (configCmdLine.at(i).indexOf(QRegExp("^-(en|dis)able-")) != -1) {
            // Scan to see if any specific modules and drivers are enabled or disabled
            for (QStringList::Iterator module = modules.begin(); module != modules.end(); ++module) {
                if (configCmdLine.at(i) == QString("-enable-") + (*module)) {
                    enabledModules += (*module);
                    break;
                }
                else if (configCmdLine.at(i) == QString("-disable-") + (*module)) {
                    disabledModules += (*module);
                    break;
                }
            }
        }

        else if (configCmdLine.at(i) == "-directwrite") {
            dictionary["DIRECTWRITE"] = "yes";
        } else if (configCmdLine.at(i) == "-no-directwrite") {
            dictionary["DIRECTWRITE"] = "no";
        }

        else if (configCmdLine.at(i) == "-nis") {
            dictionary["NIS"] = "yes";
        } else if (configCmdLine.at(i) == "-no-nis") {
            dictionary["NIS"] = "no";
        }

        else if (configCmdLine.at(i) == "-cups") {
            dictionary["QT_CUPS"] = "yes";
        } else if (configCmdLine.at(i) == "-no-cups") {
            dictionary["QT_CUPS"] = "no";
        }

        else if (configCmdLine.at(i) == "-iconv") {
            dictionary["QT_ICONV"] = "yes";
        } else if (configCmdLine.at(i) == "-no-iconv") {
            dictionary["QT_ICONV"] = "no";
        } else if (configCmdLine.at(i) == "-sun-iconv") {
            dictionary["QT_ICONV"] = "sun";
        } else if (configCmdLine.at(i) == "-gnu-iconv") {
            dictionary["QT_ICONV"] = "gnu";
        }

        else if (configCmdLine.at(i) == "-inotify") {
            dictionary["QT_INOTIFY"] = "yes";
        } else if (configCmdLine.at(i) == "-no-inotify") {
            dictionary["QT_INOTIFY"] = "no";
        }

        else if (configCmdLine.at(i) == "-neon") {
            dictionary["NEON"] = "yes";
        } else if (configCmdLine.at(i) == "-no-neon") {
            dictionary["NEON"] = "no";
        }

        else if (configCmdLine.at(i) == "-largefile") {
            dictionary["LARGE_FILE"] = "yes";
        }

        else if (configCmdLine.at(i) == "-fontconfig") {
            dictionary["FONT_CONFIG"] = "yes";
        } else if (configCmdLine.at(i) == "-no-fontconfig") {
            dictionary["FONT_CONFIG"] = "no";
        }

        else if (configCmdLine.at(i) == "-posix-ipc") {
            dictionary["POSIX_IPC"] = "yes";
        }

        else if (configCmdLine.at(i) == "-glib") {
            dictionary["QT_GLIB"] = "yes";
        }

        else if (configCmdLine.at(i) == "-sysconfdir") {
            ++i;
            if (i == argCount)
                break;

            dictionary["QT_INSTALL_SETTINGS"] = configCmdLine.at(i);
        }

        else if (configCmdLine.at(i) == "-android-ndk") {
            ++i;
            if (i == argCount)
                break;
            dictionary[ "ANDROID_NDK_ROOT" ] = configCmdLine.at(i);
        }

        else if (configCmdLine.at(i) == "-android-sdk") {
            ++i;
            if (i == argCount)
                break;
            dictionary[ "ANDROID_SDK_ROOT" ] = configCmdLine.at(i);
        }

        else if (configCmdLine.at(i) == "-android-ndk-platform") {
            ++i;
            if (i == argCount)
                break;
            dictionary[ "ANDROID_PLATFORM" ] = configCmdLine.at(i);
        }

        else if (configCmdLine.at(i) == "-android-arch") {
            ++i;
            if (i == argCount)
                break;
            dictionary[ "ANDROID_TARGET_ARCH" ] = configCmdLine.at(i);
        }

        else if (configCmdLine.at(i) == "-android-toolchain-version") {
            ++i;
            if (i == argCount)
                break;
            dictionary[ "ANDROID_NDK_TOOLCHAIN_VERSION" ] = configCmdLine.at(i);
        }

        else {
            dictionary[ "DONE" ] = "error";
            cout << "Unknown option " << configCmdLine.at(i) << endl;
            break;
        }
    }

    // Ensure that QMAKESPEC exists in the mkspecs folder
    const QString mkspecPath(sourcePath + "/mkspecs");
    QDirIterator itMkspecs(mkspecPath, QDir::AllDirs | QDir::NoDotAndDotDot, QDirIterator::Subdirectories);
    QStringList mkspecs;

    while (itMkspecs.hasNext()) {
        QString mkspec = itMkspecs.next();
        // Remove base PATH
        mkspec.remove(0, mkspecPath.length() + 1);
        mkspecs << mkspec;
    }

    if (dictionary["QMAKESPEC"].toLower() == "features"
        || !mkspecs.contains(dictionary["QMAKESPEC"], Qt::CaseInsensitive)) {
        dictionary[ "DONE" ] = "error";
        if (dictionary ["QMAKESPEC_FROM"] == "commandline") {
            cout << "Invalid option \"" << dictionary["QMAKESPEC"] << "\" for -platform." << endl;
        } else if (dictionary ["QMAKESPEC_FROM"] == "env") {
            cout << "QMAKESPEC environment variable is set to \"" << dictionary["QMAKESPEC"]
                 << "\" which is not a supported platform" << endl;
        } else { // was autodetected from environment
            cout << "Unable to detect the platform from environment. Use -platform command line"
                    "argument or set the QMAKESPEC environment variable and run configure again" << endl;
        }
        cout << "See the README file for a list of supported operating systems and compilers." << endl;
    } else {
        if (dictionary[ "QMAKESPEC" ].endsWith("-icc") ||
            dictionary[ "QMAKESPEC" ].endsWith("-msvc") ||
            dictionary[ "QMAKESPEC" ].endsWith("-msvc.net") ||
            dictionary[ "QMAKESPEC" ].endsWith("-msvc2002") ||
            dictionary[ "QMAKESPEC" ].endsWith("-msvc2003") ||
            dictionary[ "QMAKESPEC" ].endsWith("-msvc2005") ||
            dictionary[ "QMAKESPEC" ].endsWith("-msvc2008") ||
            dictionary[ "QMAKESPEC" ].endsWith("-msvc2010") ||
            dictionary[ "QMAKESPEC" ].endsWith("-msvc2012") ||
            dictionary[ "QMAKESPEC" ].endsWith("-msvc2013")) {
            if (dictionary[ "MAKE" ].isEmpty()) dictionary[ "MAKE" ] = "nmake";
            dictionary[ "QMAKEMAKEFILE" ] = "Makefile.win32";
        } else if (dictionary[ "QMAKESPEC" ] == QString("win32-g++")) {
            if (dictionary[ "MAKE" ].isEmpty()) dictionary[ "MAKE" ] = "mingw32-make";
            dictionary[ "QMAKEMAKEFILE" ] = "Makefile.unix";
        } else {
            if (dictionary[ "MAKE" ].isEmpty()) dictionary[ "MAKE" ] = "make";
            dictionary[ "QMAKEMAKEFILE" ] = "Makefile.win32";
        }
    }

    if (isDeviceMkspec) {
        const QStringList devices = mkspecs.filter("devices/", Qt::CaseInsensitive);
        const QStringList family = devices.filter(dictionary["XQMAKESPEC"], Qt::CaseInsensitive);

        if (family.isEmpty()) {
            dictionary[ "DONE" ] = "error";
            cout << "Error: No device matching '" << dictionary["XQMAKESPEC"] << "'." << endl;
        } else if (family.size() > 1) {
            dictionary[ "DONE" ] = "error";

            cout << "Error: Multiple matches for device '" << dictionary["XQMAKESPEC"] << "'. Candidates are:" << endl;

            foreach (const QString &device, family)
                cout << "\t* " << device << endl;
        } else {
            Q_ASSERT(family.size() == 1);
            dictionary["XQMAKESPEC"] = family.at(0);
        }

    } else {
        // Ensure that -spec (XQMAKESPEC) exists in the mkspecs folder as well
        if (dictionary.contains("XQMAKESPEC") &&
                !mkspecs.contains(dictionary["XQMAKESPEC"], Qt::CaseInsensitive)) {
            dictionary[ "DONE" ] = "error";
            cout << "Invalid option \"" << dictionary["XQMAKESPEC"] << "\" for -xplatform." << endl;
        }
    }

    // Ensure that the crt to be deployed can be found
    if (dictionary["CE_CRT"] != QLatin1String("yes") && dictionary["CE_CRT"] != QLatin1String("no")) {
        QDir cDir(dictionary["CE_CRT"]);
        QStringList entries = cDir.entryList();
        bool hasDebug = entries.contains("msvcr80.dll");
        bool hasRelease = entries.contains("msvcr80d.dll");
        if ((dictionary["BUILDALL"] == "auto") && (!hasDebug || !hasRelease)) {
            cout << "Could not find debug and release c-runtime." << endl;
            cout << "You need to have msvcr80.dll and msvcr80d.dll in" << endl;
            cout << "the path specified. Setting to -no-crt";
            dictionary[ "CE_CRT" ] = "no";
        } else if ((dictionary["BUILD"] == "debug") && !hasDebug) {
            cout << "Could not find debug c-runtime (msvcr80d.dll) in the directory specified." << endl;
            cout << "Setting c-runtime automatic deployment to -no-crt" << endl;
            dictionary[ "CE_CRT" ] = "no";
        } else if ((dictionary["BUILD"] == "release") && !hasRelease) {
            cout << "Could not find release c-runtime (msvcr80.dll) in the directory specified." << endl;
            cout << "Setting c-runtime automatic deployment to -no-crt" << endl;
            dictionary[ "CE_CRT" ] = "no";
        }
    }

    // Allow tests for private classes to be compiled against internal builds
    if (dictionary["BUILDDEV"] == "yes") {
        qtConfig << "private_tests";
        if (dictionary["WERROR"] != "no")
            qmakeConfig << "warnings_are_errors";
    } else {
        if (dictionary["WERROR"] == "yes")
            qmakeConfig << "warnings_are_errors";
    }

    if (dictionary["FORCE_ASSERTS"] == "yes")
        qtConfig += "force_asserts";

    for (QStringList::Iterator dis = disabledModules.begin(); dis != disabledModules.end(); ++dis) {
        modules.removeAll((*dis));
    }
    for (QStringList::Iterator ena = enabledModules.begin(); ena != enabledModules.end(); ++ena) {
        if (modules.indexOf((*ena)) == -1)
            modules += (*ena);
    }
    qtConfig += modules;

    for (QStringList::Iterator it = disabledModules.begin(); it != disabledModules.end(); ++it)
        qtConfig.removeAll(*it);

    if ((dictionary[ "REDO" ] != "yes") && (dictionary[ "HELP" ] != "yes")
            && (dictionary[ "DONE" ] != "error"))
        saveCmdLine();
}

void Configure::validateArgs()
{
    // Validate the specified config
    QString cfgpath = sourcePath + "/src/corelib/global/qconfig-" + dictionary["QCONFIG"] + ".h";

    // Try internal configurations first.
    QStringList possible_configs = QStringList()
        << "minimal"
        << "small"
        << "medium"
        << "large"
        << "full";
    int index = possible_configs.indexOf(dictionary["QCONFIG"]);
    if (index >= 0) {
        for (int c = 0; c <= index; c++) {
            qtConfig += possible_configs[c] + "-config";
        }
        if (dictionary["QCONFIG"] != "full")
            dictionary["QCONFIG_PATH"] = cfgpath;
        return;
    }

    if (!QFileInfo::exists(cfgpath)) {
        cfgpath = QFileInfo(dictionary["QCONFIG"]).absoluteFilePath();
        if (!QFileInfo::exists(cfgpath)) {
            dictionary[ "DONE" ] = "error";
            cout << "No such configuration \"" << qPrintable(dictionary["QCONFIG"]) << "\"" << endl ;
            return;
        }
    }
    dictionary["QCONFIG_PATH"] = cfgpath;
}

// Output helper functions --------------------------------[ Start ]-
/*!
    Determines the length of a string token.
*/
static int tokenLength(const char *str)
{
    if (*str == 0)
        return 0;

    const char *nextToken = strpbrk(str, " _/\n\r");
    if (nextToken == str || !nextToken)
        return 1;

    return int(nextToken - str);
}

/*!
    Prints out a string which starts at position \a startingAt, and
    indents each wrapped line with \a wrapIndent characters.
    The wrap point is set to the console width, unless that width
    cannot be determined, or is too small.
*/
void Configure::desc(const char *description, int startingAt, int wrapIndent)
{
    int linePos = startingAt;

    bool firstLine = true;
    const char *nextToken = description;
    while (*nextToken) {
        int nextTokenLen = tokenLength(nextToken);
        if (*nextToken == '\n'                         // Wrap on newline, duh
            || (linePos + nextTokenLen > outputWidth)) // Wrap at outputWidth
        {
            printf("\n");
            linePos = 0;
            firstLine = false;
            if (*nextToken == '\n')
                ++nextToken;
            continue;
        }
        if (!firstLine && linePos < wrapIndent) {  // Indent to wrapIndent
            printf("%*s", wrapIndent , "");
            linePos = wrapIndent;
            if (*nextToken == ' ') {
                ++nextToken;
                continue;
            }
        }
        printf("%.*s", nextTokenLen, nextToken);
        linePos += nextTokenLen;
        nextToken += nextTokenLen;
    }
}

/*!
    Prints out an option with its description wrapped at the
    description starting point. If \a skipIndent is true, the
    indentation to the option is not outputted (used by marked option
    version of desc()). Extra spaces between option and its
    description is filled with\a fillChar, if there's available
    space.
*/
void Configure::desc(const char *option, const char *description, bool skipIndent, char fillChar)
{
    if (!skipIndent)
        printf("%*s", optionIndent, "");

    int remaining  = descIndent - optionIndent - int(strlen(option));
    int wrapIndent = descIndent + qMax(0, 1 - remaining);
    printf("%s", option);

    if (remaining > 2) {
        printf(" "); // Space in front
        for (int i = remaining; i > 2; --i)
            printf("%c", fillChar); // Fill, if available space
    }
    printf(" "); // Space between option and description

    desc(description, wrapIndent, wrapIndent);
    printf("\n");
}

/*!
    Same as above, except it also marks an option with an '*', if
    the option is default action.
*/
void Configure::desc(const char *mark_option, const char *mark, const char *option, const char *description, char fillChar)
{
    const QString markedAs = dictionary.value(mark_option);
    if (markedAs == "auto" && markedAs == mark) // both "auto", always => +
        printf(" +  ");
    else if (markedAs == "auto")                // setting marked as "auto" and option is default => +
        printf(" %c  " , (defaultTo(mark_option) == QLatin1String(mark))? '+' : ' ');
    else if (QLatin1String(mark) == "auto" && markedAs != "no")     // description marked as "auto" and option is available => +
        printf(" %c  " , checkAvailability(mark_option) ? '+' : ' ');
    else                                        // None are "auto", (markedAs == mark) => *
        printf(" %c  " , markedAs == QLatin1String(mark) ? '*' : ' ');

    desc(option, description, true, fillChar);
}

/*!
    Modifies the default configuration based on given -platform option.
    Eg. switches to different default styles for Windows CE.
*/
void Configure::applySpecSpecifics()
{
    if (dictionary.contains("XQMAKESPEC")) {
        //Disable building tools when cross compiling.
        nobuildParts << "tools";
    }

    if (dictionary.value("XQMAKESPEC").startsWith("winphone") || dictionary.value("XQMAKESPEC").startsWith("winrt")) {
        dictionary[ "STYLE_WINDOWSXP" ]     = "no";
        dictionary[ "STYLE_WINDOWSVISTA" ]  = "no";
        dictionary[ "GIF" ]                 = "qt";
        dictionary[ "JPEG" ]                = "qt";
        dictionary[ "LIBJPEG" ]             = "qt";
        dictionary[ "LIBPNG" ]              = "qt";
        dictionary[ "FREETYPE" ]            = "yes";
        dictionary[ "ACCESSIBILITY" ]       = "no";
        dictionary[ "OPENGL" ]              = "yes";
        dictionary[ "OPENGL_ES_2" ]         = "yes";
        dictionary[ "OPENVG" ]              = "no";
        dictionary[ "OPENSSL" ]             = "auto";
        dictionary[ "DBUS" ]                = "no";
        dictionary[ "ZLIB" ]                = "qt";
        dictionary[ "PCRE" ]                = "qt";
        dictionary[ "ICU" ]                 = "qt";
        dictionary[ "CE_CRT" ]              = "yes";
        dictionary[ "LARGE_FILE" ]          = "no";
        dictionary[ "ANGLE" ]               = "d3d11";
        if (dictionary.value("XQMAKESPEC").startsWith("winphone"))
            dictionary[ "SQL_SQLITE" ] = "no";
    } else if (dictionary.value("XQMAKESPEC").startsWith("wince")) {
        dictionary[ "STYLE_WINDOWSXP" ]     = "no";
        dictionary[ "STYLE_WINDOWSVISTA" ]  = "no";
        dictionary[ "STYLE_FUSION" ]        = "no";
        dictionary[ "STYLE_WINDOWSCE" ]     = "yes";
        dictionary[ "STYLE_WINDOWSMOBILE" ] = "yes";
        dictionary[ "OPENGL" ]              = "no";
        dictionary[ "OPENSSL" ]             = "no";
        dictionary[ "RTTI" ]                = "no";
        dictionary[ "SSE2" ]                = "no";
        dictionary[ "SSE3" ]                = "no";
        dictionary[ "SSSE3" ]               = "no";
        dictionary[ "SSE4_1" ]              = "no";
        dictionary[ "SSE4_2" ]              = "no";
        dictionary[ "AVX" ]                 = "no";
        dictionary[ "AVX2" ]                = "no";
        dictionary[ "IWMMXT" ]              = "no";
        dictionary[ "CE_CRT" ]              = "yes";
        dictionary[ "LARGE_FILE" ]          = "no";
        dictionary[ "ANGLE" ]               = "no";
        // We only apply MMX/IWMMXT for mkspecs we know they work
        if (dictionary[ "XQMAKESPEC" ].startsWith("wincewm")) {
            dictionary[ "MMX" ]    = "yes";
            dictionary[ "IWMMXT" ] = "yes";
        }
    } else if (dictionary.value("XQMAKESPEC").startsWith("linux")) { //TODO actually wrong.
      //TODO
        dictionary[ "STYLE_WINDOWSXP" ]     = "no";
        dictionary[ "STYLE_WINDOWSVISTA" ]  = "no";
        dictionary[ "KBD_DRIVERS" ]         = "tty";
        dictionary[ "GFX_DRIVERS" ]         = "linuxfb";
        dictionary[ "MOUSE_DRIVERS" ]       = "pc linuxtp";
        dictionary[ "OPENGL" ]              = "no";
        dictionary[ "DBUS"]                 = "no";
        dictionary[ "QT_INOTIFY" ]          = "no";
        dictionary[ "QT_CUPS" ]             = "no";
        dictionary[ "QT_GLIB" ]             = "no";
        dictionary[ "QT_ICONV" ]            = "no";
        dictionary[ "FONT_CONFIG" ]         = "auto";

        dictionary["DECORATIONS"]           = "default windows styled";
    } else if ((platform() == QNX) || (platform() == BLACKBERRY)) {
        dictionary["STACK_PROTECTOR_STRONG"] = "auto";
        dictionary["SLOG2"]                 = "auto";
<<<<<<< HEAD
        dictionary["QNX_IMF"]               = "auto";
=======
        dictionary["PPS"]                   = "auto";
>>>>>>> 1c2be58f
        dictionary["QT_XKBCOMMON"]          = "no";
        dictionary[ "ANGLE" ]               = "no";
        dictionary[ "FONT_CONFIG" ]         = "auto";
    } else if (platform() == ANDROID) {
        dictionary[ "REDUCE_EXPORTS" ]      = "yes";
        dictionary[ "BUILD" ]               = "release";
        dictionary[ "BUILDALL" ]            = "no";
        dictionary[ "LARGE_FILE" ]          = "no";
        dictionary[ "ANGLE" ]               = "no";
        dictionary[ "REDUCE_RELOCATIONS" ]  = "yes";
        dictionary[ "QT_GETIFADDRS" ]       = "no";
        dictionary[ "QT_XKBCOMMON" ]        = "no";
        dictionary[ "JAVASCRIPTCORE_JIT" ]  = "no";
    }
}

// Output helper functions ---------------------------------[ Stop ]-


bool Configure::displayHelp()
{
    if (dictionary[ "HELP" ] == "yes") {
        desc("Usage: configure [options]\n\n", 0, 7);

        desc("Installation options:\n\n");

        desc("These are optional, but you may specify install directories.\n\n", 0, 1);

        desc(       "-prefix <dir>",                    "This will install everything relative to <dir> (default $QT_INSTALL_PREFIX)\n");

        desc(       "-extprefix <dir>",                 "When -sysroot is used, install everything to <dir>, rather than into SYSROOT/PREFIX.\n");

        desc(       "-hostprefix [dir]",                "Tools and libraries needed when developing applications are installed in [dir]. "
                                                        "If [dir] is not given, the current build directory will be used. (default EXTPREFIX)\n");

        desc("You may use these to separate different parts of the install:\n\n");

        desc(       "-bindir <dir>",                    "User executables will be installed to <dir>\n(default PREFIX/bin)");
        desc(       "-libdir <dir>",                    "Libraries will be installed to <dir>\n(default PREFIX/lib)");
        desc(       "-headerdir <dir>",                 "Headers will be installed to <dir>\n(default PREFIX/include)");
        desc(       "-archdatadir <dir>",               "Architecture-dependent data used by Qt will be installed to <dir>\n(default PREFIX)");
        desc(       "-libexecdir <dir>",                "Program executables will be installed to <dir>\n(default ARCHDATADIR/bin)");
        desc(       "-plugindir <dir>",                 "Plugins will be installed to <dir>\n(default ARCHDATADIR/plugins)");
        desc(       "-importdir <dir>",                 "Imports for QML1 will be installed to <dir>\n(default ARCHDATADIR/imports)");
        desc(       "-qmldir <dir>",                    "Imports for QML2 will be installed to <dir>\n(default ARCHDATADIR/qml)");
        desc(       "-datadir <dir>",                   "Data used by Qt programs will be installed to <dir>\n(default PREFIX)");
        desc(       "-docdir <dir>",                    "Documentation will be installed to <dir>\n(default DATADIR/doc)");
        desc(       "-translationdir <dir>",            "Translations of Qt programs will be installed to <dir>\n(default DATADIR/translations)");
        desc(       "-examplesdir <dir>",               "Examples will be installed to <dir>\n(default PREFIX/examples)");
        desc(       "-testsdir <dir>",                  "Tests will be installed to <dir>\n(default PREFIX/tests)\n");

        desc(       "-hostbindir <dir>",                "Host executables will be installed to <dir>\n(default HOSTPREFIX/bin)");
        desc(       "-hostlibdir <dir>",                "Host libraries will be installed to <dir>\n(default HOSTPREFIX/lib)");
        desc(       "-hostdatadir <dir>",               "Data used by qmake will be installed to <dir>\n(default HOSTPREFIX)");

        desc("\nConfigure options:\n\n");

        desc(" The defaults (*) are usually acceptable. A plus (+) denotes a default value"
             " that needs to be evaluated. If the evaluation succeeds, the feature is"
             " included. Here is a short explanation of each option:\n\n", 0, 1);

        desc("BUILD", "release","-release",             "Compile and link Qt with debugging turned off.");
        desc("BUILD", "debug",  "-debug",               "Compile and link Qt with debugging turned on.");
        desc("BUILDALL", "yes", "-debug-and-release",   "Compile and link two Qt libraries, with and without debugging turned on.\n");

        desc("FORCEDEBUGINFO", "yes","-force-debug-info", "Create symbol files for release builds.\n");

        desc("BUILDDEV", "yes", "-developer-build",      "Compile and link Qt with Qt developer options (including auto-tests exporting)\n");

        desc("OPENSOURCE", "opensource", "-opensource",   "Compile and link the Open-Source Edition of Qt.");
        desc("COMMERCIAL", "commercial", "-commercial",   "Compile and link the Commercial Edition of Qt.\n");

        desc("C++11", "yes", "-c++11",                  "Compile Qt with C++11 support enabled.");
        desc("C++11", "no", "-no-c++11",                "Do not compile Qt with C++11 support enabled.\n");

        desc("SHARED", "yes",   "-shared",              "Create and use shared Qt libraries.");
        desc("SHARED", "no",    "-static",              "Create and use static Qt libraries.\n");

        desc("LTCG", "yes",   "-ltcg",                  "Use Link Time Code Generation. (Release builds only)");
        desc("LTCG", "no",    "-no-ltcg",               "Do not use Link Time Code Generation.\n");

        desc(                   "-make <part>",         "Add part to the list of parts to be built at make time");
        for (int i=0; i<defaultBuildParts.size(); ++i)
            desc(               "",                     qPrintable(QString("  %1").arg(defaultBuildParts.at(i))), false, ' ');
        desc(                   "-nomake <part>",       "Exclude part from the list of parts to be built.\n");

        desc(                   "-skip <module>",       "Exclude an entire module from the build.\n");

        desc(                   "-no-compile-examples", "Install only the sources of examples.\n");

        desc("WIDGETS", "no", "-no-widgets",            "Disable Qt Widgets module.\n");
        desc("GUI", "no", "-no-gui",                    "Disable Qt GUI module.\n");

        desc("ACCESSIBILITY", "no", "-no-accessibility", "Disable accessibility support.\n");
        desc(                   "",                      "Disabling accessibility is not recommended, as it will break QStyle\n"
                                                         "and may break other internal parts of Qt.\n"
                                                         "With this switch you create a source incompatible version of Qt,\n"
                                                         "which is unsupported.\n");
        desc("ACCESSIBILITY", "yes", "-accessibility",   "Enable accessibility support.\n");

        desc(                   "-no-sql-<driver>",     "Disable SQL <driver> entirely, by default none are turned on.");
        desc(                   "-qt-sql-<driver>",     "Enable a SQL <driver> in the Qt Library.");
        desc(                   "-plugin-sql-<driver>", "Enable SQL <driver> as a plugin to be linked to at run time.\n"
                                                        "Available values for <driver>:");
        desc("SQL_MYSQL", "auto", "",                   "  mysql", ' ');
        desc("SQL_PSQL", "auto", "",                    "  psql", ' ');
        desc("SQL_OCI", "auto", "",                     "  oci", ' ');
        desc("SQL_ODBC", "auto", "",                    "  odbc", ' ');
        desc("SQL_TDS", "auto", "",                     "  tds", ' ');
        desc("SQL_DB2", "auto", "",                     "  db2", ' ');
        desc("SQL_SQLITE", "auto", "",                  "  sqlite", ' ');
        desc("SQL_SQLITE2", "auto", "",                 "  sqlite2", ' ');
        desc("SQL_IBASE", "auto", "",                   "  ibase", ' ');
        desc(                   "",                     "(drivers marked with a '+' have been detected as available on this system)\n", false, ' ');

        desc(                   "-system-sqlite",       "Use sqlite from the operating system.\n");

        desc("OPENGL", "no","-no-opengl",               "Do not support OpenGL.");
        desc("OPENGL", "no","-opengl <api>",            "Enable OpenGL support with specified API version.\n"
                                                        "Available values for <api>:");
        desc("", "no", "",                                "  desktop - Enable support for Desktop OpenGL", ' ');
        desc("OPENGL_ES_CM", "no", "",                  "  es1 - Enable support for OpenGL ES Common Profile", ' ');
        desc("OPENGL_ES_2",  "yes", "",                  "  es2 - Enable support for OpenGL ES 2.0\n", ' ');

        desc("OPENVG", "no","-no-openvg",               "Disables OpenVG functionality.");
        desc("OPENVG", "yes","-openvg",                 "Enables OpenVG functionality.\n");
        desc(                   "-force-asserts",       "Activate asserts in release mode.\n");
        desc(                   "-platform <spec>",     "The operating system and compiler you are building on.\n(default %QMAKESPEC%)\n");
        desc(                   "-xplatform <spec>",    "The operating system and compiler you are cross compiling to.\n");
        desc(                   "",                     "See the README file for a list of supported operating systems and compilers.\n", false, ' ');
        desc(                   "-sysroot <dir>",       "Sets <dir> as the target compiler's and qmake's sysroot and also sets pkg-config paths.");
        desc(                   "-no-gcc-sysroot",      "When using -sysroot, it disables the passing of --sysroot to the compiler.\n");

        desc(                   "-qconfig <local>",     "Use src/corelib/global/qconfig-<local>.h rather than the\n"
                                                        "default 'full'.\n");

        desc("NIS",  "no",      "-no-nis",              "Do not compile NIS support.");
        desc("NIS",  "yes",     "-nis",                 "Compile NIS support.\n");

        desc("NEON", "yes",     "-neon",                "Enable the use of NEON instructions.");
        desc("NEON", "no",      "-no-neon",             "Do not enable the use of NEON instructions.\n");

        desc("QT_ICONV",    "disable", "-no-iconv",     "Do not enable support for iconv(3).");
        desc("QT_ICONV",    "yes",     "-iconv",        "Enable support for iconv(3).");
        desc("QT_ICONV",    "yes",     "-sun-iconv",    "Enable support for iconv(3) using sun-iconv.");
        desc("QT_ICONV",    "yes",     "-gnu-iconv",    "Enable support for iconv(3) using gnu-libiconv.\n");

        desc("QT_INOTIFY",  "yes",     "-inotify",      "Explicitly enable Qt inotify(7) support.");
        desc("QT_INOTIFY",  "no",      "-no-inotify",   "Explicitly disable Qt inotify(7) support.\n");

        desc("QT_EVENTFD",  "yes",     "-eventfd",      "Enable eventfd(7) support in the UNIX event loop.");
        desc("QT_EVENTFD",  "no",      "-no-eventfd",   "Disable eventfd(7) support in the UNIX event loop.\n");

        desc("LARGE_FILE",  "yes",     "-largefile",    "Enables Qt to access files larger than 4 GB.\n");

        desc("FONT_CONFIG", "yes",     "-fontconfig",   "Build with FontConfig support.");
        desc("FONT_CONFIG", "no",      "-no-fontconfig", "Do not build with FontConfig support.\n");

        desc("POSIX_IPC",   "yes",     "-posix-ipc",    "Enable POSIX IPC.\n");

        desc("QT_GLIB",     "yes",     "-glib",         "Compile Glib support.\n");

        desc("QT_INSTALL_SETTINGS", "auto", "-sysconfdir <dir>", "Settings used by Qt programs will be looked for in\n<dir>.\n");

        desc("SYSTEM_PROXIES", "yes",  "-system-proxies",    "Use system network proxies by default.");
        desc("SYSTEM_PROXIES", "no",   "-no-system-proxies", "Do not use system network proxies by default.\n");

        desc("WERROR",      "yes",     "-warnings-are-errors",   "Make warnings be treated as errors.");
        desc("WERROR",      "no",      "-no-warnings-are-errors","Make warnings be treated normally.");

        desc(                   "-qtnamespace <name>", "Wraps all Qt library code in 'namespace name {...}'.");
        desc(                   "-qtlibinfix <infix>",  "Renames all Qt* libs to Qt*<infix>.\n");
        desc(                   "-D <define>",          "Add an explicit define to the preprocessor.");
        desc(                   "-I <includepath>",     "Add an explicit include path.");
        desc(                   "-L <librarypath>",     "Add an explicit library path.");
        desc(                   "-l <libraryname>",     "Add an explicit library name, residing in a librarypath.\n");

        desc(                   "-help, -h, -?",        "Display this information.\n");

        // 3rd party stuff options go below here --------------------------------------------------------------------------------
        desc("Third Party Libraries:\n\n");

        desc("ZLIB", "qt",      "-qt-zlib",             "Use the zlib bundled with Qt.");
        desc("ZLIB", "system",  "-system-zlib",         "Use zlib from the operating system.\nSee http://www.gzip.org/zlib\n");

        desc("PCRE", "qt",       "-qt-pcre",            "Use the PCRE library bundled with Qt.");
        desc("PCRE", "system",   "-system-pcre",        "Use the PCRE library from the operating system.\nSee http://pcre.org/\n");

        desc("ICU", "yes",       "-icu",                "Use the ICU library.");
        desc("ICU", "no",        "-no-icu",             "Do not use the ICU library.\nSee http://site.icu-project.org/\n");

        desc("GIF", "no",       "-no-gif",              "Do not compile GIF reading support.\n");

        desc("LIBPNG", "no",    "-no-libpng",           "Do not compile PNG support.");
        desc("LIBPNG", "qt",    "-qt-libpng",           "Use the libpng bundled with Qt.");
        desc("LIBPNG", "system","-system-libpng",       "Use libpng from the operating system.\nSee http://www.libpng.org/pub/png\n");

        desc("LIBJPEG", "no",    "-no-libjpeg",         "Do not compile JPEG support.");
        desc("LIBJPEG", "qt",    "-qt-libjpeg",         "Use the libjpeg bundled with Qt.");
        desc("LIBJPEG", "system","-system-libjpeg",     "Use libjpeg from the operating system.\nSee http://www.ijg.org\n");

        desc("FREETYPE", "no",   "-no-freetype",        "Do not compile in Freetype2 support.");
        desc("FREETYPE", "yes",  "-qt-freetype",        "Use the libfreetype bundled with Qt.");
        desc("FREETYPE", "system","-system-freetype",   "Use the libfreetype provided by the system.");

        desc("HARFBUZZ", "no",   "-no-harfbuzz",        "Do not compile in HarfBuzz-NG support.");
        desc("HARFBUZZ", "yes",  "-qt-harfbuzz",        "(experimental) Use HarfBuzz-NG bundled with Qt\n"
                                                        "to do text shaping. It can still be disabled\n"
                                                        "by setting QT_HARFBUZZ environment variable to \"old\".");
        desc("HARFBUZZ", "system","-system-harfbuzz",   "(experimental) Use HarfBuzz-NG from the operating system\n"
                                                        "to do text shaping. It can still be disabled\n"
                                                        "by setting QT_HARFBUZZ environment variable to \"old\".");

        if ((platform() == QNX) || (platform() == BLACKBERRY)) {
            desc("SLOG2", "yes",  "-slog2",             "Compile with slog2 support.");
            desc("SLOG2", "no",  "-no-slog2",           "Do not compile with slog2 support.");
<<<<<<< HEAD
            desc("QNX_IMF", "yes",  "-imf",             "Compile with imf support.");
            desc("QNX_IMF", "no",  "-no-imf",           "Do not compile with imf support.");
=======

            desc("PPS", "yes",  "-pps",                 "Compile with PPS support.");
            desc("PPS", "no",  "-no-pps",               "Do not compile with PPS support.");
>>>>>>> 1c2be58f
        }

        desc("ANGLE", "yes",       "-angle",            "Use the ANGLE implementation of OpenGL ES 2.0.");
        desc("ANGLE", "d3d11",     "-angle-d3d11",      "Use the Direct3D 11-based ANGLE implementation of OpenGL ES 2.0.");
        desc("ANGLE", "no",        "-no-angle",         "Do not use ANGLE.\nSee http://code.google.com/p/angleproject/\n");
        // Qt\Windows only options go below here --------------------------------------------------------------------------------
        desc("\nQt for Windows only:\n\n");

        desc("VCPROJFILES", "no", "-no-vcproj",         "Do not generate VC++ .vcproj files.");
        desc("VCPROJFILES", "yes", "-vcproj",           "Generate VC++ .vcproj files, only if platform \"win32-msvc.net\".\n");

        desc("INCREDIBUILD_XGE", "no", "-no-incredibuild-xge", "Do not add IncrediBuild XGE distribution commands to custom build steps.");
        desc("INCREDIBUILD_XGE", "yes", "-incredibuild-xge",   "Add IncrediBuild XGE distribution commands to custom build steps. This will distribute MOC and UIC steps, and other custom buildsteps which are added to the INCREDIBUILD_XGE variable.\n(The IncrediBuild distribution commands are only added to Visual Studio projects)\n");

        desc("PLUGIN_MANIFESTS", "no", "-no-plugin-manifests", "Do not embed manifests in plugins.");
        desc("PLUGIN_MANIFESTS", "yes", "-plugin-manifests",   "Embed manifests in plugins.\n");
        desc("BUILD_QMAKE", "no", "-no-qmake",          "Do not compile qmake.");
        desc("BUILD_QMAKE", "yes", "-qmake",            "Compile qmake.\n");

        desc("PROCESS", "partial", "-process",          "Generate only top-level Makefile.");
        desc("PROCESS", "full", "-fully-process",       "Generate Makefiles/Project files for the entire Qt\ntree.");
        desc("PROCESS", "no", "-dont-process",          "Do not generate Makefiles/Project files.\n");

        desc(                  "-qreal [double|float]", "typedef qreal to the specified type. The default is double.\n"
                                                        "Note that changing this flag affects binary compatibility.\n");

        desc("RTTI", "no",      "-no-rtti",             "Do not compile runtime type information.");
        desc("RTTI", "yes",     "-rtti",                "Compile runtime type information.");
        desc("STRIP", "no",     "-no-strip",            "Do not strip libraries and executables of debug info when installing.");
        desc("STRIP", "yes",    "-strip",               "Strip libraries and executables of debug info when installing.\n");

        desc("SSE2", "no",      "-no-sse2",             "Do not compile with use of SSE2 instructions.");
        desc("SSE2", "yes",     "-sse2",                "Compile with use of SSE2 instructions.");
        desc("SSE3", "no",      "-no-sse3",             "Do not compile with use of SSE3 instructions.");
        desc("SSE3", "yes",     "-sse3",                "Compile with use of SSE3 instructions.");
        desc("SSSE3", "no",     "-no-ssse3",            "Do not compile with use of SSSE3 instructions.");
        desc("SSSE3", "yes",    "-ssse3",               "Compile with use of SSSE3 instructions.");
        desc("SSE4_1", "no",    "-no-sse4.1",           "Do not compile with use of SSE4.1 instructions.");
        desc("SSE4_1", "yes",   "-sse4.1",              "Compile with use of SSE4.1 instructions.");
        desc("SSE4_2", "no",    "-no-sse4.2",           "Do not compile with use of SSE4.2 instructions.");
        desc("SSE4_2", "yes",   "-sse4.2",              "Compile with use of SSE4.2 instructions.");
        desc("AVX", "no",       "-no-avx",              "Do not compile with use of AVX instructions.");
        desc("AVX", "yes",      "-avx",                 "Compile with use of AVX instructions.");
        desc("AVX2", "no",      "-no-avx2",             "Do not compile with use of AVX2 instructions.");
        desc("AVX2", "yes",     "-avx2",                "Compile with use of AVX2 instructions.\n");
        desc("OPENSSL", "no",    "-no-openssl",         "Do not compile support for OpenSSL.");
        desc("OPENSSL", "yes",   "-openssl",            "Enable run-time OpenSSL support.");
        desc("OPENSSL", "linked","-openssl-linked",     "Enable linked OpenSSL support.\n");
        desc("DBUS", "no",       "-no-dbus",            "Do not compile in D-Bus support.");
        desc("DBUS", "yes",      "-dbus",               "Compile in D-Bus support and load libdbus-1\ndynamically.");
        desc("DBUS", "linked",   "-dbus-linked",        "Compile in D-Bus support and link to libdbus-1.\n");
        desc("AUDIO_BACKEND", "no","-no-audio-backend", "Do not compile in the platform audio backend into\nQt Multimedia.");
        desc("AUDIO_BACKEND", "yes","-audio-backend",   "Compile in the platform audio backend into Qt Multimedia.\n");
        desc("WMF_BACKEND", "no","-no-wmf-backend",     "Do not compile in the windows media foundation backend\ninto Qt Multimedia.");
        desc("WMF_BACKEND", "yes","-wmf-backend",       "Compile in the windows media foundation backend into Qt Multimedia.\n");
        desc("QML_DEBUG", "no",    "-no-qml-debug",     "Do not build the in-process QML debugging support.");
        desc("QML_DEBUG", "yes",   "-qml-debug",        "Build the in-process QML debugging support.\n");
        desc("DIRECTWRITE", "no", "-no-directwrite", "Do not build support for DirectWrite font rendering.");
        desc("DIRECTWRITE", "yes", "-directwrite", "Build support for DirectWrite font rendering (experimental, requires DirectWrite availability on target systems, e.g. Windows Vista with Platform Update, Windows 7, etc.)\n");

        desc(                   "-no-style-<style>",    "Disable <style> entirely.");
        desc(                   "-qt-style-<style>",    "Enable <style> in the Qt Library.\nAvailable styles: ");

        desc("STYLE_WINDOWS", "yes", "",                "  windows", ' ');
        desc("STYLE_WINDOWSXP", "auto", "",             "  windowsxp", ' ');
        desc("STYLE_WINDOWSVISTA", "auto", "",          "  windowsvista", ' ');
        desc("STYLE_FUSION", "yes", "",                 "  fusion", ' ');
        desc("STYLE_WINDOWSCE", "yes", "",              "  windowsce", ' ');
        desc("STYLE_WINDOWSMOBILE" , "yes", "",         "  windowsmobile\n", ' ');
        desc("NATIVE_GESTURES", "no", "-no-native-gestures", "Do not use native gestures on Windows 7.");
        desc("NATIVE_GESTURES", "yes", "-native-gestures", "Use native gestures on Windows 7.\n");
        desc("MSVC_MP", "no", "-no-mp",                 "Do not use multiple processors for compiling with MSVC");
        desc("MSVC_MP", "yes", "-mp",                   "Use multiple processors for compiling with MSVC (-MP).\n");

        desc(                   "-loadconfig <config>", "Run configure with the parameters from file configure_<config>.cache.");
        desc(                   "-saveconfig <config>", "Run configure and save the parameters in file configure_<config>.cache.");
        desc(                   "-redo",                "Run configure with the same parameters as last time.\n");

        // Qt\Windows CE only options go below here -----------------------------------------------------------------------------
        desc("Qt for Windows CE only:\n\n");
        desc("IWMMXT", "no",       "-no-iwmmxt",           "Do not compile with use of IWMMXT instructions.");
        desc("IWMMXT", "yes",      "-iwmmxt",              "Do compile with use of IWMMXT instructions. (Qt for Windows CE on Arm only)\n");
        desc("CE_CRT", "no",       "-no-crt" ,             "Do not add the C runtime to default deployment rules.");
        desc("CE_CRT", "yes",      "-qt-crt",              "Qt identifies C runtime during project generation.");
        desc(                      "-crt <path>",          "Specify path to C runtime used for project generation.\n");
        desc("CETEST", "no",       "-no-cetest",           "Do not compile Windows CE remote test application.");
        desc("CETEST", "yes",      "-cetest",              "Compile Windows CE remote test application.\n");
        desc(                      "-signature <file>",    "Use <file> for signing the target project.");
        return true;
    }
    return false;
}

// Locate a file and return its containing directory.
QString Configure::locateFile(const QString &fileName) const
{
    const QString file = fileName.toLower();
    QStringList pathList;
    if (file.endsWith(".h")) {
        static const QStringList headerPaths =
            Environment::headerPaths(Environment::compilerFromQMakeSpec(dictionary[QStringLiteral("QMAKESPEC")]));
        pathList = headerPaths;
    } else if (file.endsWith(".lib") ||  file.endsWith(".a")) {
        static const QStringList libPaths =
            Environment::libraryPaths(Environment::compilerFromQMakeSpec(dictionary[QStringLiteral("QMAKESPEC")]));
        pathList = libPaths;
    } else {
         // Fallback for .exe and .dll (latter are not covered by QStandardPaths).
        static const QStringList exePaths = Environment::path();
        pathList = exePaths;
    }
    return Environment::findFileInPaths(file, pathList);
}

/*!
    Default value for options marked as "auto" if the test passes.
    (Used both by the autoDetection() below, and the desc() function
    to mark (+) the default option of autodetecting options.
*/
QString Configure::defaultTo(const QString &option)
{
    // We prefer using the system version of the 3rd party libs
    if (option == "ZLIB"
        || option == "PCRE"
        || option == "LIBJPEG"
        || option == "LIBPNG")
        return "system";

    // PNG is always built-in, never a plugin
    if (option == "PNG")
        return "yes";

    // These database drivers and image formats can be built-in or plugins.
    // Prefer plugins when Qt is shared.
    if (dictionary[ "SHARED" ] == "yes") {
        if (option == "SQL_MYSQL"
            || option == "SQL_MYSQL"
            || option == "SQL_ODBC"
            || option == "SQL_OCI"
            || option == "SQL_PSQL"
            || option == "SQL_TDS"
            || option == "SQL_DB2"
            || option == "SQL_SQLITE"
            || option == "SQL_SQLITE2"
            || option == "SQL_IBASE"
            || option == "JPEG"
            || option == "GIF")
            return "plugin";
    }

    // By default we do not want to compile OCI driver when compiling with
    // MinGW, due to lack of such support from Oracle. It prob. won't work.
    // (Customer may force the use though)
    if (dictionary["QMAKESPEC"].endsWith("-g++")
        && option == "SQL_OCI")
        return "no";

    // keep 'auto' default for msvc, since we can't set the language supported
    if (option == "C++11"
        && dictionary["QMAKESPEC"].contains("msvc"))
        return "auto";

    if (option == "SYNCQT"
        && (!QFile::exists(sourcePath + "/.git")))
        return "no";

    return "yes";
}

bool Configure::checkAngleAvailability(QString *errorMessage /* = 0 */) const
{
    // Check for Direct X SDK (include lib and direct shader compiler 'fxc').
    // Up to Direct X SDK June 2010 and for MinGW, this is pointed to by the
    // DXSDK_DIR variable. Starting with Windows Kit 8, it is included
    // in the Windows SDK. Checking for the header is not sufficient since
    // it is also  present in MinGW.
    const QString directXSdk = Environment::detectDirectXSdk();
    const Compiler compiler = Environment::compilerFromQMakeSpec(dictionary[QStringLiteral("QMAKESPEC")]);
    if (compiler < CC_NET2012 && directXSdk.isEmpty()) {
        if (errorMessage)
            *errorMessage = QStringLiteral("There is no Direct X SDK installed or the environment variable \"DXSDK_DIR\" is not set.");
        return false;
    }
    const QString compilerHeader = QStringLiteral("d3dcompiler.h");
    if (!findFile(compilerHeader)) {
        if (errorMessage)
            *errorMessage = QString::fromLatin1("The header '%1' could not be found.").arg(compilerHeader);
        return false;
    }
    if (dictionary["SSE2"] != "no") {
        const QString intrinHeader = QStringLiteral("intrin.h"); // Not present on MinGW-32
        if (!findFile(intrinHeader)) {
            if (errorMessage)
                *errorMessage = QString::fromLatin1("The header '%1' required for SSE2 could not be found.").arg(intrinHeader);
            return false;
        }
    }

    const QString directXLibrary = dictionary["ANGLE"] == "d3d11" ? QStringLiteral("d3d11.lib") : QStringLiteral("d3d9.lib");
    if (!findFile(directXLibrary)) {
        if (errorMessage)
            *errorMessage = QString::fromLatin1("The library '%1' could not be found.").arg(directXLibrary);
        return false;
    }
    const QString fxcBinary = QStringLiteral("fxc.exe");
    QStringList additionalPaths;
    if (!directXSdk.isEmpty())
        additionalPaths.push_back(directXSdk + QStringLiteral("/Utilities/bin/x86"));
    QString fxcPath = QStandardPaths::findExecutable(fxcBinary, additionalPaths);
    if (fxcPath.isEmpty()) {
        if (errorMessage)
            *errorMessage = QString::fromLatin1("The shader compiler '%1' could not be found.").arg(fxcBinary);
        return false;
    }
    return true;
}

/*!
    Checks the system for the availability of a feature.
    Returns true if the feature is available, else false.
*/

bool Configure::checkAvailability(const QString &part)
{
    bool available = false;
    if (part == "STYLE_WINDOWSXP")
        available = (platform() == WINDOWS) && findFile("uxtheme.h");

    else if (part == "ZLIB")
        available = findFile("zlib.h");

    else if (part == "PCRE")
        available = findFile("pcre.h");

    else if (part == "ICU")
        available = tryCompileProject("unix/icu");

    else if (part == "ANGLE") {
        available = checkAngleAvailability();
    }

    else if (part == "HARFBUZZ")
        available = tryCompileProject("unix/harfbuzz");

    else if (part == "LIBJPEG")
        available = findFile("jpeglib.h");
    else if (part == "LIBPNG")
        available = findFile("png.h");
    else if (part == "SQL_MYSQL")
        available = findFile("mysql.h") && findFile("libmySQL.lib");
    else if (part == "SQL_ODBC")
        available = findFile("sql.h") && findFile("sqlext.h") && findFile("odbc32.lib");
    else if (part == "SQL_OCI")
        available = findFile("oci.h") && findFile("oci.lib");
    else if (part == "SQL_PSQL")
        available = findFile("libpq-fe.h") && findFile("libpq.lib") && findFile("ws2_32.lib") && findFile("advapi32.lib");
    else if (part == "SQL_TDS")
        available = findFile("sybfront.h") && findFile("sybdb.h") && findFile("ntwdblib.lib");
    else if (part == "SQL_DB2")
        available = findFile("sqlcli.h") && findFile("sqlcli1.h") && findFile("db2cli.lib");
    else if (part == "SQL_SQLITE")
        available = true; // Built in, we have a fork
    else if (part == "SQL_SQLITE_LIB") {
        if (dictionary[ "SQL_SQLITE_LIB" ] == "system") {
            if ((platform() == QNX) || (platform() == BLACKBERRY)) {
                available = true;
                dictionary[ "QT_LFLAGS_SQLITE" ] += "-lsqlite3 -lz";
            } else {
                available = findFile("sqlite3.h") && findFile("sqlite3.lib");
                if (available)
                    dictionary[ "QT_LFLAGS_SQLITE" ] += "sqlite3.lib";
            }
        } else {
            available = true;
        }
    } else if (part == "SQL_SQLITE2")
        available = findFile("sqlite.h") && findFile("sqlite.lib");
    else if (part == "SQL_IBASE")
        available = findFile("ibase.h") && (findFile("gds32_ms.lib") || findFile("gds32.lib"));
    else if (part == "IWMMXT")
        available = (dictionary.value("XQMAKESPEC").startsWith("wince"));
    else if (part == "OPENGL_ES_CM")
        available = (dictionary.value("XQMAKESPEC").startsWith("wince"));
    else if (part == "OPENGL_ES_2")
        available = (dictionary.value("XQMAKESPEC").startsWith("wince"));
    else if (part == "SSE2")
        available = tryCompileProject("common/sse2");
    else if (part == "SSE3")
        available = tryCompileProject("common/sse3");
    else if (part == "SSSE3")
        available = tryCompileProject("common/ssse3");
    else if (part == "SSE4_1")
        available = tryCompileProject("common/sse4_1");
    else if (part == "SSE4_2")
        available = tryCompileProject("common/sse4_2");
    else if (part == "AVX")
        available = tryCompileProject("common/avx");
    else if (part == "AVX2")
        available = tryCompileProject("common/avx2");
    else if (part == "OPENSSL")
        available = findFile("openssl\\ssl.h");
    else if (part == "DBUS")
        available = findFile("dbus\\dbus.h");
    else if (part == "CETEST") {
        const QString rapiHeader = QDir::toNativeSeparators(locateFile("rapi.h"));
        const QString rapiLib = QDir::toNativeSeparators(locateFile("rapi.lib"));
        available = (dictionary.value("XQMAKESPEC").startsWith("wince")) && !rapiHeader.isEmpty() && !rapiLib.isEmpty();
        if (available) {
            dictionary[ "QT_CE_RAPI_INC" ] += QLatin1String("\"") + rapiHeader + QLatin1String("\"");
            dictionary[ "QT_CE_RAPI_LIB" ] += QLatin1String("\"") + rapiLib + QLatin1String("\"");
        }
        else if (dictionary[ "CETEST_REQUESTED" ] == "yes") {
            cout << "cetest could not be enabled: rapi.h and rapi.lib could not be found." << endl;
            cout << "Make sure the environment is set up for compiling with ActiveSync." << endl;
            dictionary[ "DONE" ] = "error";
        }
    } else if (part == "INCREDIBUILD_XGE") {
        available = !QStandardPaths::findExecutable(QStringLiteral("BuildConsole.exe")).isEmpty()
                    && !QStandardPaths::findExecutable(QStringLiteral("xgConsole.exe")).isEmpty();
    } else if (part == "WMSDK") {
        available = findFile("wmsdk.h");
    } else if (part == "AUDIO_BACKEND") {
        available = true;
    } else if (part == "WMF_BACKEND") {
        available = findFile("mfapi.h") && findFile("mf.lib");
    } else if (part == "DIRECTWRITE") {
        available = findFile("dwrite.h") && findFile("d2d1.h") && findFile("dwrite.lib");
    } else if (part == "ICONV") {
        available = tryCompileProject("unix/iconv") || tryCompileProject("unix/gnu-libiconv");
    } else if (part == "INOTIFY") {
        available = tryCompileProject("unix/inotify");
    } else if (part == "QT_EVENTFD") {
        available = tryCompileProject("unix/eventfd");
    } else if (part == "CUPS") {
        available = (platform() != WINDOWS) && (platform() != WINDOWS_CE) && (platform() != WINDOWS_RT) && tryCompileProject("unix/cups");
    } else if (part == "STACK_PROTECTOR_STRONG") {
        available = (platform() == QNX || platform() == BLACKBERRY) && compilerSupportsFlag("qcc -fstack-protector-strong");
    } else if (part == "SLOG2") {
        available = tryCompileProject("unix/slog2");
<<<<<<< HEAD
    } else if (part == "QNX_IMF") {
        available = tryCompileProject("unix/qqnx_imf");
=======
    } else if (part == "PPS") {
        available = (platform() == QNX || platform() == BLACKBERRY) && tryCompileProject("unix/pps");
    } else if (part == "NEON") {
        available = (dictionary["QT_ARCH"] == "arm") && tryCompileProject("unix/neon");
    } else if (part == "FONT_CONFIG") {
        available = tryCompileProject("unix/fontconfig");
>>>>>>> 1c2be58f
    }

    return available;
}

/*
    Autodetect options marked as "auto".
*/
void Configure::autoDetection()
{
    cout << "Running configuration tests..." << endl;

    // Auto-detect CPU architectures.
    detectArch();

    if (dictionary["C++11"] == "auto") {
        if (!dictionary["QMAKESPEC"].contains("msvc"))
            dictionary["C++11"] = tryCompileProject("common/c++11") ? "yes" : "no";
    }

    // Style detection
    if (dictionary["STYLE_WINDOWSXP"] == "auto")
        dictionary["STYLE_WINDOWSXP"] = checkAvailability("STYLE_WINDOWSXP") ? defaultTo("STYLE_WINDOWSXP") : "no";
    if (dictionary["STYLE_WINDOWSVISTA"] == "auto") // Vista style has the same requirements as XP style
        dictionary["STYLE_WINDOWSVISTA"] = checkAvailability("STYLE_WINDOWSXP") ? defaultTo("STYLE_WINDOWSVISTA") : "no";

    // Compression detection
    if (dictionary["ZLIB"] == "auto")
        dictionary["ZLIB"] =  checkAvailability("ZLIB") ? defaultTo("ZLIB") : "qt";

    // PCRE detection
    if (dictionary["PCRE"] == "auto")
        dictionary["PCRE"] = checkAvailability("PCRE") ? defaultTo("PCRE") : "qt";

    // ICU detection
    if (dictionary["ICU"] == "auto")
        dictionary["ICU"] = checkAvailability("ICU") ? "yes" : "no";

    // ANGLE detection
    if (dictionary["ANGLE"] == "auto") {
        if (dictionary["OPENGL_ES_2"] == "yes") {
            dictionary["ANGLE"] = checkAngleAvailability() ? "yes" : "no";
            dictionary["ANGLE_FROM"] = "detected";
        } else {
            dictionary["ANGLE"] = "no";
        }
    }

    // Image format detection
    if (dictionary["GIF"] == "auto")
        dictionary["GIF"] = defaultTo("GIF");
    if (dictionary["JPEG"] == "auto")
        dictionary["JPEG"] = defaultTo("JPEG");
    if (dictionary["PNG"] == "auto")
        dictionary["PNG"] = defaultTo("PNG");
    if (dictionary["LIBJPEG"] == "auto")
        dictionary["LIBJPEG"] = checkAvailability("LIBJPEG") ? defaultTo("LIBJPEG") : "qt";
    if (dictionary["LIBPNG"] == "auto")
        dictionary["LIBPNG"] = checkAvailability("LIBPNG") ? defaultTo("LIBPNG") : "qt";

    // SQL detection (not on by default)
    if (dictionary["SQL_MYSQL"] == "auto")
        dictionary["SQL_MYSQL"] = checkAvailability("SQL_MYSQL") ? defaultTo("SQL_MYSQL") : "no";
    if (dictionary["SQL_ODBC"] == "auto")
        dictionary["SQL_ODBC"] = checkAvailability("SQL_ODBC") ? defaultTo("SQL_ODBC") : "no";
    if (dictionary["SQL_OCI"] == "auto")
        dictionary["SQL_OCI"] = checkAvailability("SQL_OCI") ? defaultTo("SQL_OCI") : "no";
    if (dictionary["SQL_PSQL"] == "auto")
        dictionary["SQL_PSQL"] = checkAvailability("SQL_PSQL") ? defaultTo("SQL_PSQL") : "no";
    if (dictionary["SQL_TDS"] == "auto")
        dictionary["SQL_TDS"] = checkAvailability("SQL_TDS") ? defaultTo("SQL_TDS") : "no";
    if (dictionary["SQL_DB2"] == "auto")
        dictionary["SQL_DB2"] = checkAvailability("SQL_DB2") ? defaultTo("SQL_DB2") : "no";
    if (dictionary["SQL_SQLITE"] == "auto")
        dictionary["SQL_SQLITE"] = checkAvailability("SQL_SQLITE") ? defaultTo("SQL_SQLITE") : "no";
    if (dictionary["SQL_SQLITE_LIB"] == "system")
        if (!checkAvailability("SQL_SQLITE_LIB"))
            dictionary["SQL_SQLITE_LIB"] = "no";
    if (dictionary["SQL_SQLITE2"] == "auto")
        dictionary["SQL_SQLITE2"] = checkAvailability("SQL_SQLITE2") ? defaultTo("SQL_SQLITE2") : "no";
    if (dictionary["SQL_IBASE"] == "auto")
        dictionary["SQL_IBASE"] = checkAvailability("SQL_IBASE") ? defaultTo("SQL_IBASE") : "no";
    if (dictionary["SSE2"] == "auto")
        dictionary["SSE2"] = checkAvailability("SSE2") ? "yes" : "no";
    if (dictionary["SSE3"] == "auto")
        dictionary["SSE3"] = checkAvailability("SSE3") ? "yes" : "no";
    if (dictionary["SSSE3"] == "auto")
        dictionary["SSSE3"] = checkAvailability("SSSE3") ? "yes" : "no";
    if (dictionary["SSE4_1"] == "auto")
        dictionary["SSE4_1"] = checkAvailability("SSE4_1") ? "yes" : "no";
    if (dictionary["SSE4_2"] == "auto")
        dictionary["SSE4_2"] = checkAvailability("SSE4_2") ? "yes" : "no";
    if (dictionary["AVX"] == "auto")
        dictionary["AVX"] = checkAvailability("AVX") ? "yes" : "no";
    if (dictionary["AVX2"] == "auto")
        dictionary["AVX2"] = checkAvailability("AVX2") ? "yes" : "no";
    if (dictionary["IWMMXT"] == "auto")
        dictionary["IWMMXT"] = checkAvailability("IWMMXT") ? "yes" : "no";
    if (dictionary["NEON"] == "auto")
        dictionary["NEON"] = checkAvailability("NEON") ? "yes" : "no";
    if (dictionary["OPENSSL"] == "auto")
        dictionary["OPENSSL"] = checkAvailability("OPENSSL") ? "yes" : "no";
    if (dictionary["DBUS"] == "auto")
        dictionary["DBUS"] = checkAvailability("DBUS") ? "yes" : "no";
    if (dictionary["QML_DEBUG"] == "auto")
        dictionary["QML_DEBUG"] = dictionary["QML"] == "yes" ? "yes" : "no";
    if (dictionary["AUDIO_BACKEND"] == "auto")
        dictionary["AUDIO_BACKEND"] = checkAvailability("AUDIO_BACKEND") ? "yes" : "no";
    if (dictionary["WMF_BACKEND"] == "auto")
        dictionary["WMF_BACKEND"] = checkAvailability("WMF_BACKEND") ? "yes" : "no";
    if (dictionary["WMSDK"] == "auto")
        dictionary["WMSDK"] = checkAvailability("WMSDK") ? "yes" : "no";

    // Qt/WinCE remote test application
    if (dictionary["CETEST"] == "auto")
        dictionary["CETEST"] = checkAvailability("CETEST") ? "yes" : "no";

    // Detection of IncrediBuild buildconsole
    if (dictionary["INCREDIBUILD_XGE"] == "auto")
        dictionary["INCREDIBUILD_XGE"] = checkAvailability("INCREDIBUILD_XGE") ? "yes" : "no";

    // Detection of iconv support
    if (dictionary["QT_ICONV"] == "auto")
        dictionary["QT_ICONV"] = checkAvailability("ICONV") ? "yes" : "no";

    // Detection of inotify
    if (dictionary["QT_INOTIFY"] == "auto")
        dictionary["QT_INOTIFY"] = checkAvailability("INOTIFY") ? "yes" : "no";

    // Detection of cups support
    if (dictionary["QT_CUPS"] == "auto")
        dictionary["QT_CUPS"] = checkAvailability("CUPS") ? "yes" : "no";

    // Detection of -fstack-protector-strong support
    if (dictionary["STACK_PROTECTOR_STRONG"] == "auto")
        dictionary["STACK_PROTECTOR_STRONG"] = checkAvailability("STACK_PROTECTOR_STRONG") ? "yes" : "no";

    if ((platform() == QNX || platform() == BLACKBERRY) && dictionary["SLOG2"] == "auto") {
        dictionary["SLOG2"] = checkAvailability("SLOG2") ? "yes" : "no";
    }

<<<<<<< HEAD
    if ((platform() == QNX || platform() == BLACKBERRY) && dictionary["QNX_IMF"] == "auto") {
        dictionary["QNX_IMF"] = checkAvailability("QNX_IMF") ? "yes" : "no";
=======
    if (dictionary["PPS"] == "auto") {
        dictionary["PPS"] = checkAvailability("PPS") ? "yes" : "no";
>>>>>>> 1c2be58f
    }

    if (dictionary["QT_EVENTFD"] == "auto")
        dictionary["QT_EVENTFD"] = checkAvailability("QT_EVENTFD") ? "yes" : "no";

    if (dictionary["FONT_CONFIG"] == "auto")
        dictionary["FONT_CONFIG"] = checkAvailability("FONT_CONFIG") ? "yes" : "no";

    // Mark all unknown "auto" to the default value..
    for (QMap<QString,QString>::iterator i = dictionary.begin(); i != dictionary.end(); ++i) {
        if (i.value() == "auto")
            i.value() = defaultTo(i.key());
    }

    if (tryCompileProject("unix/ptrsize"))
        dictionary["QT_POINTER_SIZE"] = "8";
    else
        dictionary["QT_POINTER_SIZE"] = "4";
}

bool Configure::verifyConfiguration()
{
    bool prompt = false;
    if (dictionary["C++11"] != "auto"
            && dictionary["QMAKESPEC"].contains("msvc")) {
        cout << "WARNING: Qt does not support disabling or enabling any existing C++11 support "
                "with MSVC compilers.";
        if (dictionary["C++11"] == "yes")
            cout << "Therefore -c++11 is ignored." << endl << endl;
        else
            cout << "Therefore -no-c++11 is ignored." << endl << endl;

        dictionary["C++11"] = "auto";
    }

    if (dictionary["SQL_SQLITE_LIB"] == "no" && dictionary["SQL_SQLITE"] != "no") {
        cout << "WARNING: Configure could not detect the presence of a system SQLite3 lib." << endl
             << "Configure will therefore continue with the SQLite3 lib bundled with Qt." << endl;
        dictionary["SQL_SQLITE_LIB"] = "qt"; // Set to Qt's bundled lib an continue
        prompt = true;
    }
    if (dictionary["QMAKESPEC"].endsWith("-g++")
        && dictionary["SQL_OCI"] != "no") {
        cout << "WARNING: Qt does not support compiling the Oracle database driver with" << endl
             << "MinGW, due to lack of such support from Oracle. Consider disabling the" << endl
             << "Oracle driver, as the current build will most likely fail." << endl;
        prompt = true;
    }
    if (dictionary["QMAKESPEC"].endsWith("win32-msvc.net")) {
        cout << "WARNING: The makespec win32-msvc.net is deprecated. Consider using" << endl
             << "win32-msvc2002 or win32-msvc2003 instead." << endl;
        prompt = true;
    }
    if (0 != dictionary["ARM_FPU_TYPE"].size()) {
            QStringList l= QStringList()
                    << "softvfp"
                    << "softvfp+vfpv2"
                    << "vfpv2";
            if (!(l.contains(dictionary["ARM_FPU_TYPE"])))
                    cout << QString("WARNING: Using unsupported fpu flag: %1").arg(dictionary["ARM_FPU_TYPE"]) << endl;
    }
    if (dictionary["DIRECTWRITE"] == "yes" && !checkAvailability("DIRECTWRITE")) {
        cout << "WARNING: To be able to compile the DirectWrite font engine you will" << endl
             << "need the Microsoft DirectWrite and Microsoft Direct2D development" << endl
             << "files such as headers and libraries." << endl;
        prompt = true;
    }

    // -angle given on command line, but Direct X cannot be found.
    if (dictionary["ANGLE"] != "no") {
        QString errorMessage;
        if (!checkAngleAvailability(&errorMessage)) {
            cout << "WARNING: ANGLE specified, but the DirectX SDK could not be detected:" << endl
                 << "  " << qPrintable(errorMessage) << endl
                 <<  "The build will most likely fail." << endl;
            prompt = true;
        }
    } else if (dictionary["ANGLE"] == "no") {
        if (dictionary["ANGLE_FROM"] == "detected") {
            QString errorMessage;
            checkAngleAvailability(&errorMessage);
            cout << "WARNING: The DirectX SDK could not be detected:" << endl
                 << "  " << qPrintable(errorMessage) << endl
                 << "Disabling the ANGLE backend." << endl;
            prompt = true;
        }
        if ((dictionary["OPENGL_ES_2"] == "yes") && !dictionary.contains("XQMAKESPEC")) {
            cout << endl << "WARNING: Using OpenGL ES 2.0 without ANGLE." << endl
                 << "Specify -opengl desktop to use Open GL." << endl
                 <<  "The build will most likely fail." << endl;
            prompt = true;
        }
    }

    if (prompt)
        promptKeyPress();

    return true;
}

void Configure::prepareConfigTests()
{
    // Generate an empty .qmake.cache file for config.tests
    QDir buildDir(buildPath);
    bool success = true;
    if (!buildDir.exists("config.tests"))
        success = buildDir.mkdir("config.tests");

    QString fileName(buildPath + "/config.tests/.qmake.cache");
    QFile cacheFile(fileName);
    success &= cacheFile.open(QIODevice::WriteOnly);
    cacheFile.close();

    if (!success) {
        cout << "Failed to create file " << qPrintable(QDir::toNativeSeparators(fileName)) << endl;
        dictionary[ "DONE" ] = "error";
    }
}

void Configure::generateOutputVars()
{
    // Generate variables for output
    QString build = dictionary[ "BUILD" ];
    bool buildAll = (dictionary[ "BUILDALL" ] == "yes");
    if (build == "debug") {
        if (buildAll)
            qtConfig += "debug_and_release build_all release";
        qtConfig += "debug";
    } else if (build == "release") {
        if (buildAll)
            qtConfig += "debug_and_release build_all debug";
        qtConfig += "release";
    }

    if (dictionary[ "C++11" ] == "yes")
        qtConfig += "c++11";

    if (dictionary[ "SHARED" ] == "no")
        qtConfig += "static";
    else
        qtConfig += "shared";

    if (dictionary[ "WIDGETS" ] == "no")
        qtConfig += "no-widgets";

    if (dictionary[ "GUI" ] == "no")
        qtConfig += "no-gui";

    // Compression --------------------------------------------------
    if (dictionary[ "ZLIB" ] == "qt")
        qtConfig += "zlib";
    else if (dictionary[ "ZLIB" ] == "system")
        qtConfig += "system-zlib";

    // PCRE ---------------------------------------------------------
    if (dictionary[ "PCRE" ] == "qt")
        qmakeConfig += "pcre";

    // ICU ---------------------------------------------------------
    if (dictionary[ "ICU" ] == "yes")
        qtConfig  += "icu";

    // ANGLE --------------------------------------------------------
    if (dictionary[ "ANGLE" ] != "no") {
        qtConfig  += "angle";
        if (dictionary[ "ANGLE" ] == "d3d11")
            qmakeConfig += "angle_d3d11";
    }

    // Image formates -----------------------------------------------
    if (dictionary[ "GIF" ] == "no")
        qtConfig += "no-gif";
    else if (dictionary[ "GIF" ] == "yes")
        qtConfig += "gif";

    if (dictionary[ "JPEG" ] == "no")
        qtConfig += "no-jpeg";
    else if (dictionary[ "JPEG" ] == "yes")
        qtConfig += "jpeg";
    if (dictionary[ "LIBJPEG" ] == "system")
        qtConfig += "system-jpeg";

    if (dictionary[ "PNG" ] == "no")
        qtConfig += "no-png";
    else if (dictionary[ "PNG" ] == "yes")
        qtConfig += "png";
    if (dictionary[ "LIBPNG" ] == "system")
        qtConfig += "system-png";

    // Text rendering --------------------------------------------------
    if (dictionary[ "FREETYPE" ] == "yes")
        qtConfig += "freetype";
    else if (dictionary[ "FREETYPE" ] == "system")
        qtConfig += "system-freetype";

    if (dictionary[ "HARFBUZZ" ] == "yes")
        qtConfig += "harfbuzz";
    else if (dictionary[ "HARFBUZZ" ] == "system")
        qtConfig += "system-harfbuzz";

    // Styles -------------------------------------------------------
    if (dictionary[ "STYLE_WINDOWS" ] == "yes")
        qmakeStyles += "windows";

    if (dictionary[ "STYLE_FUSION" ] == "yes")
        qmakeStyles += "fusion";

    if (dictionary[ "STYLE_WINDOWSXP" ] == "yes")
        qmakeStyles += "windowsxp";

    if (dictionary[ "STYLE_WINDOWSVISTA" ] == "yes")
        qmakeStyles += "windowsvista";

    if (dictionary[ "STYLE_WINDOWSCE" ] == "yes")
    qmakeStyles += "windowsce";

    if (dictionary[ "STYLE_WINDOWSMOBILE" ] == "yes")
    qmakeStyles += "windowsmobile";

    // Databases ----------------------------------------------------
    if (dictionary[ "SQL_MYSQL" ] == "yes")
        qmakeSql += "mysql";
    else if (dictionary[ "SQL_MYSQL" ] == "plugin")
        qmakeSqlPlugins += "mysql";

    if (dictionary[ "SQL_ODBC" ] == "yes")
        qmakeSql += "odbc";
    else if (dictionary[ "SQL_ODBC" ] == "plugin")
        qmakeSqlPlugins += "odbc";

    if (dictionary[ "SQL_OCI" ] == "yes")
        qmakeSql += "oci";
    else if (dictionary[ "SQL_OCI" ] == "plugin")
        qmakeSqlPlugins += "oci";

    if (dictionary[ "SQL_PSQL" ] == "yes")
        qmakeSql += "psql";
    else if (dictionary[ "SQL_PSQL" ] == "plugin")
        qmakeSqlPlugins += "psql";

    if (dictionary[ "SQL_TDS" ] == "yes")
        qmakeSql += "tds";
    else if (dictionary[ "SQL_TDS" ] == "plugin")
        qmakeSqlPlugins += "tds";

    if (dictionary[ "SQL_DB2" ] == "yes")
        qmakeSql += "db2";
    else if (dictionary[ "SQL_DB2" ] == "plugin")
        qmakeSqlPlugins += "db2";

    if (dictionary[ "SQL_SQLITE" ] == "yes")
        qmakeSql += "sqlite";
    else if (dictionary[ "SQL_SQLITE" ] == "plugin")
        qmakeSqlPlugins += "sqlite";

    if (dictionary[ "SQL_SQLITE_LIB" ] == "system")
        qmakeConfig += "system-sqlite";

    if (dictionary[ "SQL_SQLITE2" ] == "yes")
        qmakeSql += "sqlite2";
    else if (dictionary[ "SQL_SQLITE2" ] == "plugin")
        qmakeSqlPlugins += "sqlite2";

    if (dictionary[ "SQL_IBASE" ] == "yes")
        qmakeSql += "ibase";
    else if (dictionary[ "SQL_IBASE" ] == "plugin")
        qmakeSqlPlugins += "ibase";

    // Other options ------------------------------------------------
    if (dictionary[ "BUILDALL" ] == "yes") {
        qtConfig += "build_all";
    }
    if (dictionary[ "FORCEDEBUGINFO" ] == "yes")
        qmakeConfig += "force_debug_info";
    qmakeConfig += dictionary[ "BUILD" ];

    if (buildParts.isEmpty()) {
        buildParts = defaultBuildParts;

        if (dictionary["BUILDDEV"] == "yes")
            buildParts += "tests";
    }
    while (!nobuildParts.isEmpty())
        buildParts.removeAll(nobuildParts.takeFirst());
    if (!buildParts.contains("libs"))
        buildParts += "libs";
    buildParts.removeDuplicates();
    if (dictionary[ "COMPILE_EXAMPLES" ] == "yes")
        qmakeConfig += "compile_examples";

    if (dictionary["MSVC_MP"] == "yes")
        qmakeConfig += "msvc_mp";

    if (dictionary[ "SHARED" ] == "yes") {
        QString version = dictionary[ "VERSION" ];
        if (!version.isEmpty()) {
            qmakeVars += "QMAKE_QT_VERSION_OVERRIDE = " + version.left(version.indexOf('.'));
            version.remove(QLatin1Char('.'));
        }
    }

    if (dictionary[ "ACCESSIBILITY" ] == "yes")
        qtConfig += "accessibility";

    if (!qmakeLibs.isEmpty())
        qmakeVars += "LIBS           += " + formatPaths(qmakeLibs);

    if (!dictionary["QT_LFLAGS_SQLITE"].isEmpty())
        qmakeVars += "QT_LFLAGS_SQLITE += " + formatPath(dictionary["QT_LFLAGS_SQLITE"]);

    if (dictionary["JAVASCRIPTCORE_JIT"] == "no")
        qmakeVars += "JAVASCRIPTCORE_JIT = no";
    else if (dictionary["JAVASCRIPTCORE_JIT"] == "yes")
        qmakeVars += "JAVASCRIPTCORE_JIT = yes";
    // else let JavaScriptCore decide

    if (dictionary[ "OPENGL" ] == "yes")
        qtConfig += "opengl";

    if (dictionary["OPENGL_ES_CM"] == "yes") {
        qtConfig += "opengles1";
        qtConfig += "egl";
    }

    if (dictionary["OPENGL_ES_2"] == "yes") {
        qtConfig += "opengles2";
        qtConfig += "egl";
    }

    if (dictionary["OPENVG"] == "yes") {
        qtConfig += "openvg";
        qtConfig += "egl";
    }

    if (dictionary[ "OPENSSL" ] == "yes")
        qtConfig += "openssl";
    else if (dictionary[ "OPENSSL" ] == "linked")
        qtConfig += "openssl-linked";

    if (dictionary[ "DBUS" ] == "yes")
        qtConfig += "dbus";
    else if (dictionary[ "DBUS" ] == "linked")
        qtConfig += "dbus dbus-linked";

    if (dictionary[ "CETEST" ] == "yes")
        qtConfig += "cetest";

    // ### Vestige
    if (dictionary["AUDIO_BACKEND"] == "yes")
        qtConfig += "audio-backend";

    if (dictionary["WMF_BACKEND"] == "yes")
        qtConfig += "wmf-backend";

    if (dictionary["DIRECTWRITE"] == "yes")
        qtConfig += "directwrite";

    if (dictionary[ "NATIVE_GESTURES" ] == "yes")
        qtConfig += "native-gestures";

    qtConfig += "qpa";

    if (dictionary["NIS"] == "yes")
        qtConfig += "nis";

    if (dictionary["QT_CUPS"] == "yes")
        qtConfig += "cups";

    if (dictionary["QT_ICONV"] == "yes")
        qtConfig += "iconv";
    else if (dictionary["QT_ICONV"] == "sun")
        qtConfig += "sun-libiconv";
    else if (dictionary["QT_ICONV"] == "gnu")
        qtConfig += "gnu-libiconv";

    if (dictionary["QT_INOTIFY"] == "yes")
        qtConfig += "inotify";

    if (dictionary["QT_EVENTFD"] == "yes")
        qtConfig += "eventfd";

    if (dictionary["FONT_CONFIG"] == "yes") {
        qtConfig += "fontconfig";
        qmakeVars += "QMAKE_CFLAGS_FONTCONFIG =";
        qmakeVars += "QMAKE_LIBS_FONTCONFIG   = -lfreetype -lfontconfig";
    }

    if (dictionary["QT_GLIB"] == "yes")
        qtConfig += "glib";

    if (dictionary["STACK_PROTECTOR_STRONG"] == "yes")
        qtConfig += "stack-protector-strong";

    if (dictionary["REDUCE_EXPORTS"] == "yes")
        qtConfig += "reduce_exports";

    // We currently have no switch for QtConcurrent, so add it unconditionally.
    qtConfig += "concurrent";

    if (dictionary[ "SYSTEM_PROXIES" ] == "yes")
        qtConfig += "system-proxies";

    if (dictionary.contains("XQMAKESPEC") && (dictionary["QMAKESPEC"] != dictionary["XQMAKESPEC"])) {
            qmakeConfig += "cross_compile";
            dictionary["CROSS_COMPILE"] = "yes";
    }

    // Directories and settings for .qmake.cache --------------------

    if (dictionary.contains("XQMAKESPEC") && dictionary[ "XQMAKESPEC" ].startsWith("linux"))
        qtConfig += "rpath";

    if (!qmakeDefines.isEmpty())
        qmakeVars += QString("DEFINES        += ") + qmakeDefines.join(' ');
    if (!qmakeIncludes.isEmpty())
        qmakeVars += QString("INCLUDEPATH    += ") + formatPaths(qmakeIncludes);
    if (!opensslLibs.isEmpty())
        qmakeVars += opensslLibs;
    if (dictionary[ "OPENSSL" ] == "linked") {
        if (!opensslLibsDebug.isEmpty() || !opensslLibsRelease.isEmpty()) {
            if (opensslLibsDebug.isEmpty() || opensslLibsRelease.isEmpty()) {
                cout << "Error: either both or none of OPENSSL_LIBS_DEBUG/_RELEASE must be defined." << endl;
                exit(1);
            }
            qmakeVars += opensslLibsDebug;
            qmakeVars += opensslLibsRelease;
        } else if (opensslLibs.isEmpty()) {
            qmakeVars += QString("OPENSSL_LIBS    = -lssleay32 -llibeay32");
        }
        if (!opensslPath.isEmpty()) {
            qmakeVars += QString("OPENSSL_CFLAGS += -I%1/include").arg(opensslPath);
            qmakeVars += QString("OPENSSL_LIBS += -L%1/lib").arg(opensslPath);
        }
    }
    if (dictionary[ "DBUS" ] != "no" && !dbusPath.isEmpty()) {
        qmakeVars += QString("QT_CFLAGS_DBUS = -I%1/include").arg(dbusPath);
        qmakeVars += QString("QT_LIBS_DBUS = -L%1/lib").arg(dbusPath);
    }
    if (dictionary[ "SQL_MYSQL" ] != "no" && !mysqlPath.isEmpty()) {
        qmakeVars += QString("QT_CFLAGS_MYSQL = -I%1/include").arg(mysqlPath);
        qmakeVars += QString("QT_LFLAGS_MYSQL = -L%1/lib").arg(mysqlPath);
    }
    if (!psqlLibs.isEmpty())
        qmakeVars += QString("QT_LFLAGS_PSQL=") + psqlLibs.section("=", 1);
    if (!zlibLibs.isEmpty())
        qmakeVars += zlibLibs;

    {
        QStringList lflagsTDS;
        if (!sybase.isEmpty())
            lflagsTDS += QString("-L") + formatPath(sybase.section("=", 1) + "/lib");
        if (!sybaseLibs.isEmpty())
            lflagsTDS += sybaseLibs.section("=", 1);
        if (!lflagsTDS.isEmpty())
            qmakeVars += QString("QT_LFLAGS_TDS=") + lflagsTDS.join(' ');
    }

    if (!qmakeSql.isEmpty())
        qmakeVars += QString("sql-drivers    += ") + qmakeSql.join(' ');
    if (!qmakeSqlPlugins.isEmpty())
        qmakeVars += QString("sql-plugins    += ") + qmakeSqlPlugins.join(' ');
    if (!qmakeStyles.isEmpty())
        qmakeVars += QString("styles         += ") + qmakeStyles.join(' ');
    if (!qmakeStylePlugins.isEmpty())
        qmakeVars += QString("style-plugins  += ") + qmakeStylePlugins.join(' ');

    if (dictionary["QMAKESPEC"].endsWith("-g++")) {
        QString includepath = qgetenv("INCLUDE");
        const bool hasSh = !QStandardPaths::findExecutable(QStringLiteral("sh.exe")).isEmpty();
        QChar separator = (!includepath.contains(":\\") && hasSh ? QChar(':') : QChar(';'));
        qmakeVars += QString("TMPPATH            = $$quote($$(INCLUDE))");
        qmakeVars += QString("QMAKE_INCDIR_POST += $$split(TMPPATH,\"%1\")").arg(separator);
        qmakeVars += QString("TMPPATH            = $$quote($$(LIB))");
        qmakeVars += QString("QMAKE_LIBDIR_POST += $$split(TMPPATH,\"%1\")").arg(separator);
    }

    if (!dictionary[ "QMAKESPEC" ].length()) {
        cout << "Configure could not detect your compiler. QMAKESPEC must either" << endl
             << "be defined as an environment variable, or specified as an" << endl
             << "argument with -platform" << endl;

        QStringList winPlatforms;
        QDir mkspecsDir(sourcePath + "/mkspecs");
        const QFileInfoList &specsList = mkspecsDir.entryInfoList();
        for (int i = 0; i < specsList.size(); ++i) {
            const QFileInfo &fi = specsList.at(i);
            if (fi.fileName().left(5) == "win32") {
                winPlatforms += fi.fileName();
            }
        }
        cout << "Available platforms are: " << qPrintable(winPlatforms.join(", ")) << endl;
        dictionary[ "DONE" ] = "error";
    }
}

void Configure::generateCachefile()
{
    // Generate qmodule.pri
    {
        FileWriter moduleStream(buildPath + "/mkspecs/qmodule.pri");

        moduleStream << "QT_BUILD_PARTS += " << buildParts.join(' ') << endl;
        if (!skipModules.isEmpty())
            moduleStream << "QT_SKIP_MODULES += " << skipModules.join(' ') << endl;
        QString qcpath = dictionary["QCONFIG_PATH"];
        QString qlpath = sourcePath + "/src/corelib/global/";
        if (qcpath.startsWith(qlpath))
            qcpath.remove(0, qlpath.length());
        moduleStream << "QT_QCONFIG_PATH = " << qcpath << endl;
        moduleStream << endl;

        moduleStream << "host_build {" << endl;
        moduleStream << "    QT_CPU_FEATURES." << dictionary["QT_HOST_ARCH"] <<
                                    " = " << dictionary["QT_HOST_CPU_FEATURES"] << endl;
        moduleStream << "} else {" << endl;
        moduleStream << "    QT_CPU_FEATURES." << dictionary["QT_ARCH"] <<
                                    " = " << dictionary["QT_CPU_FEATURES"] << endl;
        moduleStream << "}" << endl;
        moduleStream << "QT_COORD_TYPE += " << dictionary["QREAL"] << endl;

        if (dictionary["QT_EDITION"] != "QT_EDITION_OPENSOURCE")
            moduleStream << "DEFINES        *= QT_EDITION=QT_EDITION_DESKTOP" << endl;

        if (dictionary["QT_XKBCOMMON"] == "no")
            moduleStream << "DEFINES += QT_NO_XKBCOMMON" << endl;

        if (dictionary["CETEST"] == "yes") {
            moduleStream << "QT_CE_RAPI_INC  = " << formatPath(dictionary["QT_CE_RAPI_INC"]) << endl;
            moduleStream << "QT_CE_RAPI_LIB  = " << formatPath(dictionary["QT_CE_RAPI_LIB"]) << endl;
        }

        moduleStream << "#Qt for Windows CE c-runtime deployment" << endl
                     << "QT_CE_C_RUNTIME = " << formatPath(dictionary["CE_CRT"]) << endl;

        if (dictionary["CE_SIGNATURE"] != QLatin1String("no"))
            moduleStream << "DEFAULT_SIGNATURE=" << dictionary["CE_SIGNATURE"] << endl;

        // embedded
        if (!dictionary["KBD_DRIVERS"].isEmpty())
            moduleStream << "kbd-drivers += "<< dictionary["KBD_DRIVERS"]<<endl;
        if (!dictionary["GFX_DRIVERS"].isEmpty())
            moduleStream << "gfx-drivers += "<< dictionary["GFX_DRIVERS"]<<endl;
        if (!dictionary["MOUSE_DRIVERS"].isEmpty())
            moduleStream << "mouse-drivers += "<< dictionary["MOUSE_DRIVERS"]<<endl;
        if (!dictionary["DECORATIONS"].isEmpty())
            moduleStream << "decorations += "<<dictionary["DECORATIONS"]<<endl;

        moduleStream << "CONFIG += " << qmakeConfig.join(' ');
        if (dictionary[ "SSE2" ] == "yes")
            moduleStream << " sse2";
        if (dictionary[ "SSE3" ] == "yes")
            moduleStream << " sse3";
        if (dictionary[ "SSSE3" ] == "yes")
            moduleStream << " ssse3";
        if (dictionary[ "SSE4_1" ] == "yes")
            moduleStream << " sse4_1";
        if (dictionary[ "SSE4_2" ] == "yes")
            moduleStream << " sse4_2";
        if (dictionary[ "AVX" ] == "yes")
            moduleStream << " avx";
        if (dictionary[ "AVX2" ] == "yes")
            moduleStream << " avx2";
        if (dictionary[ "IWMMXT" ] == "yes")
            moduleStream << " iwmmxt";
        if (dictionary[ "NEON" ] == "yes")
            moduleStream << " neon";
        if (dictionary[ "LARGE_FILE" ] == "yes")
            moduleStream << " largefile";
        if (dictionary[ "STRIP" ] == "no")
            moduleStream << " nostrip";
        moduleStream << endl;

        for (QStringList::Iterator var = qmakeVars.begin(); var != qmakeVars.end(); ++var)
            moduleStream << (*var) << endl;

        if (!moduleStream.flush())
            dictionary[ "DONE" ] = "error";
    }
}

struct ArchData {
    const char *qmakespec;
    const char *key;
    const char *subarchKey;
    const char *type;
    ArchData() {}
    ArchData(const char *t, const char *qm, const char *k, const char *sak)
        : qmakespec(qm), key(k), subarchKey(sak), type(t)
    {}
};

/*
    Runs qmake on config.tests/arch/arch.pro, which will detect the target arch
    for the compiler we are using
*/
void Configure::detectArch()
{
    QString oldpwd = QDir::currentPath();

    QString newpwd = QString("%1/config.tests/arch").arg(buildPath);
    if (!QDir().exists(newpwd) && !QDir().mkpath(newpwd)) {
        cout << "Failed to create directory " << qPrintable(QDir::toNativeSeparators(newpwd)) << endl;
        dictionary["DONE"] = "error";
        return;
    }
    if (!QDir::setCurrent(newpwd)) {
        cout << "Failed to change working directory to " << qPrintable(QDir::toNativeSeparators(newpwd)) << endl;
        dictionary["DONE"] = "error";
        return;
    }

    QVector<ArchData> qmakespecs;
    if (dictionary.contains("XQMAKESPEC"))
        qmakespecs << ArchData("target", "XQMAKESPEC", "QT_ARCH", "QT_CPU_FEATURES");
    qmakespecs << ArchData("host", "QMAKESPEC", "QT_HOST_ARCH", "QT_HOST_CPU_FEATURES");

    for (int i = 0; i < qmakespecs.count(); ++i) {
        const ArchData &data = qmakespecs.at(i);
        QString qmakespec = dictionary.value(data.qmakespec);
        QString key = data.key;
        QString subarchKey = data.subarchKey;

        // run qmake
        QString command = QString("%1 -spec %2 %3")
            .arg(QDir::toNativeSeparators(buildPath + "/bin/qmake.exe"),
                 QDir::toNativeSeparators(qmakespec),
                 QDir::toNativeSeparators(sourcePath + "/config.tests/arch/arch.pro"));

        if (qmakespec.startsWith("winrt") || qmakespec.startsWith("winphone"))
            command.append(" QMAKE_LFLAGS+=/ENTRY:main");

        int returnValue = 0;
        Environment::execute(command, &returnValue);
        if (returnValue != 0) {
            cout << "QMake failed!" << endl;
            dictionary["DONE"] = "error";
            return;
        }

        // compile
        command = dictionary[ "MAKE" ];
        if (command.contains("nmake"))
            command += " /NOLOGO";
        command += " -s";
        Environment::execute(command);

        // find the executable that was generated
        QString arch_exe;
        if (qmakespec.startsWith("android")) {
            arch_exe = "libarch.so";
        } else {
            arch_exe = "arch.exe";
        }
        QFile exe(arch_exe);
        if (!exe.open(QFile::ReadOnly)) { // no Text, this is binary
            exe.setFileName("arch");
            if (!exe.open(QFile::ReadOnly)) {
                cout << "Could not find output file: " << qPrintable(exe.errorString()) << endl;
                dictionary["DONE"] = "error";
                return;
            }
        }
        QByteArray exeContents = exe.readAll();
        exe.close();

        static const char archMagic[] = "==Qt=magic=Qt== Architecture:";
        int magicPos = exeContents.indexOf(archMagic);
        if (magicPos == -1) {
            cout << "Internal error, could not find the architecture of the "
                 << data.type << " executable" << endl;
            dictionary["DONE"] = "error";
            return;
        }
        //cout << "Found magic at offset 0x" << hex << magicPos << endl;

        // the conversion from QByteArray will stop at the ending NUL anyway
        QString arch = QString::fromLatin1(exeContents.constData() + magicPos
                                           + sizeof(archMagic) - 1);
        dictionary[key] = arch;

        static const char subarchMagic[] = "==Qt=magic=Qt== Sub-architecture:";
        magicPos = exeContents.indexOf(subarchMagic);
        if (magicPos == -1) {
            cout << "Internal error, could not find the sub-architecture of the "
                 << data.type << " executable" << endl;
            dictionary["DONE"] = "error";
            return;
        }

        QString subarch = QString::fromLatin1(exeContents.constData() + magicPos
                                              + sizeof(subarchMagic) - 1);
        dictionary[subarchKey] = subarch;

        //cout << "Detected arch '" << qPrintable(arch) << "'\n";
        //cout << "Detected sub-arch '" << qPrintable(subarch) << "'\n";

        // clean up
        Environment::execute(command + " distclean");
    }

    if (!dictionary.contains("QT_HOST_ARCH"))
        dictionary["QT_HOST_ARCH"] = "unknown";
    if (!dictionary.contains("QT_ARCH")) {
        dictionary["QT_ARCH"] = dictionary["QT_HOST_ARCH"];
        dictionary["QT_CPU_FEATURES"] = dictionary["QT_HOST_CPU_FEATURES"];
    }

    QDir::setCurrent(oldpwd);
}

bool Configure::tryCompileProject(const QString &projectPath, const QString &extraOptions)
{
    QString oldpwd = QDir::currentPath();

    QString newpwd = QString("%1/config.tests/%2").arg(buildPath, projectPath);
    if (!QDir().exists(newpwd) && !QDir().mkpath(newpwd)) {
        cout << "Failed to create directory " << qPrintable(QDir::toNativeSeparators(newpwd)) << endl;
        dictionary["DONE"] = "error";
        return false;
    }
    if (!QDir::setCurrent(newpwd)) {
        cout << "Failed to change working directory to " << qPrintable(QDir::toNativeSeparators(newpwd)) << endl;
        dictionary["DONE"] = "error";
        return false;
    }

    // run qmake
    QString command = QString("%1 %2 %3 2>&1")
        .arg(QDir::toNativeSeparators(buildPath + "/bin/qmake.exe"),
             QDir::toNativeSeparators(sourcePath + "/config.tests/" + projectPath),
             extraOptions);

    if (dictionary.contains("XQMAKESPEC")) {
        const QString qmakespec = dictionary["XQMAKESPEC"];
        if (qmakespec.startsWith("winrt") || qmakespec.startsWith("winphone"))
            command.append(" QMAKE_LFLAGS+=/ENTRY:main");
    }

    int code = 0;
    QString output = Environment::execute(command, &code);
    //cout << output << endl;

    if (code == 0) {
        // compile
        command = dictionary[ "MAKE" ];
        if (command.contains("nmake"))
            command += " /NOLOGO";
        command += " -s 2>&1";
        output = Environment::execute(command, &code);
        //cout << output << endl;

        // clean up
        Environment::execute(command + " distclean 2>&1");
    }

    QDir::setCurrent(oldpwd);
    return code == 0;
}

bool Configure::compilerSupportsFlag(const QString &compilerAndArgs)
{
    QFile file("conftest.cpp");
    if (!file.open(QIODevice::WriteOnly | QIODevice::Text)) {
        cout << "could not open temp file for writing" << endl;
        return false;
    }
    if (!file.write("int main() { return 0; }\r\n")) {
        cout << "could not write to temp file" << endl;
        return false;
    }
    file.close();
    // compilerAndArgs contains compiler because there is no way to query it
    QString command = compilerAndArgs + " -o conftest-out.o conftest.cpp";
    int code = 0;
    QString output = Environment::execute(command, &code);
    file.remove();
    QFile::remove("conftest-out.o");
    return code == 0;
}

void Configure::generateQDevicePri()
{
    FileWriter deviceStream(buildPath + "/mkspecs/qdevice.pri");
    if (dictionary.contains("DEVICE_OPTION")) {
        const QString devoptionlist = dictionary["DEVICE_OPTION"];
        const QStringList optionlist = devoptionlist.split(QStringLiteral("\n"));
        foreach (const QString &entry, optionlist)
            deviceStream << entry << "\n";
    }
    if (dictionary.contains("ANDROID_SDK_ROOT") && dictionary.contains("ANDROID_NDK_ROOT")) {
        QString android_platform(dictionary.contains("ANDROID_PLATFORM")
                  ? dictionary["ANDROID_PLATFORM"]
                  : QString("android-9"));
        deviceStream << "android_install {" << endl;
        deviceStream << "    DEFAULT_ANDROID_SDK_ROOT = " << formatPath(dictionary["ANDROID_SDK_ROOT"]) << endl;
        deviceStream << "    DEFAULT_ANDROID_NDK_ROOT = " << formatPath(dictionary["ANDROID_NDK_ROOT"]) << endl;
        deviceStream << "    DEFAULT_ANDROID_PLATFORM = " << android_platform << endl;
        if (QSysInfo::WordSize == 64)
            deviceStream << "    DEFAULT_ANDROID_NDK_HOST = windows-x86_64" << endl;
        else
            deviceStream << "    DEFAULT_ANDROID_NDK_HOST = windows" << endl;
        QString android_arch(dictionary.contains("ANDROID_TARGET_ARCH")
                  ? dictionary["ANDROID_TARGET_ARCH"]
                  : QString("armeabi-v7a"));
        QString android_tc_vers(dictionary.contains("ANDROID_NDK_TOOLCHAIN_VERSION")
                  ? dictionary["ANDROID_NDK_TOOLCHAIN_VERSION"]
                  : QString("4.8"));
        deviceStream << "    DEFAULT_ANDROID_TARGET_ARCH = " << android_arch << endl;
        deviceStream << "    DEFAULT_ANDROID_NDK_TOOLCHAIN_VERSION = " << android_tc_vers << endl;
        deviceStream << "}" << endl;
    }
    if (!deviceStream.flush())
        dictionary[ "DONE" ] = "error";
}

void Configure::generateQConfigPri()
{
    // Generate qconfig.pri
    {
        FileWriter configStream(buildPath + "/mkspecs/qconfig.pri");

        configStream << "CONFIG+= ";
        configStream << dictionary[ "BUILD" ];
        configStream << (dictionary[ "SHARED" ] == "no" ? " static" : " shared");

        if (dictionary[ "LTCG" ] == "yes")
            configStream << " ltcg";
        if (dictionary[ "RTTI" ] == "yes")
            configStream << " rtti";
        if (dictionary["INCREDIBUILD_XGE"] == "yes")
            configStream << " incredibuild_xge";
        if (dictionary["PLUGIN_MANIFESTS"] == "no")
            configStream << " no_plugin_manifest";
        if (dictionary["CROSS_COMPILE"] == "yes")
            configStream << " cross_compile";

        if (dictionary[ "SLOG2" ] == "yes")
            configStream << " slog2";

<<<<<<< HEAD
        if (dictionary[ "QNX_IMF" ] == "yes")
            configStream << " qqnx_imf";
=======
        if (dictionary[ "PPS" ] == "yes")
            configStream << " qqnx_pps";
>>>>>>> 1c2be58f

        if (dictionary["DIRECTWRITE"] == "yes")
            configStream << " directwrite";

        // ### For compatibility only, should be removed later.
        configStream << " qpa";

        configStream << endl;
        configStream << "host_build {" << endl;
        configStream << "    QT_ARCH = " << dictionary["QT_HOST_ARCH"] << endl;
        configStream << "    QT_TARGET_ARCH = " << dictionary["QT_ARCH"] << endl;
        configStream << "} else {" << endl;
        configStream << "    QT_ARCH = " << dictionary["QT_ARCH"] << endl;
        if (dictionary.contains("XQMAKESPEC") && !dictionary["XQMAKESPEC"].startsWith("wince")) {
            // FIXME: add detection
            configStream << "    QMAKE_DEFAULT_LIBDIRS = /lib /usr/lib" << endl;
            configStream << "    QMAKE_DEFAULT_INCDIRS = /usr/include /usr/local/include" << endl;
        }
        configStream << "}" << endl;
        if (dictionary["QT_EDITION"].contains("OPENSOURCE"))
            configStream << "QT_EDITION = " << QLatin1String("OpenSource") << endl;
        else
            configStream << "QT_EDITION = " << dictionary["EDITION"] << endl;
        configStream << "QT_CONFIG += " << qtConfig.join(' ') << endl;

        configStream << "#versioning " << endl
                     << "QT_VERSION = " << dictionary["VERSION"] << endl
                     << "QT_MAJOR_VERSION = " << dictionary["VERSION_MAJOR"] << endl
                     << "QT_MINOR_VERSION = " << dictionary["VERSION_MINOR"] << endl
                     << "QT_PATCH_VERSION = " << dictionary["VERSION_PATCH"] << endl;

        if (!dictionary["CFG_SYSROOT"].isEmpty() && dictionary["CFG_GCC_SYSROOT"] == "yes") {
            configStream << endl
                         << "# sysroot" << endl
                         << "!host_build {" << endl
                         << "    QMAKE_CFLAGS    += --sysroot=$$[QT_SYSROOT]" << endl
                         << "    QMAKE_CXXFLAGS  += --sysroot=$$[QT_SYSROOT]" << endl
                         << "    QMAKE_LFLAGS    += --sysroot=$$[QT_SYSROOT]" << endl
                         << "}" << endl;
        }

        if (!dictionary["QMAKE_RPATHDIR"].isEmpty())
            configStream << "QMAKE_RPATHDIR += " << formatPath(dictionary["QMAKE_RPATHDIR"]) << endl;

        if (!dictionary["QT_LIBINFIX"].isEmpty())
            configStream << "QT_LIBINFIX = " << dictionary["QT_LIBINFIX"] << endl;

        if (!dictionary["QT_NAMESPACE"].isEmpty())
            configStream << "#namespaces" << endl << "QT_NAMESPACE = " << dictionary["QT_NAMESPACE"] << endl;

        if (dictionary[ "SHARED" ] == "no")
            configStream << "QT_DEFAULT_QPA_PLUGIN = q" << qpaPlatformName() << endl;

        if (!configStream.flush())
            dictionary[ "DONE" ] = "error";
    }
}

QString Configure::addDefine(QString def)
{
    QString result, defNeg, defD = def;

    defD.replace(QRegExp("=.*"), "");
    def.replace(QRegExp("="), " ");

    if (def.startsWith("QT_NO_")) {
        defNeg = defD;
        defNeg.replace("QT_NO_", "QT_");
    } else if (def.startsWith("QT_")) {
        defNeg = defD;
        defNeg.replace("QT_", "QT_NO_");
    }

    if (defNeg.isEmpty()) {
        result = "#ifndef $DEFD\n"
                 "# define $DEF\n"
                 "#endif\n\n";
    } else {
        result = "#if defined($DEFD) && defined($DEFNEG)\n"
                 "# undef $DEFD\n"
                 "#elif !defined($DEFD)\n"
                 "# define $DEF\n"
                 "#endif\n\n";
    }
    result.replace("$DEFNEG", defNeg);
    result.replace("$DEFD", defD);
    result.replace("$DEF", def);
    return result;
}

void Configure::generateConfigfiles()
{
    {
        FileWriter tmpStream(buildPath + "/src/corelib/global/qconfig.h");

        if (dictionary[ "QCONFIG" ] == "full") {
            tmpStream << "/* Everything */" << endl;
        } else {
            tmpStream << "#ifndef QT_BOOTSTRAPPED" << endl;
            QFile inFile(dictionary["QCONFIG_PATH"]);
            if (inFile.open(QFile::ReadOnly)) {
                tmpStream << QTextStream(&inFile).readAll();
                inFile.close();
            }
            tmpStream << "#endif // QT_BOOTSTRAPPED" << endl;
        }
        tmpStream << endl;

        if (dictionary[ "SHARED" ] == "no") {
            tmpStream << "/* Qt was configured for a static build */" << endl
                      << "#if !defined(QT_SHARED) && !defined(QT_STATIC)" << endl
                      << "# define QT_STATIC" << endl
                      << "#endif" << endl
                      << endl;
        }
        tmpStream << "/* License information */" << endl;
        tmpStream << "#define QT_PRODUCT_LICENSEE \"" << licenseInfo[ "LICENSEE" ] << "\"" << endl;
        tmpStream << "#define QT_PRODUCT_LICENSE \"" << dictionary[ "EDITION" ] << "\"" << endl;
        tmpStream << endl;
        tmpStream << "// Qt Edition" << endl;
        tmpStream << "#ifndef QT_EDITION" << endl;
        tmpStream << "#  define QT_EDITION " << dictionary["QT_EDITION"] << endl;
        tmpStream << "#endif" << endl;
        tmpStream << endl;
        if (dictionary["BUILDDEV"] == "yes") {
            dictionary["QMAKE_INTERNAL"] = "yes";
            tmpStream << "/* Used for example to export symbols for the certain autotests*/" << endl;
            tmpStream << "#define QT_BUILD_INTERNAL" << endl;
            tmpStream << endl;
        }

        tmpStream << endl << "// Compiler sub-arch support" << endl;
        if (dictionary[ "SSE2" ] == "yes")
            tmpStream << "#define QT_COMPILER_SUPPORTS_SSE2" << endl;
        if (dictionary[ "SSE3" ] == "yes")
            tmpStream << "#define QT_COMPILER_SUPPORTS_SSE3" << endl;
        if (dictionary[ "SSSE3" ] == "yes")
            tmpStream << "#define QT_COMPILER_SUPPORTS_SSSE3" << endl;
        if (dictionary[ "SSE4_1" ] == "yes")
            tmpStream << "#define QT_COMPILER_SUPPORTS_SSE4_1" << endl;
        if (dictionary[ "SSE4_2" ] == "yes")
            tmpStream << "#define QT_COMPILER_SUPPORTS_SSE4_2" << endl;
        if (dictionary[ "AVX" ] == "yes")
            tmpStream << "#define QT_COMPILER_SUPPORTS_AVX" << endl;
        if (dictionary[ "AVX2" ] == "yes")
            tmpStream << "#define QT_COMPILER_SUPPORTS_AVX2" << endl;
        if (dictionary[ "IWMMXT" ] == "yes")
            tmpStream << "#define QT_COMPILER_SUPPORTS_IWMMXT" << endl;
        if (dictionary[ "NEON" ] == "yes")
            tmpStream << "#define QT_COMPILER_SUPPORTS_NEON" << endl;

        if (dictionary["QREAL"] != "double")
            tmpStream << "#define QT_COORD_TYPE " << dictionary["QREAL"] << endl;

        tmpStream << endl << "// Compile time features" << endl;

        QStringList qconfigList;
        if (dictionary["STYLE_WINDOWS"] != "yes")     qconfigList += "QT_NO_STYLE_WINDOWS";
        if (dictionary["STYLE_FUSION"] != "yes")       qconfigList += "QT_NO_STYLE_FUSION";
        if (dictionary["STYLE_WINDOWSXP"] != "yes" && dictionary["STYLE_WINDOWSVISTA"] != "yes")
            qconfigList += "QT_NO_STYLE_WINDOWSXP";
        if (dictionary["STYLE_WINDOWSVISTA"] != "yes")   qconfigList += "QT_NO_STYLE_WINDOWSVISTA";

        // ### We still need the QT_NO_STYLE_S60 define for compiling Qt. Remove later!
        qconfigList += "QT_NO_STYLE_S60";

        if (dictionary["STYLE_WINDOWSCE"] != "yes")   qconfigList += "QT_NO_STYLE_WINDOWSCE";
        if (dictionary["STYLE_WINDOWSMOBILE"] != "yes")   qconfigList += "QT_NO_STYLE_WINDOWSMOBILE";
        if (dictionary["STYLE_GTK"] != "yes")         qconfigList += "QT_NO_STYLE_GTK";

        if (dictionary["GIF"] == "yes")              qconfigList += "QT_BUILTIN_GIF_READER=1";
        if (dictionary["PNG"] != "yes")              qconfigList += "QT_NO_IMAGEFORMAT_PNG";
        if (dictionary["JPEG"] != "yes")             qconfigList += "QT_NO_IMAGEFORMAT_JPEG";
        if (dictionary["ZLIB"] == "no") {
            qconfigList += "QT_NO_ZLIB";
            qconfigList += "QT_NO_COMPRESS";
        }

        if (dictionary["ACCESSIBILITY"] == "no")     qconfigList += "QT_NO_ACCESSIBILITY";
        if (dictionary["WIDGETS"] == "no")           qconfigList += "QT_NO_WIDGETS";
        if (dictionary["GUI"] == "no")               qconfigList += "QT_NO_GUI";
        if (dictionary["OPENGL"] == "no")            qconfigList += "QT_NO_OPENGL";
        if (dictionary["OPENVG"] == "no")            qconfigList += "QT_NO_OPENVG";
        if (dictionary["OPENSSL"] == "no") {
            qconfigList += "QT_NO_OPENSSL";
            qconfigList += "QT_NO_SSL";
        }
        if (dictionary["OPENSSL"] == "linked")       qconfigList += "QT_LINKED_OPENSSL";
        if (dictionary["DBUS"] == "no")              qconfigList += "QT_NO_DBUS";
        if (dictionary["QML_DEBUG"] == "no")         qconfigList += "QT_QML_NO_DEBUGGER";
        if (dictionary["FREETYPE"] == "no")          qconfigList += "QT_NO_FREETYPE";
        if (dictionary["HARFBUZZ"] == "no")          qconfigList += "QT_NO_HARFBUZZ";
        if (dictionary["NATIVE_GESTURES"] == "no")   qconfigList += "QT_NO_NATIVE_GESTURES";

        if (dictionary["OPENGL_ES_CM"] == "yes" ||
           dictionary["OPENGL_ES_2"]  == "yes")     qconfigList += "QT_OPENGL_ES";

        if (dictionary["OPENGL_ES_CM"] == "yes")     qconfigList += "QT_OPENGL_ES_1";
        if (dictionary["OPENGL_ES_2"]  == "yes")     qconfigList += "QT_OPENGL_ES_2";
        if (dictionary["SQL_MYSQL"] == "yes")        qconfigList += "QT_SQL_MYSQL";
        if (dictionary["SQL_ODBC"] == "yes")         qconfigList += "QT_SQL_ODBC";
        if (dictionary["SQL_OCI"] == "yes")          qconfigList += "QT_SQL_OCI";
        if (dictionary["SQL_PSQL"] == "yes")         qconfigList += "QT_SQL_PSQL";
        if (dictionary["SQL_TDS"] == "yes")          qconfigList += "QT_SQL_TDS";
        if (dictionary["SQL_DB2"] == "yes")          qconfigList += "QT_SQL_DB2";
        if (dictionary["SQL_SQLITE"] == "yes")       qconfigList += "QT_SQL_SQLITE";
        if (dictionary["SQL_SQLITE2"] == "yes")      qconfigList += "QT_SQL_SQLITE2";
        if (dictionary["SQL_IBASE"] == "yes")        qconfigList += "QT_SQL_IBASE";

        if (dictionary["POSIX_IPC"] == "yes")        qconfigList += "QT_POSIX_IPC";

        if (dictionary["FONT_CONFIG"] == "no")       qconfigList += "QT_NO_FONTCONFIG";

        if (dictionary["NIS"] == "yes")
            qconfigList += "QT_NIS";
        else
            qconfigList += "QT_NO_NIS";

        if (dictionary["LARGE_FILE"] == "yes")       qconfigList += "QT_LARGEFILE_SUPPORT=64";
        if (dictionary["QT_CUPS"] == "no")           qconfigList += "QT_NO_CUPS";
        if (dictionary["QT_ICONV"] == "no")          qconfigList += "QT_NO_ICONV";
        if (dictionary["QT_GLIB"] == "no")           qconfigList += "QT_NO_GLIB";
        if (dictionary["QT_INOTIFY"] == "no")        qconfigList += "QT_NO_INOTIFY";
        if (dictionary["QT_EVENTFD"] ==  "no")       qconfigList += "QT_NO_EVENTFD";

        if (dictionary["REDUCE_EXPORTS"] == "yes")     qconfigList += "QT_VISIBILITY_AVAILABLE";
        if (dictionary["REDUCE_RELOCATIONS"] == "yes") qconfigList += "QT_REDUCE_RELOCATIONS";
        if (dictionary["QT_GETIFADDRS"] == "no")       qconfigList += "QT_NO_GETIFADDRS";

        qconfigList += QString("QT_POINTER_SIZE=%1").arg(dictionary["QT_POINTER_SIZE"]);

        qconfigList.sort();
        for (int i = 0; i < qconfigList.count(); ++i)
            tmpStream << addDefine(qconfigList.at(i));

        tmpStream<<"#define QT_QPA_DEFAULT_PLATFORM_NAME \"" << qpaPlatformName() << "\""<<endl;

        if (!tmpStream.flush())
            dictionary[ "DONE" ] = "error";
    }

    {
        FileWriter tmpStream(buildPath + "/include/QtCore/qconfig.h");

        tmpStream << "#include \"../../src/corelib/global/qconfig.h\"" << endl;

        if (!tmpStream.flush())
            dictionary[ "DONE" ] = "error";
    }
    {
        FileWriter tmpStream(buildPath + "/include/QtCore/QtConfig");

        tmpStream << "#include \"qconfig.h\"" << endl;

        if (!tmpStream.flush())
            dictionary[ "DONE" ] = "error";
    }

    if (dictionary["EDITION"] == "Evaluation" || qmakeDefines.contains("QT_EVAL")) {
        FileWriter tmpStream(buildPath + "/src/corelib/global/qconfig_eval.cpp");

        tmpStream << "/* Evaluation license key */" << endl
                  << "static const volatile char qt_eval_key_data              [512 + 12] = \"qt_qevalkey=" << licenseInfo["LICENSEKEYEXT"] << "\";" << endl;

        if (!tmpStream.flush())
            dictionary[ "DONE" ] = "error";
    }

}

void Configure::displayConfig()
{
    fstream sout;
    sout.open(QString(buildPath + "/config.summary").toLocal8Bit().constData(),
              ios::in | ios::out | ios::trunc);

    // Give some feedback
    sout << "Environment:" << endl;
    QString env = QString::fromLocal8Bit(getenv("INCLUDE")).replace(QRegExp("[;,]"), "\n      ");
    if (env.isEmpty())
        env = "Unset";
    sout << "    INCLUDE=\n      " << env << endl;
    env = QString::fromLocal8Bit(getenv("LIB")).replace(QRegExp("[;,]"), "\n      ");
    if (env.isEmpty())
        env = "Unset";
    sout << "    LIB=\n      " << env << endl;
    env = QString::fromLocal8Bit(getenv("PATH")).replace(QRegExp("[;,]"), "\n      ");
    if (env.isEmpty())
        env = "Unset";
    sout << "    PATH=\n      " << env << endl;

    if (dictionary[QStringLiteral("EDITION")] != QStringLiteral("OpenSource")) {
        QString l1 = licenseInfo[ "LICENSEE" ];
        QString l2 = licenseInfo[ "LICENSEID" ];
        QString l3 = dictionary["EDITION"] + ' ' + "Edition";
        QString l4 = licenseInfo[ "EXPIRYDATE" ];
        sout << "Licensee...................." << (l1.isNull() ? "" : l1) << endl;
        sout << "License ID.................." << (l2.isNull() ? "" : l2) << endl;
        sout << "Product license............." << (l3.isNull() ? "" : l3) << endl;
        sout << "Expiry Date................." << (l4.isNull() ? "" : l4) << endl;
        sout << endl;
    }

    sout << "Configuration:" << endl;
    sout << "    " << qmakeConfig.join("\n    ") << endl;
    sout << "Qt Configuration:" << endl;
    sout << "    " << qtConfig.join("\n    ") << endl;
    sout << endl;

    if (dictionary.contains("XQMAKESPEC"))
        sout << "QMAKESPEC..................." << dictionary[ "XQMAKESPEC" ] << " (" << dictionary["QMAKESPEC_FROM"] << ")" << endl;
    else
        sout << "QMAKESPEC..................." << dictionary[ "QMAKESPEC" ] << " (" << dictionary["QMAKESPEC_FROM"] << ")" << endl;
    sout << "Architecture................" << dictionary["QT_ARCH"]
         << ", features:" << dictionary["QT_CPU_FEATURES"] << endl;
    sout << "Host Architecture..........." << dictionary["QT_HOST_ARCH"]
         << ", features:" << dictionary["QT_HOST_CPU_FEATURES"]  << endl;
    sout << "Maketool...................." << dictionary[ "MAKE" ] << endl;
    if (dictionary[ "BUILDALL" ] == "yes") {
        sout << "Debug build................." << "yes (combined)" << endl;
        sout << "Default build..............." << dictionary[ "BUILD" ] << endl;
    } else {
        sout << "Debug......................." << (dictionary[ "BUILD" ] == "debug" ? "yes" : "no") << endl;
    }
    if (dictionary[ "BUILD" ] == "release" || dictionary[ "BUILDALL" ] == "yes")
        sout << "Force debug info............" << dictionary[ "FORCEDEBUGINFO" ] << endl;
    sout << "C++11 support..............." << dictionary[ "C++11" ] << endl;
    sout << "Link Time Code Generation..." << dictionary[ "LTCG" ] << endl;
    sout << "Accessibility support......." << dictionary[ "ACCESSIBILITY" ] << endl;
    sout << "RTTI support................" << dictionary[ "RTTI" ] << endl;
    sout << "SSE2 support................" << dictionary[ "SSE2" ] << endl;
    sout << "SSE3 support................" << dictionary[ "SSE3" ] << endl;
    sout << "SSSE3 support..............." << dictionary[ "SSSE3" ] << endl;
    sout << "SSE4.1 support.............." << dictionary[ "SSE4_1" ] << endl;
    sout << "SSE4.2 support.............." << dictionary[ "SSE4_2" ] << endl;
    sout << "AVX support................." << dictionary[ "AVX" ] << endl;
    sout << "AVX2 support................" << dictionary[ "AVX2" ] << endl;
    sout << "NEON support................" << dictionary[ "NEON" ] << endl;
    sout << "IWMMXT support.............." << dictionary[ "IWMMXT" ] << endl;
    sout << "OpenGL support.............." << dictionary[ "OPENGL" ] << endl;
    sout << "Large File support.........." << dictionary[ "LARGE_FILE" ] << endl;
    sout << "NIS support................." << dictionary[ "NIS" ] << endl;
    sout << "Iconv support..............." << dictionary[ "QT_ICONV" ] << endl;
    sout << "Inotify support............." << dictionary[ "QT_INOTIFY" ] << endl;
    sout << "eventfd(7) support.........." << dictionary[ "QT_EVENTFD" ] << endl;
    sout << "Glib support................" << dictionary[ "QT_GLIB" ] << endl;
    sout << "CUPS support................" << dictionary[ "QT_CUPS" ] << endl;
    sout << "OpenVG support.............." << dictionary[ "OPENVG" ] << endl;
    sout << "OpenSSL support............." << dictionary[ "OPENSSL" ] << endl;
    sout << "Qt D-Bus support............" << dictionary[ "DBUS" ] << endl;
    sout << "Qt Widgets module support..." << dictionary[ "WIDGETS" ] << endl;
    sout << "Qt GUI module support......." << dictionary[ "GUI" ] << endl;
    sout << "QML debugging..............." << dictionary[ "QML_DEBUG" ] << endl;
    sout << "DirectWrite support........." << dictionary[ "DIRECTWRITE" ] << endl;
    sout << "Use system proxies.........." << dictionary[ "SYSTEM_PROXIES" ] << endl;
    sout << endl;

    sout << "Third Party Libraries:" << endl;
    sout << "    ZLIB support............" << dictionary[ "ZLIB" ] << endl;
    sout << "    GIF support............." << dictionary[ "GIF" ] << endl;
    sout << "    JPEG support............" << dictionary[ "JPEG" ] << endl;
    sout << "    PNG support............." << dictionary[ "PNG" ] << endl;
    sout << "    FreeType support........" << dictionary[ "FREETYPE" ] << endl;
    sout << "    Fontconfig support......" << dictionary[ "FONT_CONFIG" ] << endl;
    sout << "    HarfBuzz-NG support....." << dictionary[ "HARFBUZZ" ] << endl;
    sout << "    PCRE support............" << dictionary[ "PCRE" ] << endl;
    sout << "    ICU support............." << dictionary[ "ICU" ] << endl;
    if ((platform() == QNX) || (platform() == BLACKBERRY)) {
        sout << "    SLOG2 support..........." << dictionary[ "SLOG2" ] << endl;
<<<<<<< HEAD
        sout << "    IMF support............." << dictionary[ "QNX_IMF" ] << endl;
=======
        sout << "    PPS support............." << dictionary[ "PPS" ] << endl;
>>>>>>> 1c2be58f
    }
    sout << "    ANGLE..................." << dictionary[ "ANGLE" ] << endl;
    sout << endl;

    sout << "Styles:" << endl;
    sout << "    Windows................." << dictionary[ "STYLE_WINDOWS" ] << endl;
    sout << "    Windows XP.............." << dictionary[ "STYLE_WINDOWSXP" ] << endl;
    sout << "    Windows Vista..........." << dictionary[ "STYLE_WINDOWSVISTA" ] << endl;
    sout << "    Fusion.................." << dictionary[ "STYLE_FUSION" ] << endl;
    sout << "    Windows CE.............." << dictionary[ "STYLE_WINDOWSCE" ] << endl;
    sout << "    Windows Mobile.........." << dictionary[ "STYLE_WINDOWSMOBILE" ] << endl;
    sout << endl;

    sout << "Sql Drivers:" << endl;
    sout << "    ODBC...................." << dictionary[ "SQL_ODBC" ] << endl;
    sout << "    MySQL..................." << dictionary[ "SQL_MYSQL" ] << endl;
    sout << "    OCI....................." << dictionary[ "SQL_OCI" ] << endl;
    sout << "    PostgreSQL.............." << dictionary[ "SQL_PSQL" ] << endl;
    sout << "    TDS....................." << dictionary[ "SQL_TDS" ] << endl;
    sout << "    DB2....................." << dictionary[ "SQL_DB2" ] << endl;
    sout << "    SQLite.................." << dictionary[ "SQL_SQLITE" ] << " (" << dictionary[ "SQL_SQLITE_LIB" ] << ")" << endl;
    sout << "    SQLite2................." << dictionary[ "SQL_SQLITE2" ] << endl;
    sout << "    InterBase..............." << dictionary[ "SQL_IBASE" ] << endl;
    sout << endl;

    sout << "Sources are in.............." << QDir::toNativeSeparators(sourcePath) << endl;
    sout << "Build is done in............" << QDir::toNativeSeparators(buildPath) << endl;
    sout << "Install prefix.............." << QDir::toNativeSeparators(dictionary["QT_INSTALL_PREFIX"]) << endl;
    sout << "Headers installed to........" << QDir::toNativeSeparators(dictionary["QT_INSTALL_HEADERS"]) << endl;
    sout << "Libraries installed to......" << QDir::toNativeSeparators(dictionary["QT_INSTALL_LIBS"]) << endl;
    sout << "Arch-dep. data to..........." << QDir::toNativeSeparators(dictionary["QT_INSTALL_ARCHDATA"]) << endl;
    sout << "Plugins installed to........" << QDir::toNativeSeparators(dictionary["QT_INSTALL_PLUGINS"]) << endl;
    sout << "Library execs installed to.." << QDir::toNativeSeparators(dictionary["QT_INSTALL_LIBEXECS"]) << endl;
    sout << "QML1 imports installed to..." << QDir::toNativeSeparators(dictionary["QT_INSTALL_IMPORTS"]) << endl;
    sout << "QML2 imports installed to..." << QDir::toNativeSeparators(dictionary["QT_INSTALL_QML"]) << endl;
    sout << "Binaries installed to......." << QDir::toNativeSeparators(dictionary["QT_INSTALL_BINS"]) << endl;
    sout << "Arch-indep. data to........." << QDir::toNativeSeparators(dictionary["QT_INSTALL_DATA"]) << endl;
    sout << "Docs installed to..........." << QDir::toNativeSeparators(dictionary["QT_INSTALL_DOCS"]) << endl;
    sout << "Translations installed to..." << QDir::toNativeSeparators(dictionary["QT_INSTALL_TRANSLATIONS"]) << endl;
    sout << "Examples installed to......." << QDir::toNativeSeparators(dictionary["QT_INSTALL_EXAMPLES"]) << endl;
    sout << "Tests installed to.........." << QDir::toNativeSeparators(dictionary["QT_INSTALL_TESTS"]) << endl;

    if (dictionary.contains("XQMAKESPEC") && dictionary["XQMAKESPEC"].startsWith(QLatin1String("wince"))) {
        sout << "Using c runtime detection..." << dictionary[ "CE_CRT" ] << endl;
        sout << "Cetest support.............." << dictionary[ "CETEST" ] << endl;
        sout << "Signature..................." << dictionary[ "CE_SIGNATURE"] << endl;
        sout << endl;
    }

    if (checkAvailability("INCREDIBUILD_XGE"))
        sout << "Using IncrediBuild XGE......" << dictionary["INCREDIBUILD_XGE"] << endl;
    if (!qmakeDefines.isEmpty()) {
        sout << "Defines.....................";
        for (QStringList::Iterator defs = qmakeDefines.begin(); defs != qmakeDefines.end(); ++defs)
            sout << (*defs) << " ";
        sout << endl;
    }
    if (!qmakeIncludes.isEmpty()) {
        sout << "Include paths...............";
        for (QStringList::Iterator incs = qmakeIncludes.begin(); incs != qmakeIncludes.end(); ++incs)
            sout << (*incs) << " ";
        sout << endl;
    }
    if (!qmakeLibs.isEmpty()) {
        sout << "Additional libraries........";
        for (QStringList::Iterator libs = qmakeLibs.begin(); libs != qmakeLibs.end(); ++libs)
            sout << (*libs) << " ";
        sout << endl;
    }
    if (dictionary[ "QMAKE_INTERNAL" ] == "yes") {
        sout << "Using internal configuration." << endl;
    }
    if (dictionary[ "SHARED" ] == "no") {
        sout << "WARNING: Using static linking will disable the use of plugins." << endl;
        sout << "         Make sure you compile ALL needed modules into the library." << endl;
    }
    if (dictionary[ "OPENSSL" ] == "linked") {
        if (!opensslLibsDebug.isEmpty() || !opensslLibsRelease.isEmpty()) {
            sout << "Using OpenSSL libraries:" << endl;
            sout << "   debug  : " << opensslLibsDebug << endl;
            sout << "   release: " << opensslLibsRelease << endl;
            sout << "   both   : " << opensslLibs << endl;
        } else if (opensslLibs.isEmpty()) {
            sout << "NOTE: When linking against OpenSSL, you can override the default" << endl;
            sout << "library names through OPENSSL_LIBS and optionally OPENSSL_LIBS_DEBUG/OPENSSL_LIBS_RELEASE" << endl;
            sout << "For example:" << endl;
            sout << "    configure -openssl-linked OPENSSL_LIBS=\"-lssleay32 -llibeay32\"" << endl;
        }
    }
    if (dictionary[ "ZLIB_FORCED" ] == "yes") {
        QString which_zlib = "supplied";
        if (dictionary[ "ZLIB" ] == "system")
            which_zlib = "system";

        sout << "NOTE: The -no-zlib option was supplied but is no longer supported." << endl
             << endl
             << "Qt now requires zlib support in all builds, so the -no-zlib" << endl
             << "option was ignored. Qt will be built using the " << which_zlib
             << "zlib" << endl;
    }
    if (dictionary["OBSOLETE_ARCH_ARG"] == "yes") {
        sout << endl
             << "NOTE: The -arch option is obsolete." << endl
             << endl
             << "Qt now detects the target and host architectures based on compiler" << endl
             << "output. Qt will be built using " << dictionary["QT_ARCH"] << " for the target architecture" << endl
             << "and " << dictionary["QT_HOST_ARCH"] << " for the host architecture (note that these two" << endl
             << "will be the same unless you are cross-compiling)." << endl
             << endl;
    }

    // display config.summary
    sout.seekg(0, ios::beg);
    while (sout.good()) {
        string str;
        getline(sout, str);
        cout << str << endl;
    }
}

void Configure::generateHeaders()
{
    if (dictionary["SYNCQT"] == "auto")
        dictionary["SYNCQT"] = defaultTo("SYNCQT");

    if (dictionary["SYNCQT"] == "yes") {
        if (!QStandardPaths::findExecutable(QStringLiteral("perl.exe")).isEmpty()) {
            cout << "Running syncqt..." << endl;
            QStringList args;
            args << "perl" << "-w";
            args += sourcePath + "/bin/syncqt.pl";
            args << "-minimal" << "-module" << "QtCore";
            args += sourcePath;
            int retc = Environment::execute(args, QStringList(), QStringList());
            if (retc) {
                cout << "syncqt failed, return code " << retc << endl << endl;
                dictionary["DONE"] = "error";
            }
        } else {
            cout << "Perl not found in environment - cannot run syncqt." << endl;
            dictionary["DONE"] = "error";
        }
    }
}

static QString stripPrefix(const QString &str, const QString &pfx)
{
    return str.startsWith(pfx) ? str.mid(pfx.length()) : str;
}

void Configure::substPrefix(QString *path)
{
    QString spfx = dictionary["QT_SYSROOT_PREFIX"];
    if (path->startsWith(spfx))
        path->replace(0, spfx.size(), dictionary["QT_EXT_PREFIX"]);
}

void Configure::generateQConfigCpp()
{
    // if QT_INSTALL_* have not been specified on commandline, define them now from QT_INSTALL_PREFIX
    // if prefix is empty (WINCE), make all of them empty, if they aren't set
    bool qipempty = false;
    if (dictionary["QT_INSTALL_PREFIX"].isEmpty())
        qipempty = true;

    if (!dictionary["QT_INSTALL_HEADERS"].size())
        dictionary["QT_INSTALL_HEADERS"] = qipempty ? "" : dictionary["QT_INSTALL_PREFIX"] + "/include";
    if (!dictionary["QT_INSTALL_LIBS"].size())
        dictionary["QT_INSTALL_LIBS"] = qipempty ? "" : dictionary["QT_INSTALL_PREFIX"] + "/lib";
    if (!dictionary["QT_INSTALL_ARCHDATA"].size())
        dictionary["QT_INSTALL_ARCHDATA"] = qipempty ? "" : dictionary["QT_INSTALL_PREFIX"];
    if (!dictionary["QT_INSTALL_LIBEXECS"].size()) {
        if (dictionary["QT_INSTALL_ARCHDATA"] == dictionary["QT_INSTALL_PREFIX"])
            dictionary["QT_INSTALL_LIBEXECS"] = qipempty ? "" : dictionary["QT_INSTALL_ARCHDATA"] + "/bin";
        else
            dictionary["QT_INSTALL_LIBEXECS"] = qipempty ? "" : dictionary["QT_INSTALL_ARCHDATA"] + "/libexec";
    }
    if (!dictionary["QT_INSTALL_BINS"].size())
        dictionary["QT_INSTALL_BINS"] = qipempty ? "" : dictionary["QT_INSTALL_PREFIX"] + "/bin";
    if (!dictionary["QT_INSTALL_PLUGINS"].size())
        dictionary["QT_INSTALL_PLUGINS"] = qipempty ? "" : dictionary["QT_INSTALL_ARCHDATA"] + "/plugins";
    if (!dictionary["QT_INSTALL_IMPORTS"].size())
        dictionary["QT_INSTALL_IMPORTS"] = qipempty ? "" : dictionary["QT_INSTALL_ARCHDATA"] + "/imports";
    if (!dictionary["QT_INSTALL_QML"].size())
        dictionary["QT_INSTALL_QML"] = qipempty ? "" : dictionary["QT_INSTALL_ARCHDATA"] + "/qml";
    if (!dictionary["QT_INSTALL_DATA"].size())
        dictionary["QT_INSTALL_DATA"] = qipempty ? "" : dictionary["QT_INSTALL_PREFIX"];
    if (!dictionary["QT_INSTALL_DOCS"].size())
        dictionary["QT_INSTALL_DOCS"] = qipempty ? "" : dictionary["QT_INSTALL_DATA"] + "/doc";
    if (!dictionary["QT_INSTALL_TRANSLATIONS"].size())
        dictionary["QT_INSTALL_TRANSLATIONS"] = qipempty ? "" : dictionary["QT_INSTALL_DATA"] + "/translations";
    if (!dictionary["QT_INSTALL_EXAMPLES"].size())
        dictionary["QT_INSTALL_EXAMPLES"] = qipempty ? "" : dictionary["QT_INSTALL_PREFIX"] + "/examples";
    if (!dictionary["QT_INSTALL_TESTS"].size())
        dictionary["QT_INSTALL_TESTS"] = qipempty ? "" : dictionary["QT_INSTALL_PREFIX"] + "/tests";

    QChar sysrootifyPrefix = QLatin1Char('y');
    dictionary["QT_SYSROOT_PREFIX"] = dictionary["QT_INSTALL_PREFIX"];
    dictionary["QT_SYSROOT_HEADERS"] = dictionary["QT_INSTALL_HEADERS"];
    dictionary["QT_SYSROOT_LIBS"] = dictionary["QT_INSTALL_LIBS"];
    dictionary["QT_SYSROOT_ARCHDATA"] = dictionary["QT_INSTALL_ARCHDATA"];
    dictionary["QT_SYSROOT_LIBEXECS"] = dictionary["QT_INSTALL_LIBEXECS"];
    dictionary["QT_SYSROOT_BINS"] = dictionary["QT_INSTALL_BINS"];
    dictionary["QT_SYSROOT_PLUGINS"] = dictionary["QT_INSTALL_PLUGINS"];
    dictionary["QT_SYSROOT_IMPORTS"] = dictionary["QT_INSTALL_IMPORTS"];
    dictionary["QT_SYSROOT_QML"] = dictionary["QT_INSTALL_QML"];
    dictionary["QT_SYSROOT_DATA"] = dictionary["QT_INSTALL_DATA"];
    dictionary["QT_SYSROOT_DOCS"] = dictionary["QT_INSTALL_DOCS"];
    dictionary["QT_SYSROOT_TRANSLATIONS"] = dictionary["QT_INSTALL_TRANSLATIONS"];
    dictionary["QT_SYSROOT_EXAMPLES"] = dictionary["QT_INSTALL_EXAMPLES"];
    dictionary["QT_SYSROOT_TESTS"] = dictionary["QT_INSTALL_TESTS"];
    if (dictionary["QT_EXT_PREFIX"].size()) {
        sysrootifyPrefix = QLatin1Char('n');
        dictionary["QT_INSTALL_PREFIX"] = dictionary["QT_EXT_PREFIX"];
        substPrefix(&dictionary["QT_INSTALL_HEADERS"]);
        substPrefix(&dictionary["QT_INSTALL_LIBS"]);
        substPrefix(&dictionary["QT_INSTALL_ARCHDATA"]);
        substPrefix(&dictionary["QT_INSTALL_LIBEXECS"]);
        substPrefix(&dictionary["QT_INSTALL_BINS"]);
        substPrefix(&dictionary["QT_INSTALL_PLUGINS"]);
        substPrefix(&dictionary["QT_INSTALL_IMPORTS"]);
        substPrefix(&dictionary["QT_INSTALL_QML"]);
        substPrefix(&dictionary["QT_INSTALL_DATA"]);
        substPrefix(&dictionary["QT_INSTALL_DOCS"]);
        substPrefix(&dictionary["QT_INSTALL_TRANSLATIONS"]);
        substPrefix(&dictionary["QT_INSTALL_EXAMPLES"]);
        substPrefix(&dictionary["QT_INSTALL_TESTS"]);
    }

    bool haveHpx = false;
    if (dictionary["QT_HOST_PREFIX"].isEmpty())
        dictionary["QT_HOST_PREFIX"] = dictionary["QT_INSTALL_PREFIX"];
    else
        haveHpx = true;
    if (dictionary["QT_HOST_BINS"].isEmpty())
        dictionary["QT_HOST_BINS"] = haveHpx ? dictionary["QT_HOST_PREFIX"] + "/bin" : dictionary["QT_INSTALL_BINS"];
    if (dictionary["QT_HOST_LIBS"].isEmpty())
        dictionary["QT_HOST_LIBS"] = haveHpx ? dictionary["QT_HOST_PREFIX"] + "/lib" : dictionary["QT_INSTALL_LIBS"];
    if (dictionary["QT_HOST_DATA"].isEmpty())
        dictionary["QT_HOST_DATA"] = haveHpx ? dictionary["QT_HOST_PREFIX"] : dictionary["QT_INSTALL_ARCHDATA"];

    QString specPfx = dictionary["QT_HOST_DATA"] + "/mkspecs/";
    QString hostSpec = stripPrefix(dictionary["QMAKESPEC"], specPfx);
    QString targSpec = dictionary.contains("XQMAKESPEC") ? stripPrefix(dictionary["XQMAKESPEC"], specPfx) : hostSpec;

    // Generate the new qconfig.cpp file
    {
        FileWriter tmpStream(buildPath + "/src/corelib/global/qconfig.cpp");
        tmpStream << "/* Licensed */" << endl
                  << "static const char qt_configure_licensee_str          [512 + 12] = \"qt_lcnsuser=" << licenseInfo["LICENSEE"] << "\";" << endl
                  << "static const char qt_configure_licensed_products_str [512 + 12] = \"qt_lcnsprod=" << dictionary["EDITION"] << "\";" << endl
                  << endl
                  << "/* Build date */" << endl
                  << "static const char qt_configure_installation          [11  + 12] = \"qt_instdate=" << QDate::currentDate().toString(Qt::ISODate) << "\";" << endl
                  << endl
                  << "static const char qt_configure_prefix_path_strs[][12 + 512] = {" << endl
                  << "#ifndef QT_BUILD_QMAKE" << endl
                  << "    \"qt_prfxpath=" << formatPath(dictionary["QT_SYSROOT_PREFIX"]) << "\"," << endl
                  << "    \"qt_docspath=" << formatPath(dictionary["QT_SYSROOT_DOCS"]) << "\","  << endl
                  << "    \"qt_hdrspath=" << formatPath(dictionary["QT_SYSROOT_HEADERS"]) << "\","  << endl
                  << "    \"qt_libspath=" << formatPath(dictionary["QT_SYSROOT_LIBS"]) << "\","  << endl
                  << "    \"qt_lbexpath=" << formatPath(dictionary["QT_SYSROOT_LIBEXECS"]) << "\","  << endl
                  << "    \"qt_binspath=" << formatPath(dictionary["QT_SYSROOT_BINS"]) << "\","  << endl
                  << "    \"qt_plugpath=" << formatPath(dictionary["QT_SYSROOT_PLUGINS"]) << "\","  << endl
                  << "    \"qt_impspath=" << formatPath(dictionary["QT_SYSROOT_IMPORTS"]) << "\","  << endl
                  << "    \"qt_qml2path=" << formatPath(dictionary["QT_SYSROOT_QML"]) << "\","  << endl
                  << "    \"qt_adatpath=" << formatPath(dictionary["QT_SYSROOT_ARCHDATA"]) << "\","  << endl
                  << "    \"qt_datapath=" << formatPath(dictionary["QT_SYSROOT_DATA"]) << "\","  << endl
                  << "    \"qt_trnspath=" << formatPath(dictionary["QT_SYSROOT_TRANSLATIONS"]) << "\"," << endl
                  << "    \"qt_xmplpath=" << formatPath(dictionary["QT_SYSROOT_EXAMPLES"]) << "\","  << endl
                  << "    \"qt_tstspath=" << formatPath(dictionary["QT_SYSROOT_TESTS"]) << "\","  << endl
                  << "#else" << endl
                  << "    \"qt_prfxpath=" << formatPath(dictionary["QT_INSTALL_PREFIX"]) << "\"," << endl
                  << "    \"qt_docspath=" << formatPath(dictionary["QT_INSTALL_DOCS"]) << "\","  << endl
                  << "    \"qt_hdrspath=" << formatPath(dictionary["QT_INSTALL_HEADERS"]) << "\","  << endl
                  << "    \"qt_libspath=" << formatPath(dictionary["QT_INSTALL_LIBS"]) << "\","  << endl
                  << "    \"qt_lbexpath=" << formatPath(dictionary["QT_INSTALL_LIBEXECS"]) << "\","  << endl
                  << "    \"qt_binspath=" << formatPath(dictionary["QT_INSTALL_BINS"]) << "\","  << endl
                  << "    \"qt_plugpath=" << formatPath(dictionary["QT_INSTALL_PLUGINS"]) << "\","  << endl
                  << "    \"qt_impspath=" << formatPath(dictionary["QT_INSTALL_IMPORTS"]) << "\","  << endl
                  << "    \"qt_qml2path=" << formatPath(dictionary["QT_INSTALL_QML"]) << "\","  << endl
                  << "    \"qt_adatpath=" << formatPath(dictionary["QT_INSTALL_ARCHDATA"]) << "\","  << endl
                  << "    \"qt_datapath=" << formatPath(dictionary["QT_INSTALL_DATA"]) << "\","  << endl
                  << "    \"qt_trnspath=" << formatPath(dictionary["QT_INSTALL_TRANSLATIONS"]) << "\"," << endl
                  << "    \"qt_xmplpath=" << formatPath(dictionary["QT_INSTALL_EXAMPLES"]) << "\","  << endl
                  << "    \"qt_tstspath=" << formatPath(dictionary["QT_INSTALL_TESTS"]) << "\","  << endl
                  << "    \"qt_ssrtpath=" << formatPath(dictionary["CFG_SYSROOT"]) << "\"," << endl
                  << "    \"qt_hpfxpath=" << formatPath(dictionary["QT_HOST_PREFIX"]) << "\"," << endl
                  << "    \"qt_hbinpath=" << formatPath(dictionary["QT_HOST_BINS"]) << "\"," << endl
                  << "    \"qt_hlibpath=" << formatPath(dictionary["QT_HOST_LIBS"]) << "\"," << endl
                  << "    \"qt_hdatpath=" << formatPath(dictionary["QT_HOST_DATA"]) << "\"," << endl
                  << "    \"qt_targspec=" << targSpec << "\"," << endl
                  << "    \"qt_hostspec=" << hostSpec << "\"," << endl
                  << "#endif" << endl
                  << "};" << endl;

        if ((platform() != WINDOWS) && (platform() != WINDOWS_CE) && (platform() != WINDOWS_RT))
            tmpStream << "static const char qt_configure_settings_path_str [256 + 12] = \"qt_stngpath=" << formatPath(dictionary["QT_INSTALL_SETTINGS"]) << "\";" << endl;

        tmpStream << endl
                  << "#ifdef QT_BUILD_QMAKE\n"
                  << "static const char qt_sysrootify_prefix[] = \"qt_ssrtfpfx=" << sysrootifyPrefix << "\";\n"
                  << "#endif\n\n"
                  << "/* strlen( \"qt_lcnsxxxx\") == 12 */" << endl
                  << "#define QT_CONFIGURE_LICENSEE qt_configure_licensee_str + 12;" << endl
                  << "#define QT_CONFIGURE_LICENSED_PRODUCTS qt_configure_licensed_products_str + 12;" << endl;

        if ((platform() != WINDOWS) && (platform() != WINDOWS_CE) && (platform() != WINDOWS_RT))
            tmpStream << "#define QT_CONFIGURE_SETTINGS_PATH qt_configure_settings_path_str + 12;" << endl;

        if (!tmpStream.flush())
            dictionary[ "DONE" ] = "error";
    }
}

void Configure::buildQmake()
{
    if (dictionary[ "BUILD_QMAKE" ] == "yes") {
        QStringList args;

        // Build qmake
        QString pwd = QDir::currentPath();
        if (!QDir(buildPath).mkpath("qmake")) {
            cout << "Cannot create qmake build dir." << endl;
            dictionary[ "DONE" ] = "error";
            return;
        }
        if (!QDir::setCurrent(buildPath + "/qmake")) {
            cout << "Cannot enter qmake build dir." << endl;
            dictionary[ "DONE" ] = "error";
            return;
        }

        QString makefile = "Makefile";
        {
            QFile out(makefile);
            if (out.open(QFile::WriteOnly | QFile::Text)) {
                QTextStream stream(&out);
                stream << "#AutoGenerated by configure.exe" << endl
                    << "BUILD_PATH = " << QDir::toNativeSeparators(buildPath) << endl
                    << "SOURCE_PATH = " << QDir::toNativeSeparators(sourcePath) << endl
                    << "INC_PATH = " << QDir::toNativeSeparators(
                           (QFile::exists(sourcePath + "/.git") ? buildPath : sourcePath)
                           + "/include") << endl;
                stream << "QT_VERSION = " << dictionary["VERSION"] << endl;
                if (dictionary[ "QMAKESPEC" ] == QString("win32-g++")) {
                    stream << "QMAKESPEC = $(SOURCE_PATH)\\mkspecs\\win32-g++" << endl
                           << "EXTRA_CFLAGS = -DUNICODE" << endl
                           << "EXTRA_CXXFLAGS = -DUNICODE" << endl
                           << "QTOBJS = qfilesystemengine_win.o \\" << endl
                           << "         qfilesystemiterator_win.o \\" << endl
                           << "         qfsfileengine_win.o \\" << endl
                           << "         qlocale_win.o \\" << endl
                           << "         qsettings_win.o \\" << endl
                           << "         qsystemlibrary.o \\" << endl
                           << "         registry.o" << endl
                           << "QTSRCS=\"$(SOURCE_PATH)/src/corelib/io/qfilesystemengine_win.cpp\" \\" << endl
                           << "       \"$(SOURCE_PATH)/src/corelib/io/qfilesystemiterator_win.cpp\" \\" << endl
                           << "       \"$(SOURCE_PATH)/src/corelib/io/qfsfileengine_win.cpp\" \\" << endl
                           << "       \"$(SOURCE_PATH)/src/corelib/io/qsettings_win.cpp\" \\" << endl
                           << "       \"$(SOURCE_PATH)/src/corelib/tools/qlocale_win.cpp\" \\" << endl\
                           << "       \"$(SOURCE_PATH)/src/corelib/plugin/qsystemlibrary.cpp\" \\" << endl
                           << "       \"$(SOURCE_PATH)/tools/shared/windows/registry.cpp\"" << endl
                           << "EXEEXT=.exe" << endl
                           << "LFLAGS=-static -s -lole32 -luuid -ladvapi32 -lkernel32" << endl;
                    /*
                    ** SHELL is the full path of sh.exe, unless
                    ** 1) it is found in the current directory
                    ** 2) it is not found at all
                    ** 3) it is overridden on the command line with an existing file
                    ** ... otherwise it is always sh.exe. Specifically, SHELL from the
                    ** environment has no effect.
                    **
                    ** This check will fail if SHELL is explicitly set to a not
                    ** sh-compatible shell. This is not a problem, because configure.bat
                    ** will not do that.
                    */
                    stream << "ifeq ($(SHELL), sh.exe)" << endl
                           << "    ifeq ($(wildcard $(CURDIR)/sh.exe), )" << endl
                           << "        SH = 0" << endl
                           << "    else" << endl
                           << "        SH = 1" << endl
                           << "    endif" << endl
                           << "else" << endl
                           << "    SH = 1" << endl
                           << "endif" << endl
                           << "\n"
                           << "ifeq ($(SH), 1)" << endl
                           << "    RM_F = rm -f" << endl
                           << "    RM_RF = rm -rf" << endl
                           << "else" << endl
                           << "    RM_F = del /f" << endl
                           << "    RM_RF = rmdir /s /q" << endl
                           << "endif" << endl;
                    stream << "\n\n";
                } else {
                    stream << "QMAKESPEC = " << dictionary["QMAKESPEC"] << endl;
                }
                if (dictionary["EDITION"] == "OpenSource" ||
                    dictionary["QT_EDITION"].contains("OPENSOURCE"))
                    stream << "EXTRA_CPPFLAGS = -DQMAKE_OPENSOURCE_EDITION" << endl;

                stream << "\n\n";

                QFile in(sourcePath + "/qmake/" + dictionary["QMAKEMAKEFILE"]);
                if (in.open(QFile::ReadOnly | QFile::Text)) {
                    QString d = in.readAll();
                    //### need replaces (like configure.sh)? --Sam
                    stream << d << endl;
                }
                stream.flush();
                out.close();
            }
        }

        args += dictionary[ "MAKE" ];
        args += "-f";
        args += makefile;

        cout << "Creating qmake..." << endl;
        int exitCode = Environment::execute(args, QStringList(), QStringList());
        if (exitCode) {
            args.clear();
            args += dictionary[ "MAKE" ];
            args += "-f";
            args += makefile;
            args += "clean";
            exitCode = Environment::execute(args, QStringList(), QStringList());
            if (exitCode) {
                cout << "Cleaning qmake failed, return code " << exitCode << endl << endl;
                dictionary[ "DONE" ] = "error";
            } else {
                args.clear();
                args += dictionary[ "MAKE" ];
                args += "-f";
                args += makefile;
                exitCode = Environment::execute(args, QStringList(), QStringList());
                if (exitCode) {
                    cout << "Building qmake failed, return code " << exitCode << endl << endl;
                    dictionary[ "DONE" ] = "error";
                }
            }
        }
        QDir::setCurrent(pwd);
    }

    // Generate qt.conf
    QFile confFile(buildPath + "/bin/qt.conf");
    if (confFile.open(QFile::WriteOnly | QFile::Text)) { // Truncates any existing file.
        QTextStream confStream(&confFile);
        confStream << "[EffectivePaths]" << endl
                   << "Prefix=.." << endl;
        if (sourcePath != buildPath)
            confStream << "[EffectiveSourcePaths]" << endl
                       << "Prefix=" << sourcePath << endl;

        confStream.flush();
        confFile.close();
    }

}

void Configure::appendMakeItem(int inList, const QString &item)
{
    QString dir;
    if (item != "src")
        dir = "/" + item;
    dir.prepend("/src");
    makeList[inList].append(new MakeItem(sourcePath + dir,
        item + ".pro", buildPath + dir + "/Makefile", Lib));
    if (dictionary[ "VCPROJFILES" ] == "yes") {
        makeList[inList].append(new MakeItem(sourcePath + dir,
            item + ".pro", buildPath + dir + "/" + item + ".vcproj", Lib));
    }
}

void Configure::generateMakefiles()
{
    if (dictionary[ "PROCESS" ] != "no") {
        QString spec = dictionary.contains("XQMAKESPEC") ? dictionary[ "XQMAKESPEC" ] : dictionary[ "QMAKESPEC" ];
        if (spec != "win32-msvc.net" && !spec.startsWith("win32-msvc2") && !spec.startsWith(QLatin1String("wince")) && !spec.startsWith("winphone") && !spec.startsWith("winrt") )
            dictionary[ "VCPROJFILES" ] = "no";

        QString pwd = QDir::currentPath();
        {
            QString sourcePathMangled = sourcePath;
            QString buildPathMangled = buildPath;
            if (dictionary.contains("TOPLEVEL")) {
                sourcePathMangled = QFileInfo(sourcePath).path();
                buildPathMangled = QFileInfo(buildPath).path();
            }
            bool generate = true;
            bool doDsp = (dictionary["VCPROJFILES"] == "yes"
                          && dictionary["PROCESS"] == "full");
            while (generate) {
                QStringList args;
                args << buildPath + "/bin/qmake";

                if (doDsp) {
                    if (dictionary[ "DEPENDENCIES" ] == "no")
                        args << "-nodepend";
                    args << "-tp" <<  "vc";
                    doDsp = false; // DSP files will be done
                    printf("Generating Visual Studio project files...\n");
                } else {
                    printf("Generating Makefiles...\n");
                    generate = false; // Now Makefiles will be done
                }
                if (dictionary[ "PROCESS" ] == "full")
                    args << "-r";
                args << sourcePathMangled;

                QDir::setCurrent(buildPathMangled);
                if (int exitCode = Environment::execute(args, QStringList(), QStringList())) {
                    cout << "Qmake failed, return code " << exitCode  << endl << endl;
                    dictionary[ "DONE" ] = "error";
                }
            }
        }
        QDir::setCurrent(pwd);
    } else {
        cout << "Processing of project files have been disabled." << endl;
        cout << "Only use this option if you really know what you're doing." << endl << endl;
        return;
    }
}

void Configure::showSummary()
{
    QString make = dictionary[ "MAKE" ];
    cout << endl << endl << "Qt is now configured for building. Just run " << qPrintable(make) << "." << endl;
    cout << "To reconfigure, run " << qPrintable(make) << " confclean and configure." << endl << endl;
}

Configure::ProjectType Configure::projectType(const QString& proFileName)
{
    QFile proFile(proFileName);
    if (proFile.open(QFile::ReadOnly)) {
        QString buffer = proFile.readLine(1024);
        while (!buffer.isEmpty()) {
            QStringList segments = buffer.split(QRegExp("\\s"));
            QStringList::Iterator it = segments.begin();

            if (segments.size() >= 3) {
                QString keyword = (*it++);
                QString operation = (*it++);
                QString value = (*it++);

                if (keyword == "TEMPLATE") {
                    if (value == "lib")
                        return Lib;
                    else if (value == "subdirs")
                        return Subdirs;
                }
            }
            // read next line
            buffer = proFile.readLine(1024);
        }
        proFile.close();
    }
    // Default to app handling
    return App;
}

bool Configure::showLicense(QString orgLicenseFile)
{
    if (dictionary["LICENSE_CONFIRMED"] == "yes") {
        cout << "You have already accepted the terms of the license." << endl << endl;
        return true;
    }

    bool haveGpl3 = false;
    QString licenseFile = orgLicenseFile;
    QString theLicense;
    if (dictionary["EDITION"] == "OpenSource" || dictionary["EDITION"] == "Snapshot") {
        haveGpl3 = QFile::exists(orgLicenseFile + "/LICENSE.GPL3");
        theLicense = "GNU Lesser General Public License (LGPL) version 2.1";
        if (haveGpl3)
            theLicense += "\nor the GNU General Public License (GPL) version 3";
    } else {
        // the first line of the license file tells us which license it is
        QFile file(licenseFile);
        if (!file.open(QFile::ReadOnly)) {
            cout << "Failed to load LICENSE file" << endl;
            return false;
        }
        theLicense = file.readLine().trimmed();
    }

    forever {
        char accept = '?';
        cout << "You are licensed to use this software under the terms of" << endl
             << "the " << theLicense << "." << endl
             << endl;
        if (dictionary["EDITION"] == "OpenSource" || dictionary["EDITION"] == "Snapshot") {
            if (haveGpl3)
                cout << "Type '3' to view the GNU General Public License version 3 (GPLv3)." << endl;
            cout << "Type 'L' to view the Lesser GNU General Public License version 2.1 (LGPLv2.1)." << endl;
        } else {
            cout << "Type '?' to view the " << theLicense << "." << endl;
        }
        cout << "Type 'y' to accept this license offer." << endl
             << "Type 'n' to decline this license offer." << endl
             << endl
             << "Do you accept the terms of the license?" << endl;
        cin >> accept;
        accept = tolower(accept);

        if (accept == 'y') {
            return true;
        } else if (accept == 'n') {
            return false;
        } else {
            if (dictionary["EDITION"] == "OpenSource" || dictionary["EDITION"] == "Snapshot") {
                if (accept == '3')
                    licenseFile = orgLicenseFile + "/LICENSE.GPL3";
                else
                    licenseFile = orgLicenseFile + "/LICENSE.LGPL";
            }
            // Get console line height, to fill the screen properly
            int i = 0, screenHeight = 25; // default
            CONSOLE_SCREEN_BUFFER_INFO consoleInfo;
            HANDLE stdOut = GetStdHandle(STD_OUTPUT_HANDLE);
            if (GetConsoleScreenBufferInfo(stdOut, &consoleInfo))
                screenHeight = consoleInfo.srWindow.Bottom
                             - consoleInfo.srWindow.Top
                             - 1; // Some overlap for context

            // Prompt the license content to the user
            QFile file(licenseFile);
            if (!file.open(QFile::ReadOnly)) {
                cout << "Failed to load LICENSE file" << licenseFile << endl;
                return false;
            }
            QStringList licenseContent = QString(file.readAll()).split('\n');
            while (i < licenseContent.size()) {
                cout << licenseContent.at(i) << endl;
                if (++i % screenHeight == 0) {
                    promptKeyPress();
                    cout << "\r";     // Overwrite text above
                }
            }
        }
    }
}

void Configure::readLicense()
{
    dictionary["PLATFORM NAME"] = platformName();
    dictionary["LICENSE FILE"] = sourcePath;

    bool openSource = false;
    bool hasOpenSource = QFile::exists(dictionary["LICENSE FILE"] + "/LICENSE.GPL3") || QFile::exists(dictionary["LICENSE FILE"] + "/LICENSE.LGPL");
    if (dictionary["BUILDTYPE"] == "commercial") {
        openSource = false;
    } else if (dictionary["BUILDTYPE"] == "opensource") {
        openSource = true;
    } else if (hasOpenSource) { // No Open Source? Just display the commercial license right away
        forever {
            char accept = '?';
            cout << "Which edition of Qt do you want to use ?" << endl;
            cout << "Type 'c' if you want to use the Commercial Edition." << endl;
            cout << "Type 'o' if you want to use the Open Source Edition." << endl;
            cin >> accept;
            accept = tolower(accept);

            if (accept == 'c') {
                openSource = false;
                break;
            } else if (accept == 'o') {
                openSource = true;
                break;
            }
        }
    }
    if (hasOpenSource && openSource) {
        cout << endl << "This is the " << dictionary["PLATFORM NAME"] << " Open Source Edition." << endl;
        licenseInfo["LICENSEE"] = "Open Source";
        dictionary["EDITION"] = "OpenSource";
        dictionary["QT_EDITION"] = "QT_EDITION_OPENSOURCE";
        cout << endl;
        if (!showLicense(dictionary["LICENSE FILE"])) {
            cout << "Configuration aborted since license was not accepted";
            dictionary["DONE"] = "error";
            return;
        }
    } else if (openSource) {
        cout << endl << "Cannot find the GPL license files! Please download the Open Source version of the library." << endl;
        dictionary["DONE"] = "error";
    }
#ifdef COMMERCIAL_VERSION
    else {
        Tools::checkLicense(dictionary, licenseInfo, firstLicensePath(), sourcePath);
        if (dictionary["DONE"] != "error") {
            // give the user some feedback, and prompt for license acceptance
            cout << endl << "This is the " << dictionary["PLATFORM NAME"] << " " << dictionary["EDITION"] << " Edition."<< endl << endl;
            if (!showLicense(dictionary["LICENSE FILE"])) {
                cout << "Configuration aborted since license was not accepted";
                dictionary["DONE"] = "error";
                return;
            }
        }
    }
#else // !COMMERCIAL_VERSION
    else {
        cout << endl << "Cannot build commercial edition from the open source version of the library." << endl;
        dictionary["DONE"] = "error";
    }
#endif
}

void Configure::reloadCmdLine()
{
    if (dictionary[ "REDO" ] == "yes") {
        QFile inFile(buildPath + "/configure" + dictionary[ "CUSTOMCONFIG" ] + ".cache");
        if (inFile.open(QFile::ReadOnly)) {
            QTextStream inStream(&inFile);
            QString buffer;
            inStream >> buffer;
            while (buffer.length()) {
                configCmdLine += buffer;
                inStream >> buffer;
            }
            inFile.close();
        }
    }
}

void Configure::saveCmdLine()
{
    if (dictionary[ "REDO" ] != "yes") {
        QFile outFile(buildPath + "/configure" + dictionary[ "CUSTOMCONFIG" ] + ".cache");
        if (outFile.open(QFile::WriteOnly | QFile::Text)) {
            QTextStream outStream(&outFile);
            for (QStringList::Iterator it = configCmdLine.begin(); it != configCmdLine.end(); ++it) {
                outStream << (*it) << " " << endl;
            }
            outStream.flush();
            outFile.close();
        }
    }
}

bool Configure::isDone()
{
    return !dictionary["DONE"].isEmpty();
}

bool Configure::isOk()
{
    return (dictionary[ "DONE" ] != "error");
}

QString Configure::platformName() const
{
    switch (platform()) {
    default:
    case WINDOWS:
        return QStringLiteral("Qt for Windows");
    case WINDOWS_CE:
        return QStringLiteral("Qt for Windows CE");
    case WINDOWS_RT:
        return QStringLiteral("Qt for Windows Runtime");
    case QNX:
        return QStringLiteral("Qt for QNX");
    case BLACKBERRY:
        return QStringLiteral("Qt for Blackberry");
    case ANDROID:
        return QStringLiteral("Qt for Android");
    }
}

QString Configure::qpaPlatformName() const
{
    switch (platform()) {
    default:
    case WINDOWS:
    case WINDOWS_CE:
        return QStringLiteral("windows");
    case WINDOWS_RT:
        return QStringLiteral("winrt");
    case QNX:
        return QStringLiteral("qnx");
    case BLACKBERRY:
        return QStringLiteral("blackberry");
    case ANDROID:
        return QStringLiteral("android");
    }
}

int Configure::platform() const
{
    const QString qMakeSpec = dictionary.value("QMAKESPEC");
    const QString xQMakeSpec = dictionary.value("XQMAKESPEC");

    if ((xQMakeSpec.startsWith("winphone") || xQMakeSpec.startsWith("winrt")))
        return WINDOWS_RT;

    if ((qMakeSpec.startsWith("wince") || xQMakeSpec.startsWith("wince")))
        return WINDOWS_CE;

    if (xQMakeSpec.contains("qnx"))
        return QNX;

    if (xQMakeSpec.contains("blackberry"))
        return BLACKBERRY;

    if (xQMakeSpec.contains("android"))
        return ANDROID;

    return WINDOWS;
}

FileWriter::FileWriter(const QString &name)
    : QTextStream()
    , m_name(name)
{
    m_buffer.open(QIODevice::WriteOnly);
    setDevice(&m_buffer);
}

bool FileWriter::flush()
{
    QTextStream::flush();
    QFile oldFile(m_name);
    if (oldFile.open(QIODevice::ReadOnly | QIODevice::Text)) {
        if (oldFile.readAll() == m_buffer.data())
            return true;
        oldFile.close();
    }
    QString dir = QFileInfo(m_name).absolutePath();
    if (!QDir().mkpath(dir)) {
        cout << "Cannot create directory " << qPrintable(QDir::toNativeSeparators(dir)) << ".\n";
        return false;
    }
    QFile file(m_name + ".new");
    if (file.open(QIODevice::WriteOnly | QIODevice::Text)) {
        if (file.write(m_buffer.data()) == m_buffer.data().size()) {
            file.close();
            if (file.error() == QFile::NoError) {
                ::SetFileAttributes((wchar_t*)m_name.utf16(), FILE_ATTRIBUTE_NORMAL);
                QFile::remove(m_name);
                if (!file.rename(m_name)) {
                    cout << "Cannot replace file " << qPrintable(QDir::toNativeSeparators(m_name)) << ".\n";
                    return false;
                }
                return true;
            }
        }
    }
    cout << "Cannot create file " << qPrintable(QDir::toNativeSeparators(file.fileName()))
         << ": " << qPrintable(file.errorString()) << ".\n";
    file.remove();
    return false;
}

QT_END_NAMESPACE<|MERGE_RESOLUTION|>--- conflicted
+++ resolved
@@ -194,11 +194,8 @@
     dictionary[ "QT_CUPS" ]         = "auto";
     dictionary[ "CFG_GCC_SYSROOT" ] = "yes";
     dictionary[ "SLOG2" ]           = "no";
-<<<<<<< HEAD
     dictionary[ "QNX_IMF" ]         = "no";
-=======
     dictionary[ "PPS" ]             = "no";
->>>>>>> 1c2be58f
     dictionary[ "SYSTEM_PROXIES" ]  = "no";
     dictionary[ "WERROR" ]          = "auto";
     dictionary[ "QREAL" ]           = "double";
@@ -884,17 +881,14 @@
             dictionary[ "SLOG2" ] = "no";
         } else if (configCmdLine.at(i) == "-slog2") {
             dictionary[ "SLOG2" ] = "yes";
-<<<<<<< HEAD
         } else if (configCmdLine.at(i) == "-no-imf") {
             dictionary[ "QNX_IMF" ] = "no";
         } else if (configCmdLine.at(i) == "-imf") {
             dictionary[ "QNX_IMF" ] = "yes";
-=======
         } else if (configCmdLine.at(i) == "-no-pps") {
             dictionary[ "PPS" ] = "no";
         } else if (configCmdLine.at(i) == "-pps") {
             dictionary[ "PPS" ] = "yes";
->>>>>>> 1c2be58f
         } else if (configCmdLine.at(i) == "-no-system-proxies") {
             dictionary[ "SYSTEM_PROXIES" ] = "no";
         } else if (configCmdLine.at(i) == "-system-proxies") {
@@ -1664,11 +1658,8 @@
     } else if ((platform() == QNX) || (platform() == BLACKBERRY)) {
         dictionary["STACK_PROTECTOR_STRONG"] = "auto";
         dictionary["SLOG2"]                 = "auto";
-<<<<<<< HEAD
         dictionary["QNX_IMF"]               = "auto";
-=======
         dictionary["PPS"]                   = "auto";
->>>>>>> 1c2be58f
         dictionary["QT_XKBCOMMON"]          = "no";
         dictionary[ "ANGLE" ]               = "no";
         dictionary[ "FONT_CONFIG" ]         = "auto";
@@ -1885,14 +1876,10 @@
         if ((platform() == QNX) || (platform() == BLACKBERRY)) {
             desc("SLOG2", "yes",  "-slog2",             "Compile with slog2 support.");
             desc("SLOG2", "no",  "-no-slog2",           "Do not compile with slog2 support.");
-<<<<<<< HEAD
             desc("QNX_IMF", "yes",  "-imf",             "Compile with imf support.");
             desc("QNX_IMF", "no",  "-no-imf",           "Do not compile with imf support.");
-=======
-
             desc("PPS", "yes",  "-pps",                 "Compile with PPS support.");
             desc("PPS", "no",  "-no-pps",               "Do not compile with PPS support.");
->>>>>>> 1c2be58f
         }
 
         desc("ANGLE", "yes",       "-angle",            "Use the ANGLE implementation of OpenGL ES 2.0.");
@@ -2232,17 +2219,14 @@
         available = (platform() == QNX || platform() == BLACKBERRY) && compilerSupportsFlag("qcc -fstack-protector-strong");
     } else if (part == "SLOG2") {
         available = tryCompileProject("unix/slog2");
-<<<<<<< HEAD
     } else if (part == "QNX_IMF") {
         available = tryCompileProject("unix/qqnx_imf");
-=======
     } else if (part == "PPS") {
         available = (platform() == QNX || platform() == BLACKBERRY) && tryCompileProject("unix/pps");
     } else if (part == "NEON") {
         available = (dictionary["QT_ARCH"] == "arm") && tryCompileProject("unix/neon");
     } else if (part == "FONT_CONFIG") {
         available = tryCompileProject("unix/fontconfig");
->>>>>>> 1c2be58f
     }
 
     return available;
@@ -2384,13 +2368,12 @@
         dictionary["SLOG2"] = checkAvailability("SLOG2") ? "yes" : "no";
     }
 
-<<<<<<< HEAD
     if ((platform() == QNX || platform() == BLACKBERRY) && dictionary["QNX_IMF"] == "auto") {
         dictionary["QNX_IMF"] = checkAvailability("QNX_IMF") ? "yes" : "no";
-=======
+    }
+
     if (dictionary["PPS"] == "auto") {
         dictionary["PPS"] = checkAvailability("PPS") ? "yes" : "no";
->>>>>>> 1c2be58f
     }
 
     if (dictionary["QT_EVENTFD"] == "auto")
@@ -3230,13 +3213,11 @@
         if (dictionary[ "SLOG2" ] == "yes")
             configStream << " slog2";
 
-<<<<<<< HEAD
         if (dictionary[ "QNX_IMF" ] == "yes")
             configStream << " qqnx_imf";
-=======
+
         if (dictionary[ "PPS" ] == "yes")
             configStream << " qqnx_pps";
->>>>>>> 1c2be58f
 
         if (dictionary["DIRECTWRITE"] == "yes")
             configStream << " directwrite";
@@ -3606,11 +3587,8 @@
     sout << "    ICU support............." << dictionary[ "ICU" ] << endl;
     if ((platform() == QNX) || (platform() == BLACKBERRY)) {
         sout << "    SLOG2 support..........." << dictionary[ "SLOG2" ] << endl;
-<<<<<<< HEAD
         sout << "    IMF support............." << dictionary[ "QNX_IMF" ] << endl;
-=======
         sout << "    PPS support............." << dictionary[ "PPS" ] << endl;
->>>>>>> 1c2be58f
     }
     sout << "    ANGLE..................." << dictionary[ "ANGLE" ] << endl;
     sout << endl;
