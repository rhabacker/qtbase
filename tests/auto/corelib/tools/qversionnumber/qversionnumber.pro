--- conflicted
+++ resolved
@@ -1,9 +1,5 @@
-<<<<<<< HEAD
 CONFIG += testcase
-=======
-CONFIG += testcase parallel_test
 contains(QT_CONFIG, c++11):CONFIG += c++11 c++14
->>>>>>> 28112169
 TARGET = tst_qversionnumber
 QT = core testlib
 SOURCES = tst_qversionnumber.cpp