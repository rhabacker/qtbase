--- conflicted
+++ resolved
@@ -2508,16 +2508,6 @@
     QCOMPARE(v3.toString(), str);
 }
 
-<<<<<<< HEAD
-void tst_QVariant::globalColor()
-{
-    QVariant variant(Qt::blue);
-    QVERIFY(variant.type() == QVariant::Color);
-    QVERIFY(qvariant_cast<QColor>(variant) == QColor(Qt::blue));
-}
-
-=======
->>>>>>> c0d24901
 void tst_QVariant::variantMap()
 {
     QMap<QString, QVariant> map;
