/****************************************************************************
**
** Copyright (C) 2016 The Qt Company Ltd.
** Contact: https://www.qt.io/licensing/
**
** This file is part of the test suite of the Qt Toolkit.
**
** $QT_BEGIN_LICENSE:GPL-EXCEPT$
** Commercial License Usage
** Licensees holding valid commercial Qt licenses may use this file in
** accordance with the commercial license agreement provided with the
** Software or, alternatively, in accordance with the terms contained in
** a written agreement between you and The Qt Company. For licensing terms
** and conditions see https://www.qt.io/terms-conditions. For further
** information use the contact form at https://www.qt.io/contact-us.
**
** GNU General Public License Usage
** Alternatively, this file may be used under the terms of the GNU
** General Public License version 3 as published by the Free Software
** Foundation with exceptions as appearing in the file LICENSE.GPL3-EXCEPT
** included in the packaging of this file. Please review the following
** information to ensure the GNU General Public License requirements will
** be met: https://www.gnu.org/licenses/gpl-3.0.html.
**
** $QT_END_LICENSE$
**
****************************************************************************/

#include <QtTest/QtTest>

#include <qfile.h>
#include <qdir.h>
#include <qcoreapplication.h>
#include <qtemporaryfile.h>
#include <qtemporarydir.h>
#include <qdir.h>
#include <qfileinfo.h>
#include <qstorageinfo.h>
#ifdef Q_OS_UNIX
#include <errno.h>
#include <fcntl.h>
#include <unistd.h>
#include <sys/stat.h>
#include <sys/types.h>
#ifndef Q_OS_VXWORKS
#include <pwd.h>
#endif
#endif
#ifdef Q_OS_WIN
#include <qt_windows.h>
#if !defined(Q_OS_WINRT)
#include <lm.h>
#endif
#endif
#include <qplatformdefs.h>
#include <qdebug.h>
#if defined(Q_OS_WIN)
#include "../../../network-settings.h"
#endif
#include <private/qfileinfo_p.h>
#include "../../../../shared/filesystem.h"

#if defined(Q_OS_VXWORKS) || defined(Q_OS_WINRT)
#define Q_NO_SYMLINKS
#endif

<<<<<<< HEAD
inline bool qIsLikelyToBeFat(const QString &path)
=======
#if defined(Q_OS_WIN)
QT_BEGIN_NAMESPACE
extern Q_CORE_EXPORT int qt_ntfs_permission_lookup;
QT_END_NAMESPACE
#  ifndef Q_OS_WINRT
bool IsUserAdmin();
#  endif
#endif

#if defined(Q_OS_UNIX) && !defined(Q_OS_VXWORKS)
inline bool qt_isEvilFsTypeName(const char *name)
{
    return (qstrncmp(name, "nfs", 3) == 0
            || qstrncmp(name, "autofs", 6) == 0
            || qstrncmp(name, "cachefs", 7) == 0);
}

#if defined(Q_OS_BSD4) && !defined(Q_OS_NETBSD)
# include <sys/param.h>
# include <sys/mount.h>

bool qIsLikelyToBeNfs(int handle)
{
    struct statfs buf;
    if (fstatfs(handle, &buf) != 0)
        return false;
    return qt_isEvilFsTypeName(buf.f_fstypename);
}

#elif defined(Q_OS_LINUX) || defined(Q_OS_HURD)

# include <sys/vfs.h>
# ifdef QT_LINUXBASE
   // LSB 3.2 has fstatfs in sys/statfs.h, sys/vfs.h is just an empty dummy header
#  include <sys/statfs.h>
# endif

# ifndef NFS_SUPER_MAGIC
#  define NFS_SUPER_MAGIC       0x00006969
# endif
# ifndef AUTOFS_SUPER_MAGIC
#  define AUTOFS_SUPER_MAGIC    0x00000187
# endif
# ifndef AUTOFSNG_SUPER_MAGIC
#  define AUTOFSNG_SUPER_MAGIC  0x7d92b1a0
# endif

bool qIsLikelyToBeNfs(int handle)
>>>>>>> 44da5b86
{
    QByteArray name = QStorageInfo(path).fileSystemType().toLower();
    return name.contains("fat") || name.contains("msdos");
}

inline bool qIsLikelyToBeNfs(const QString &path)
{
#ifdef Q_OS_WIN
    Q_UNUSED(path);
    return false;
#else
    QByteArray type = QStorageInfo(path).fileSystemType();
    const char *name = type.constData();

    return (qstrncmp(name, "nfs", 3) == 0
            || qstrncmp(name, "autofs", 6) == 0
            || qstrncmp(name, "autofsng", 8) == 0
            || qstrncmp(name, "cachefs", 7) == 0);
#endif
}

static QString seedAndTemplate()
{
    QString base;
#if defined(Q_OS_UNIX) && !defined(Q_OS_ANDROID)
    // use XDG_RUNTIME_DIR as it's a fully-capable FS
    base = QStandardPaths::writableLocation(QStandardPaths::RuntimeLocation);
#endif
    if (base.isEmpty())
        base = QDir::tempPath();
    return base + "/tst_qfileinfo-XXXXXX";
}

static QByteArray msgDoesNotExist(const QString &name)
{
    return (QLatin1Char('"') + QDir::toNativeSeparators(name)
        + QLatin1String("\" does not exist.")).toLocal8Bit();
}

static QByteArray msgIsNoDirectory(const QString &name)
{
    return (QLatin1Char('"') + QDir::toNativeSeparators(name)
        + QLatin1String("\" is not a directory.")).toLocal8Bit();
}

static QByteArray msgIsNotRoot(const QString &name)
{
    return (QLatin1Char('"') + QDir::toNativeSeparators(name)
        + QLatin1String("\" is no root directory.")).toLocal8Bit();
}

class tst_QFileInfo : public QObject
{
Q_OBJECT

public:
    tst_QFileInfo() : m_currentDir(QDir::currentPath()), m_dir(seedAndTemplate())
 {}

private slots:
    void initTestCase();
    void cleanupTestCase();

    void getSetCheck();

    void copy();

    void isFile_data();
    void isFile();

    void isDir_data();
    void isDir();

    void isRoot_data();
    void isRoot();

    void exists_data();
    void exists();

    void absolutePath_data();
    void absolutePath();

    void absFilePath_data();
    void absFilePath();

    void canonicalPath();
    void canonicalFilePath();

    void fileName_data();
    void fileName();

    void bundleName_data();
    void bundleName();

    void dir_data();
    void dir();

    void suffix_data();
    void suffix();

    void completeSuffix_data();
    void completeSuffix();

    void baseName_data();
    void baseName();

    void completeBaseName_data();
    void completeBaseName();

    void permission_data();
    void permission();

    void size_data();
    void size();

    void systemFiles();

    void compare_data();
    void compare();

    void consistent_data();
    void consistent();

    void fileTimes_data();
    void fileTimes();
    void fileTimes_oldFile();

    void isSymLink_data();
    void isSymLink();

    void isHidden_data();
    void isHidden();
#if defined(Q_OS_MAC)
    void isHiddenFromFinder();
#endif

    void isBundle_data();
    void isBundle();

    void isNativePath_data();
    void isNativePath();

    void refresh();

#if defined(Q_OS_WIN) && !defined(Q_OS_WINRT)
    void ntfsJunctionPointsAndSymlinks_data();
    void ntfsJunctionPointsAndSymlinks();
    void brokenShortcut();
#endif

    void isWritable();
    void isExecutable();
    void testDecomposedUnicodeNames_data();
    void testDecomposedUnicodeNames();

    void equalOperator() const;
    void equalOperatorWithDifferentSlashes() const;
    void notEqualOperator() const;

    void detachingOperations();

#if !defined(Q_OS_WINRT)
    void owner();
#endif
    void group();

    void invalidState_data();
    void invalidState();
    void nonExistingFile();

private:
    const QString m_currentDir;
    QString m_sourceFile;
    QString m_proFile;
    QString m_resourcesDir;
    QTemporaryDir m_dir;
    QSharedPointer<QTemporaryDir> m_dataDir;
};

void tst_QFileInfo::initTestCase()
{
    m_dataDir = QEXTRACTTESTDATA("/testdata");
    QVERIFY(m_dataDir);
    const QString dataPath = m_dataDir->path();
    QVERIFY(!dataPath.isEmpty());

    m_sourceFile = dataPath + QLatin1String("/tst_qfileinfo.cpp");
    m_resourcesDir = dataPath + QLatin1String("/resources");
    m_proFile = dataPath + QLatin1String("/tst_qfileinfo.pro");

    QVERIFY2(m_dir.isValid(),
             ("Failed to create temporary dir: " + m_dir.errorString()).toUtf8());
    QVERIFY(QDir::setCurrent(m_dir.path()));
}

void tst_QFileInfo::cleanupTestCase()
{
    QDir::setCurrent(m_currentDir); // Release temporary directory so that it can be deleted on Windows
}

// Testing get/set functions
void tst_QFileInfo::getSetCheck()
{
    QFileInfo obj1;
    // bool QFileInfo::caching()
    // void QFileInfo::setCaching(bool)
    obj1.setCaching(false);
    QCOMPARE(false, obj1.caching());
    obj1.setCaching(true);
    QCOMPARE(true, obj1.caching());
}

static QFileInfoPrivate* getPrivate(QFileInfo &info)
{
    return (*reinterpret_cast<QFileInfoPrivate**>(&info));
}

void tst_QFileInfo::copy()
{
    QTemporaryFile t;
    QVERIFY2(t.open(), qPrintable(t.errorString()));
    QFileInfo info(t.fileName());
    QVERIFY(info.exists());

    //copy constructor
    QFileInfo info2(info);
    QFileInfoPrivate *privateInfo = getPrivate(info);
    QFileInfoPrivate *privateInfo2 = getPrivate(info2);
    QCOMPARE(privateInfo, privateInfo2);

    //operator =
    QFileInfo info3 = info;
    QFileInfoPrivate *privateInfo3 = getPrivate(info3);
    QCOMPARE(privateInfo, privateInfo3);
    QCOMPARE(privateInfo2, privateInfo3);

    //refreshing info3 will detach it
    QFile file(info.absoluteFilePath());
    QVERIFY(file.open(QFile::WriteOnly));
    QCOMPARE(file.write("JAJAJAA"), qint64(7));
    file.flush();

    QTest::qWait(250);
#if defined(Q_OS_WIN)
    file.close();
#endif
    info3.refresh();
    privateInfo3 = getPrivate(info3);
    QVERIFY(privateInfo != privateInfo3);
    QVERIFY(privateInfo2 != privateInfo3);
    QCOMPARE(privateInfo, privateInfo2);
}

void tst_QFileInfo::isFile_data()
{
    QTest::addColumn<QString>("path");
    QTest::addColumn<bool>("expected");

    QTest::newRow("data0") << QDir::currentPath() << false;
    QTest::newRow("data1") << m_sourceFile << true;
    QTest::newRow("data2") << ":/tst_qfileinfo/resources/" << false;
    QTest::newRow("data3") << ":/tst_qfileinfo/resources/file1" << true;
    QTest::newRow("data4") << ":/tst_qfileinfo/resources/afilethatshouldnotexist" << false;
}

void tst_QFileInfo::isFile()
{
    QFETCH(QString, path);
    QFETCH(bool, expected);

    QFileInfo fi(path);
    QCOMPARE(fi.isFile(), expected);
}


void tst_QFileInfo::isDir_data()
{
    // create a broken symlink
    QFile::remove("brokenlink.lnk");
    QFile::remove("dummyfile");
    QFile file3("dummyfile");
    file3.open(QIODevice::WriteOnly);
    if (file3.link("brokenlink.lnk")) {
        file3.remove();
        QFileInfo info3("brokenlink.lnk");
        QVERIFY( info3.isSymLink() );
    }

    QTest::addColumn<QString>("path");
    QTest::addColumn<bool>("expected");

    QTest::newRow("data0") << QDir::currentPath() << true;
    QTest::newRow("data1") << m_sourceFile << false;
    QTest::newRow("data2") << ":/tst_qfileinfo/resources/" << true;
    QTest::newRow("data3") << ":/tst_qfileinfo/resources/file1" << false;
    QTest::newRow("data4") << ":/tst_qfileinfo/resources/afilethatshouldnotexist" << false;

    QTest::newRow("simple dir") << m_resourcesDir << true;
    QTest::newRow("simple dir with slash") << (m_resourcesDir + QLatin1Char('/')) << true;

    QTest::newRow("broken link") << "brokenlink.lnk" << false;

#if (defined(Q_OS_WIN) && !defined(Q_OS_WINRT))
    QTest::newRow("drive 1") << "c:" << true;
    QTest::newRow("drive 2") << "c:/" << true;
    //QTest::newRow("drive 2") << "t:s" << false;
#endif
#if defined(Q_OS_WIN) && !defined(Q_OS_WINRT)
    const QString uncRoot = QStringLiteral("//") + QtNetworkSettings::winServerName();
    QTest::newRow("unc 1") << uncRoot << true;
    QTest::newRow("unc 2") << uncRoot + QLatin1Char('/') << true;
    QTest::newRow("unc 3") << uncRoot + "/testshare" << true;
    QTest::newRow("unc 4") << uncRoot + "/testshare/" << true;
    QTest::newRow("unc 5") << uncRoot + "/testshare/tmp" << true;
    QTest::newRow("unc 6") << uncRoot + "/testshare/tmp/" << true;
    QTest::newRow("unc 7") << uncRoot + "/testshare/adirthatshouldnotexist" << false;
#endif
}

void tst_QFileInfo::isDir()
{
    QFETCH(QString, path);
    QFETCH(bool, expected);

    const bool isDir = QFileInfo(path).isDir();
    if (expected)
        QVERIFY2(isDir, msgIsNoDirectory(path).constData());
    else
        QVERIFY(!isDir);
}

void tst_QFileInfo::isRoot_data()
{
    QTest::addColumn<QString>("path");
    QTest::addColumn<bool>("expected");
    QTest::newRow("data0") << QDir::currentPath() << false;
    QTest::newRow("data1") << "/" << true;
    QTest::newRow("data2") << "*" << false;
    QTest::newRow("data3") << "/*" << false;
    QTest::newRow("data4") << ":/tst_qfileinfo/resources/" << false;
    QTest::newRow("data5") << ":/" << true;

    QTest::newRow("simple dir") << m_resourcesDir << false;
    QTest::newRow("simple dir with slash") << (m_resourcesDir + QLatin1Char('/')) << false;
#if (defined(Q_OS_WIN) && !defined(Q_OS_WINRT))
    QTest::newRow("drive 1") << "c:" << false;
    QTest::newRow("drive 2") << "c:/" << true;
    QTest::newRow("drive 3") << "p:/" << false;
#endif

#if defined(Q_OS_WIN) && !defined(Q_OS_WINRT)
    const QString uncRoot = QStringLiteral("//") + QtNetworkSettings::winServerName();
    QTest::newRow("unc 1") << uncRoot << true;
    QTest::newRow("unc 2") << uncRoot + QLatin1Char('/') << true;
    QTest::newRow("unc 3") << uncRoot + "/testshare" << false;
    QTest::newRow("unc 4") << uncRoot + "/testshare/" << false;
    QTest::newRow("unc 7") << "//ahostthatshouldnotexist" << false;
#endif
}

void tst_QFileInfo::isRoot()
{
    QFETCH(QString, path);
    QFETCH(bool, expected);

    const bool isRoot = QFileInfo(path).isRoot();
    if (expected)
        QVERIFY2(isRoot, msgIsNotRoot(path).constData());
    else
        QVERIFY(!isRoot);
}

void tst_QFileInfo::exists_data()
{
    QTest::addColumn<QString>("path");
    QTest::addColumn<bool>("expected");

    QTest::newRow("data0") << QDir::currentPath() << true;
    QTest::newRow("data1") << m_sourceFile << true;
    QTest::newRow("data2") << "/I/do_not_expect_this_path_to_exist/" << false;
    QTest::newRow("data3") << ":/tst_qfileinfo/resources/" << true;
    QTest::newRow("data4") << ":/tst_qfileinfo/resources/file1" << true;
    QTest::newRow("data5") << ":/I/do_not_expect_this_path_to_exist/" << false;
    QTest::newRow("data6") << (m_resourcesDir + "/*") << false;
    QTest::newRow("data7") << (m_resourcesDir + "/*.foo") << false;
    QTest::newRow("data8") << (m_resourcesDir + "/*.ext1") << false;
    QTest::newRow("data9") << (m_resourcesDir + "/file?.ext1") << false;
    QTest::newRow("data10") << "." << true;

    // Skip for the WinRT case, as GetFileAttributesEx removes _any_
    // trailing whitespace and "." is a valid entry as seen in data10
#ifndef Q_OS_WINRT
    QTest::newRow("data11") << ". " << false;
#endif
    QTest::newRow("empty") << "" << false;

    QTest::newRow("simple dir") << m_resourcesDir << true;
    QTest::newRow("simple dir with slash") << (m_resourcesDir + QLatin1Char('/')) << true;

#if defined(Q_OS_WIN) && !defined(Q_OS_WINRT)
    const QString uncRoot = QStringLiteral("//") + QtNetworkSettings::winServerName();
    QTest::newRow("unc 1") << uncRoot << true;
    QTest::newRow("unc 2") << uncRoot + QLatin1Char('/') << true;
    QTest::newRow("unc 3") << uncRoot + "/testshare" << true;
    QTest::newRow("unc 4") << uncRoot + "/testshare/" << true;
    QTest::newRow("unc 5") << uncRoot + "/testshare/tmp" << true;
    QTest::newRow("unc 6") << uncRoot + "/testshare/tmp/" << true;
    QTest::newRow("unc 7") << uncRoot + "/testshare/adirthatshouldnotexist" << false;
    QTest::newRow("unc 8") << uncRoot + "/asharethatshouldnotexist" << false;
    QTest::newRow("unc 9") << "//ahostthatshouldnotexist" << false;
#endif
}

void tst_QFileInfo::exists()
{
    QFETCH(QString, path);
    QFETCH(bool, expected);

    QFileInfo fi(path);
    const bool exists = fi.exists();
    QCOMPARE(exists, QFileInfo::exists(path));
    if (expected)
        QVERIFY2(exists, msgDoesNotExist(path).constData());
    else
        QVERIFY(!exists);
}

void tst_QFileInfo::absolutePath_data()
{
    QTest::addColumn<QString>("file");
    QTest::addColumn<QString>("path");
    QTest::addColumn<QString>("filename");

    QString drivePrefix;
#if (defined(Q_OS_WIN) && !defined(Q_OS_WINRT))
    drivePrefix = QDir::currentPath().left(2);
    QString nonCurrentDrivePrefix =
        drivePrefix.left(1).compare("X", Qt::CaseInsensitive) == 0 ? QString("Y:") : QString("X:");

    // Make sure drive-relative paths return correct absolute paths.
    QTest::newRow("<current drive>:my.dll") << drivePrefix + "my.dll" << QDir::currentPath() << "my.dll";
    QTest::newRow("<not current drive>:my.dll") << nonCurrentDrivePrefix + "my.dll"
                                                << nonCurrentDrivePrefix + "/"
                                                << "my.dll";
#elif defined(Q_OS_WINRT)
    drivePrefix = QDir::currentPath().left(2);
#endif
    QTest::newRow("0") << "/machine/share/dir1/" << drivePrefix + "/machine/share/dir1" << "";
    QTest::newRow("1") << "/machine/share/dir1" << drivePrefix + "/machine/share" << "dir1";
    QTest::newRow("2") << "/usr/local/bin" << drivePrefix + "/usr/local" << "bin";
    QTest::newRow("3") << "/usr/local/bin/" << drivePrefix + "/usr/local/bin" << "";
    QTest::newRow("/test") << "/test" << drivePrefix + "/" << "test";

#if defined(Q_OS_WIN) && !defined(Q_OS_WINRT)
    QTest::newRow("c:\\autoexec.bat") << "c:\\autoexec.bat" << "C:/"
                                      << "autoexec.bat";
    QTest::newRow("c:autoexec.bat") << QDir::currentPath().left(2) + "autoexec.bat" << QDir::currentPath()
                                    << "autoexec.bat";
#endif
    QTest::newRow("QTBUG-19995.1") << drivePrefix + "/System/Library/StartupItems/../Frameworks"
                                   << drivePrefix + "/System/Library"
                                   << "Frameworks";
    QTest::newRow("QTBUG-19995.2") << drivePrefix + "/System/Library/StartupItems/../Frameworks/"
                                   << drivePrefix + "/System/Library/Frameworks" << "";
}

void tst_QFileInfo::absolutePath()
{
    QFETCH(QString, file);
    QFETCH(QString, path);
    QFETCH(QString, filename);

    QFileInfo fi(file);

    QCOMPARE(fi.absolutePath(), path);
    QCOMPARE(fi.fileName(), filename);
}

void tst_QFileInfo::absFilePath_data()
{
    QTest::addColumn<QString>("file");
    QTest::addColumn<QString>("expected");

    QTest::newRow("relativeFile") << "tmp.txt" << QDir::currentPath() + "/tmp.txt";
    QTest::newRow("relativeFileInSubDir") << "temp/tmp.txt" << QDir::currentPath() + "/" + "temp/tmp.txt";
    QString drivePrefix;
#if defined(Q_OS_WIN)
    QString curr = QDir::currentPath();

    curr.remove(0, 2);   // Make it a absolute path with no drive specifier: \depot\qt-4.2\tests\auto\qfileinfo
    QTest::newRow(".")            << curr << QDir::currentPath();
    QTest::newRow("absFilePath") << "c:\\home\\andy\\tmp.txt" << "C:/home/andy/tmp.txt";

    // Make sure drive-relative paths return correct absolute paths.
    drivePrefix = QDir::currentPath().left(2);
    QString nonCurrentDrivePrefix =
        drivePrefix.left(1).compare("X", Qt::CaseInsensitive) == 0 ? QString("Y:") : QString("X:");

    QTest::newRow("absFilePathWithoutSlash") << drivePrefix + "tmp.txt" << QDir::currentPath() + "/tmp.txt";
    QTest::newRow("<current drive>:my.dll") << drivePrefix + "temp/my.dll" << QDir::currentPath() + "/temp/my.dll";
    QTest::newRow("<not current drive>:my.dll") << nonCurrentDrivePrefix + "temp/my.dll"
                                                << nonCurrentDrivePrefix + "/temp/my.dll";
#else
    QTest::newRow("absFilePath") << "/home/andy/tmp.txt" << "/home/andy/tmp.txt";
#endif
    QTest::newRow("QTBUG-19995") << drivePrefix + "/System/Library/StartupItems/../Frameworks"
                                 << drivePrefix + "/System/Library/Frameworks";
}

void tst_QFileInfo::absFilePath()
{
    QFETCH(QString, file);
    QFETCH(QString, expected);

    QFileInfo fi(file);
#if defined(Q_OS_WIN)
    QVERIFY(QString::compare(fi.absoluteFilePath(), expected, Qt::CaseInsensitive) == 0);
#else
    QCOMPARE(fi.absoluteFilePath(), expected);
#endif
}

void tst_QFileInfo::canonicalPath()
{
    QTemporaryFile tempFile;
    tempFile.setAutoRemove(true);
    QVERIFY2(tempFile.open(), qPrintable(tempFile.errorString()));
    QFileInfo fi(tempFile.fileName());
    QCOMPARE(fi.canonicalPath(), QFileInfo(QDir::tempPath()).canonicalFilePath());
}

class FileDeleter {
    Q_DISABLE_COPY(FileDeleter)
public:
    explicit FileDeleter(const QString fileName) : m_fileName(fileName) {}
    ~FileDeleter() { QFile::remove(m_fileName); }

private:
    const QString m_fileName;
};

void tst_QFileInfo::canonicalFilePath()
{
    const QString fileName("tmp.canon");
    QFile tempFile(fileName);
    QVERIFY(tempFile.open(QFile::WriteOnly));
    QFileInfo fi(tempFile.fileName());
    QCOMPARE(fi.canonicalFilePath(), QDir::currentPath() + "/" + fileName);
    tempFile.remove();

    // This used to crash on Mac, verify that it doesn't anymore.
    QFileInfo info("/tmp/../../../../../../../../../../../../../../../../../");
    info.canonicalFilePath();

#if defined(Q_OS_UNIX)
    // This used to crash on Mac
    QFileInfo dontCrash(QLatin1String("/"));
    QCOMPARE(dontCrash.canonicalFilePath(), QLatin1String("/"));
#endif

#ifndef Q_OS_WIN
    // test symlinks
    QFile::remove("link.lnk");
    {
        QFile file(m_sourceFile);
        if (file.link("link.lnk")) {
            QFileInfo info1(file);
            QFileInfo info2("link.lnk");
            QCOMPARE(info1.canonicalFilePath(), info2.canonicalFilePath());
        }
    }

    const QString dirSymLinkName = QLatin1String("tst_qfileinfo")
        + QDateTime::currentDateTime().toString(QLatin1String("yyMMddhhmmss"));
    const QString link(QDir::tempPath() + QLatin1Char('/') + dirSymLinkName);
    FileDeleter dirSymLinkDeleter(link);

    {
        QFile file(QDir::currentPath());
        if (file.link(link)) {
            QFile tempfile("tempfile.txt");
            tempfile.open(QIODevice::ReadWrite);
            tempfile.write("This file is generated by the QFileInfo autotest.");
            QVERIFY(tempfile.flush());
            tempfile.close();

            QFileInfo info1("tempfile.txt");
            QFileInfo info2(link + QDir::separator() + "tempfile.txt");

            QVERIFY(info1.exists());
            QVERIFY(info2.exists());
            QCOMPARE(info1.canonicalFilePath(), info2.canonicalFilePath());

            QFileInfo info3(link + QDir::separator() + "link.lnk");
            QFileInfo info4(m_sourceFile);
            QVERIFY(!info3.canonicalFilePath().isEmpty());
            QCOMPARE(info4.canonicalFilePath(), info3.canonicalFilePath());

            tempfile.remove();
        }
    }
    {
        QString link(QDir::tempPath() + QLatin1Char('/') + dirSymLinkName
                     + "/link_to_tst_qfileinfo");
        QFile::remove(link);

        QFile file(QDir::tempPath() + QLatin1Char('/') +  dirSymLinkName
                   + "tst_qfileinfo.cpp");
        if (file.link(link))
        {
            QFileInfo info1("tst_qfileinfo.cpp");
            QFileInfo info2(link);
            QCOMPARE(info1.canonicalFilePath(), info2.canonicalFilePath());
        }
    }
#endif

#if defined(Q_OS_WIN) && !defined(Q_OS_WINRT)
    {
        // CreateSymbolicLink can return TRUE & still fail to create the link,
        // the error code in that case is ERROR_PRIVILEGE_NOT_HELD (1314)
        SetLastError(0);
        const QString linkTarget = QStringLiteral("res");
        BOOL ret = CreateSymbolicLink((wchar_t*)linkTarget.utf16(), (wchar_t*)m_resourcesDir.utf16(), 1);
        DWORD dwErr = GetLastError();
        if (!ret)
            QSKIP("Symbolic links aren't supported by FS");
        QString currentPath = QDir::currentPath();
        bool is_res_Current = QDir::setCurrent(linkTarget);
        if (!is_res_Current && dwErr == 1314)
            QSKIP("Not enough privilages to create Symbolic links");
        QCOMPARE(is_res_Current, true);
        const QString actualCanonicalPath = QFileInfo("file1").canonicalFilePath();
        QVERIFY(QDir::setCurrent(currentPath));
        QCOMPARE(actualCanonicalPath, m_resourcesDir + QStringLiteral("/file1"));

        QDir::current().rmdir(linkTarget);
    }
#endif

#ifdef Q_OS_DARWIN
    {
        // Check if canonicalFilePath's result is in Composed normalization form.
        QString path = QString::fromLatin1("caf\xe9");
        QDir dir(QDir::tempPath());
        dir.mkdir(path);
        QString canonical = QFileInfo(dir.filePath(path)).canonicalFilePath();
        QString roundtrip = QFile::decodeName(QFile::encodeName(canonical));
        QCOMPARE(canonical, roundtrip);
        dir.rmdir(path);
    }
#endif
}

void tst_QFileInfo::fileName_data()
{
    QTest::addColumn<QString>("file");
    QTest::addColumn<QString>("expected");

    QTest::newRow("relativeFile") << "tmp.txt" << "tmp.txt";
    QTest::newRow("relativeFileInSubDir") << "temp/tmp.txt" << "tmp.txt";
#if defined(Q_OS_WIN)
    QTest::newRow("absFilePath") << "c:\\home\\andy\\tmp.txt" << "tmp.txt";
    QTest::newRow("driveWithNoSlash") << "c:tmp.txt" << "tmp.txt";
#else
    QTest::newRow("absFilePath") << "/home/andy/tmp.txt" << "tmp.txt";
#endif
    QTest::newRow("resource1") << ":/tst_qfileinfo/resources/file1.ext1" << "file1.ext1";
    QTest::newRow("resource2") << ":/tst_qfileinfo/resources/file1.ext1.ext2" << "file1.ext1.ext2";

    QTest::newRow("ending slash [small]") << QString::fromLatin1("/a/") << QString::fromLatin1("");
    QTest::newRow("no ending slash [small]") << QString::fromLatin1("/a") << QString::fromLatin1("a");

    QTest::newRow("ending slash") << QString::fromLatin1("/somedir/") << QString::fromLatin1("");
    QTest::newRow("no ending slash") << QString::fromLatin1("/somedir") << QString::fromLatin1("somedir");
}

void tst_QFileInfo::fileName()
{
    QFETCH(QString, file);
    QFETCH(QString, expected);

    QFileInfo fi(file);
    QCOMPARE(fi.fileName(), expected);
}

void tst_QFileInfo::bundleName_data()
{
    QTest::addColumn<QString>("file");
    QTest::addColumn<QString>("expected");

    QTest::newRow("root") << "/" << "";
    QTest::newRow("etc") << "/etc" << "";
#ifdef Q_OS_MAC
    QTest::newRow("safari") << "/Applications/Safari.app" << "Safari";
#endif
}

void tst_QFileInfo::bundleName()
{
    QFETCH(QString, file);
    QFETCH(QString, expected);

    QFileInfo fi(file);
    QCOMPARE(fi.bundleName(), expected);
}

void tst_QFileInfo::dir_data()
{
    QTest::addColumn<QString>("file");
    QTest::addColumn<bool>("absPath");
    QTest::addColumn<QString>("expected");

    QTest::newRow("relativeFile") << "tmp.txt" << false << ".";
    QTest::newRow("relativeFileAbsPath") << "tmp.txt" << true << QDir::currentPath();
    QTest::newRow("relativeFileInSubDir") << "temp/tmp.txt" << false << "temp";
    QTest::newRow("relativeFileInSubDirAbsPath") << "temp/tmp.txt" << true << QDir::currentPath() + "/temp";
    QTest::newRow("absFilePath") << QDir::currentPath() + "/tmp.txt" << false << QDir::currentPath();
    QTest::newRow("absFilePathAbsPath") << QDir::currentPath() + "/tmp.txt" << true << QDir::currentPath();
    QTest::newRow("resource1") << ":/tst_qfileinfo/resources/file1.ext1" << true << ":/tst_qfileinfo/resources";
#if defined(Q_OS_WIN) && !defined(Q_OS_WINRT)
    QTest::newRow("driveWithSlash") << "C:/file1.ext1.ext2" << true << "C:/";
    QTest::newRow("driveWithoutSlash") << QDir::currentPath().left(2) + "file1.ext1.ext2" << false << QDir::currentPath().left(2);
#endif
}

void tst_QFileInfo::dir()
{
    QFETCH(QString, file);
    QFETCH(bool, absPath);
    QFETCH(QString, expected);

    QFileInfo fi(file);
    if (absPath) {
        QCOMPARE(fi.absolutePath(), expected);
        QCOMPARE(fi.absoluteDir().path(), expected);
    } else {
        QCOMPARE(fi.path(), expected);
        QCOMPARE(fi.dir().path(), expected);
    }
}


void tst_QFileInfo::suffix_data()
{
    QTest::addColumn<QString>("file");
    QTest::addColumn<QString>("expected");

    QTest::newRow("noextension0") << "file" << "";
    QTest::newRow("noextension1") << "/path/to/file" << "";
    QTest::newRow("data0") << "file.tar" << "tar";
    QTest::newRow("data1") << "file.tar.gz" << "gz";
    QTest::newRow("data2") << "/path/file/file.tar.gz" << "gz";
    QTest::newRow("data3") << "/path/file.tar" << "tar";
    QTest::newRow("resource1") << ":/tst_qfileinfo/resources/file1.ext1" << "ext1";
    QTest::newRow("resource2") << ":/tst_qfileinfo/resources/file1.ext1.ext2" << "ext2";
    QTest::newRow("hidden1") << ".ext1" << "ext1";
    QTest::newRow("hidden1") << ".ext" << "ext";
    QTest::newRow("hidden1") << ".ex" << "ex";
    QTest::newRow("hidden1") << ".e" << "e";
    QTest::newRow("hidden2") << ".ext1.ext2" << "ext2";
    QTest::newRow("hidden2") << ".ext.ext2" << "ext2";
    QTest::newRow("hidden2") << ".ex.ext2" << "ext2";
    QTest::newRow("hidden2") << ".e.ext2" << "ext2";
    QTest::newRow("hidden2") << "..ext2" << "ext2";
#ifdef Q_OS_WIN
    QTest::newRow("driveWithSlash") << "c:/file1.ext1.ext2" << "ext2";
    QTest::newRow("driveWithoutSlash") << "c:file1.ext1.ext2" << "ext2";
#endif
}

void tst_QFileInfo::suffix()
{
    QFETCH(QString, file);
    QFETCH(QString, expected);

    QFileInfo fi(file);
    QCOMPARE(fi.suffix(), expected);
}


void tst_QFileInfo::completeSuffix_data()
{
    QTest::addColumn<QString>("file");
    QTest::addColumn<QString>("expected");

    QTest::newRow("noextension0") << "file" << "";
    QTest::newRow("noextension1") << "/path/to/file" << "";
    QTest::newRow("data0") << "file.tar" << "tar";
    QTest::newRow("data1") << "file.tar.gz" << "tar.gz";
    QTest::newRow("data2") << "/path/file/file.tar.gz" << "tar.gz";
    QTest::newRow("data3") << "/path/file.tar" << "tar";
    QTest::newRow("resource1") << ":/tst_qfileinfo/resources/file1.ext1" << "ext1";
    QTest::newRow("resource2") << ":/tst_qfileinfo/resources/file1.ext1.ext2" << "ext1.ext2";
#ifdef Q_OS_WIN
    QTest::newRow("driveWithSlash") << "c:/file1.ext1.ext2" << "ext1.ext2";
    QTest::newRow("driveWithoutSlash") << "c:file1.ext1.ext2" << "ext1.ext2";
#endif
}

void tst_QFileInfo::completeSuffix()
{
    QFETCH(QString, file);
    QFETCH(QString, expected);

    QFileInfo fi(file);
    QCOMPARE(fi.completeSuffix(), expected);
}

void tst_QFileInfo::baseName_data()
{
    QTest::addColumn<QString>("file");
    QTest::addColumn<QString>("expected");

    QTest::newRow("data0") << "file.tar" << "file";
    QTest::newRow("data1") << "file.tar.gz" << "file";
    QTest::newRow("data2") << "/path/file/file.tar.gz" << "file";
    QTest::newRow("data3") << "/path/file.tar" << "file";
    QTest::newRow("data4") << "/path/file" << "file";
    QTest::newRow("resource1") << ":/tst_qfileinfo/resources/file1.ext1" << "file1";
    QTest::newRow("resource2") << ":/tst_qfileinfo/resources/file1.ext1.ext2" << "file1";
#ifdef Q_OS_WIN
    QTest::newRow("driveWithSlash") << "c:/file1.ext1.ext2" << "file1";
    QTest::newRow("driveWithoutSlash") << "c:file1.ext1.ext2" << "file1";
#endif
}

void tst_QFileInfo::baseName()
{
    QFETCH(QString, file);
    QFETCH(QString, expected);

    QFileInfo fi(file);
    QCOMPARE(fi.baseName(), expected);
}

void tst_QFileInfo::completeBaseName_data()
{
    QTest::addColumn<QString>("file");
    QTest::addColumn<QString>("expected");

    QTest::newRow("data0") << "file.tar" << "file";
    QTest::newRow("data1") << "file.tar.gz" << "file.tar";
    QTest::newRow("data2") << "/path/file/file.tar.gz" << "file.tar";
    QTest::newRow("data3") << "/path/file.tar" << "file";
    QTest::newRow("data4") << "/path/file" << "file";
    QTest::newRow("resource1") << ":/tst_qfileinfo/resources/file1.ext1" << "file1";
    QTest::newRow("resource2") << ":/tst_qfileinfo/resources/file1.ext1.ext2" << "file1.ext1";
#ifdef Q_OS_WIN
    QTest::newRow("driveWithSlash") << "c:/file1.ext1.ext2" << "file1.ext1";
    QTest::newRow("driveWithoutSlash") << "c:file1.ext1.ext2" << "file1.ext1";
#endif
}

void tst_QFileInfo::completeBaseName()
{
    QFETCH(QString, file);
    QFETCH(QString, expected);

    QFileInfo fi(file);
    QCOMPARE(fi.completeBaseName(), expected);
}

void tst_QFileInfo::permission_data()
{
    QTest::addColumn<QString>("file");
    QTest::addColumn<int>("perms");
    QTest::addColumn<bool>("expected");

    QTest::newRow("data0") << QCoreApplication::instance()->applicationFilePath() << int(QFile::ExeUser) << true;
    QTest::newRow("data1") << m_sourceFile << int(QFile::ReadUser) << true;
    QTest::newRow("resource1") << ":/tst_qfileinfo/resources/file1.ext1" << int(QFile::ReadUser) << true;
    QTest::newRow("resource2") << ":/tst_qfileinfo/resources/file1.ext1" << int(QFile::WriteUser) << false;
    QTest::newRow("resource3") << ":/tst_qfileinfo/resources/file1.ext1" << int(QFile::ExeUser) << false;
}

void tst_QFileInfo::permission()
{
    QFETCH(QString, file);
    QFETCH(int, perms);
    QFETCH(bool, expected);
    QFileInfo fi(file);
    QCOMPARE(fi.permission(QFile::Permissions(perms)), expected);
}

void tst_QFileInfo::size_data()
{
    QTest::addColumn<QString>("file");
    QTest::addColumn<int>("size");

    QTest::newRow("resource1") << ":/tst_qfileinfo/resources/file1.ext1" << 0;
    QFile::remove("file1");
    QFile file("file1");
    QVERIFY(file.open(QFile::WriteOnly));
    QCOMPARE(file.write("JAJAJAA"), qint64(7));
    QTest::newRow("created-file") << "file1" << 7;

    QTest::newRow("resource2") << ":/tst_qfileinfo/resources/file1.ext1.ext2" << 0;
}

void tst_QFileInfo::size()
{
    QFETCH(QString, file);

    QFileInfo fi(file);
    (void)fi.permissions();
    QTEST(int(fi.size()), "size");
}

void tst_QFileInfo::systemFiles()
{
#if !defined(Q_OS_WIN) || defined(Q_OS_WINRT)
    QSKIP("This is a Windows only test");
#endif
    QFileInfo fi("c:\\pagefile.sys");
    QVERIFY2(fi.exists(), msgDoesNotExist(fi.absoluteFilePath()).constData());
    QVERIFY(fi.size() > 0);
    QVERIFY(fi.lastModified().isValid());
    QVERIFY(fi.metadataChangeTime().isValid());
    QCOMPARE(fi.metadataChangeTime(), fi.lastModified());   // On Windows, they're the same
    QVERIFY(fi.birthTime().isValid());
    QVERIFY(fi.birthTime() <= fi.lastModified());
    QCOMPARE(fi.created(), fi.birthTime());                 // On Windows, they're the same
}

void tst_QFileInfo::compare_data()
{
    QTest::addColumn<QString>("file1");
    QTest::addColumn<QString>("file2");
    QTest::addColumn<bool>("same");

    QString caseChangedSource = m_sourceFile;
    caseChangedSource.replace("info", "Info");

    QTest::newRow("data0")
        << m_sourceFile
        << m_sourceFile
        << true;
    QTest::newRow("data1")
        << m_sourceFile
        << QString::fromLatin1("/tst_qfileinfo.cpp")
        << false;
    QTest::newRow("data2")
        << QString::fromLatin1("tst_qfileinfo.cpp")
        << QDir::currentPath() + QString::fromLatin1("/tst_qfileinfo.cpp")
        << true;
    QTest::newRow("casesense1")
        << caseChangedSource
        << m_sourceFile
#if defined(Q_OS_WIN)
        << true;
#elif defined(Q_OS_MAC)
        << !pathconf(QDir::currentPath().toLatin1().constData(), _PC_CASE_SENSITIVE);
#else
        << false;
#endif
}

void tst_QFileInfo::compare()
{
#if defined(Q_OS_MAC)
    if (qstrcmp(QTest::currentDataTag(), "casesense1") == 0)
        QSKIP("Qt thinks all UNIX filesystems are case sensitive, see QTBUG-28246");
#endif

    QFETCH(QString, file1);
    QFETCH(QString, file2);
    QFETCH(bool, same);
    QFileInfo fi1(file1), fi2(file2);
    QCOMPARE(fi1 == fi2, same);
}

void tst_QFileInfo::consistent_data()
{
    QTest::addColumn<QString>("file");
    QTest::addColumn<QString>("expected");

#if defined(Q_OS_WIN)
    QTest::newRow("slashes") << QString::fromLatin1("\\a\\a\\a\\a") << QString::fromLatin1("/a/a/a/a");
#endif
    QTest::newRow("ending slash") << QString::fromLatin1("/a/somedir/") << QString::fromLatin1("/a/somedir/");
    QTest::newRow("no ending slash") << QString::fromLatin1("/a/somedir") << QString::fromLatin1("/a/somedir");
}

void tst_QFileInfo::consistent()
{
    QFETCH(QString, file);
    QFETCH(QString, expected);

    QFileInfo fi(file);
    QCOMPARE(fi.filePath(), expected);
    QCOMPARE(fi.dir().path() + QLatin1Char('/') + fi.fileName(), expected);
}


void tst_QFileInfo::fileTimes_data()
{
    QTest::addColumn<QString>("fileName");
    QTest::newRow("simple") << QString::fromLatin1("simplefile.txt");
    QTest::newRow( "longfile" ) << QString::fromLatin1("longFileNamelongFileNamelongFileNamelongFileName"
                                                     "longFileNamelongFileNamelongFileNamelongFileName"
                                                     "longFileNamelongFileNamelongFileNamelongFileName"
                                                     "longFileNamelongFileNamelongFileNamelongFileName"
                                                     "longFileNamelongFileNamelongFileNamelongFileName.txt");
    QTest::newRow( "longfile absolutepath" ) << QFileInfo(QString::fromLatin1("longFileNamelongFileNamelongFileNamelongFileName"
                                                     "longFileNamelongFileNamelongFileNamelongFileName"
                                                     "longFileNamelongFileNamelongFileNamelongFileName"
                                                     "longFileNamelongFileNamelongFileNamelongFileName"
                                                     "longFileNamelongFileNamelongFileNamelongFileName.txt")).absoluteFilePath();
}

void tst_QFileInfo::fileTimes()
{
    auto datePairString = [](const QDateTime &actual, const QDateTime &before) {
        return (actual.toString(Qt::ISODateWithMs) + " (should be >) " + before.toString(Qt::ISODateWithMs))
                .toLatin1();
    };

    QFETCH(QString, fileName);
    int sleepTime = 100;

    // on Linux and Windows, the filesystem timestamps may be slightly out of
    // sync with the system clock (maybe they're using CLOCK_REALTIME_COARSE),
    // so add a margin of error to our comparisons
    int fsClockSkew = 10;
#ifdef Q_OS_WIN
    fsClockSkew = 500;
#endif

    // NFS clocks may be WAY out of sync
    if (qIsLikelyToBeNfs(fileName))
        QSKIP("This test doesn't work on NFS");

    bool noAccessTime = false;
    {
        // try to guess if file times on this filesystem round to the second
        QFileInfo cwd(".");
        if (cwd.lastModified().toMSecsSinceEpoch() % 1000 == 0
                && cwd.lastRead().toMSecsSinceEpoch() % 1000 == 0) {
            fsClockSkew = sleepTime = 1000;

            noAccessTime = qIsLikelyToBeFat(fileName);
            if (noAccessTime) {
                // FAT filesystems (but maybe not exFAT) store timestamps with 2-second
                // granularity and access time with 1-day granularity
                fsClockSkew = sleepTime = 2000;
            }
        }
    }

    if (QFile::exists(fileName)) {
        QVERIFY(QFile::remove(fileName));
    }

    QDateTime beforeBirth, beforeWrite, beforeMetadataChange, beforeRead;
    QDateTime birthTime, writeTime, metadataChangeTime, readTime;

    // --- Create file and write to it
    beforeBirth = QDateTime::currentDateTime().addMSecs(-fsClockSkew);
    {
        QFile file(fileName);
        QVERIFY(file.open(QFile::WriteOnly | QFile::Text));
        QFileInfo fileInfo(fileName);
        birthTime = fileInfo.birthTime();
        QVERIFY2(!birthTime.isValid() || birthTime > beforeBirth,
                 datePairString(birthTime, beforeBirth));

        QTest::qSleep(sleepTime);
        beforeWrite = QDateTime::currentDateTime().addMSecs(-fsClockSkew);
        QTextStream ts(&file);
        ts << fileName << endl;
    }
    {
        QFileInfo fileInfo(fileName);
        writeTime = fileInfo.lastModified();
        QVERIFY2(writeTime > beforeWrite, datePairString(writeTime, beforeWrite));
        QCOMPARE(fileInfo.birthTime(), birthTime); // mustn't have changed
    }

    // --- Change the file's metadata
    QTest::qSleep(sleepTime);
    beforeMetadataChange = QDateTime::currentDateTime().addMSecs(-fsClockSkew);
    {
        QFile file(fileName);
        file.setPermissions(file.permissions());
    }
    {
        QFileInfo fileInfo(fileName);
        metadataChangeTime = fileInfo.metadataChangeTime();
        QVERIFY2(metadataChangeTime > beforeMetadataChange,
                 datePairString(metadataChangeTime, beforeMetadataChange));
        QVERIFY(metadataChangeTime >= writeTime); // not all filesystems can store both times
        QCOMPARE(fileInfo.birthTime(), birthTime); // mustn't have changed
    }

    // --- Read the file
    QTest::qSleep(sleepTime);
    beforeRead = QDateTime::currentDateTime().addMSecs(-fsClockSkew);
    {
        QFile file(fileName);
        QVERIFY(file.open(QFile::ReadOnly | QFile::Text));
        QTextStream ts(&file);
        QString line = ts.readLine();
        QCOMPARE(line, fileName);
    }

    QFileInfo fileInfo(fileName);
    readTime = fileInfo.lastRead();
    QCOMPARE(fileInfo.lastModified(), writeTime); // mustn't have changed
    QCOMPARE(fileInfo.birthTime(), birthTime); // mustn't have changed
    QVERIFY(readTime.isValid());

#if defined(Q_OS_WINRT) || defined(Q_OS_QNX) || defined(Q_OS_ANDROID)
    noAccessTime = true;
#elif defined(Q_OS_WIN)
    //In Vista the last-access timestamp is not updated when the file is accessed/touched (by default).
    //To enable this the HKLM\SYSTEM\CurrentControlSet\Control\FileSystem\NtfsDisableLastAccessUpdate
    //is set to 0, in the test machine.
    HKEY key;
    if (ERROR_SUCCESS == RegOpenKeyEx(HKEY_LOCAL_MACHINE, L"SYSTEM\\CurrentControlSet\\Control\\FileSystem",
        0, KEY_READ, &key)) {
            DWORD disabledAccessTimes = 0;
            DWORD size = sizeof(DWORD);
            LONG error = RegQueryValueEx(key, L"NtfsDisableLastAccessUpdate"
                , NULL, NULL, (LPBYTE)&disabledAccessTimes, &size);
            if (ERROR_SUCCESS == error && disabledAccessTimes)
                noAccessTime = true;
            RegCloseKey(key);
    }
#endif

    if (noAccessTime)
        return;

    QVERIFY2(readTime > beforeRead, datePairString(readTime, beforeRead));
    QVERIFY(writeTime < beforeRead);
}

void tst_QFileInfo::fileTimes_oldFile()
{
    // This is 2^{31} seconds before 1970-01-01 15:14:8,
    // i.e. shortly after the start of time_t, in any time-zone:
    const QDateTime early(QDate(1901, 12, 14), QTime(12, 0));
    QFile file("ancientfile.txt");
    file.open(QIODevice::WriteOnly);
    file.write("\n", 1);
    file.close();

    /*
      QFile's setFileTime calls QFSFileEngine::setFileTime() which fails unless
      the file is open at the time.  Of course, when writing, close() changes
      modification time, so need to re-open for read in order to setFileTime().
     */
    file.open(QIODevice::ReadOnly);
    bool ok = file.setFileTime(early, QFileDevice::FileModificationTime);
    file.close();

    if (ok) {
        QFileInfo info(file.fileName());
        QCOMPARE(info.lastModified(), early);
    } else {
        QSKIP("Unable to set file metadata to ancient values");
    }
}

void tst_QFileInfo::isSymLink_data()
{
#ifndef Q_NO_SYMLINKS
    QFile::remove("link.lnk");
    QFile::remove("brokenlink.lnk");
    QFile::remove("dummyfile");
    QFile::remove("relative/link.lnk");

    QFile file1(m_sourceFile);
    QVERIFY(file1.link("link.lnk"));

    QFile file2("dummyfile");
    file2.open(QIODevice::WriteOnly);
    QVERIFY(file2.link("brokenlink.lnk"));
    file2.remove();

    QTest::addColumn<QString>("path");
    QTest::addColumn<bool>("isSymLink");
    QTest::addColumn<QString>("linkTarget");

    QTest::newRow("existent file") << m_sourceFile << false << "";
    QTest::newRow("link") << "link.lnk" << true << QFileInfo(m_sourceFile).absoluteFilePath();
    QTest::newRow("broken link") << "brokenlink.lnk" << true << QFileInfo("dummyfile").absoluteFilePath();

#ifndef Q_OS_WIN
    QDir::current().mkdir("relative");
    QFile::link("../dummyfile", "relative/link.lnk");
    QTest::newRow("relative link") << "relative/link.lnk" << true << QFileInfo("dummyfile").absoluteFilePath();
#endif
#endif
}

void tst_QFileInfo::isSymLink()
{
#ifdef Q_NO_SYMLINKS
    QSKIP("No symlink support", SkipAll);
#else
    QFETCH(QString, path);
    QFETCH(bool, isSymLink);
    QFETCH(QString, linkTarget);

    QFileInfo fi(path);
    QCOMPARE(fi.isSymLink(), isSymLink);
    QCOMPARE(fi.symLinkTarget(), linkTarget);
#endif
}

void tst_QFileInfo::isHidden_data()
{
    QTest::addColumn<QString>("path");
    QTest::addColumn<bool>("isHidden");
    foreach (const QFileInfo& info, QDir::drives()) {
        QTest::newRow(qPrintable("drive." + info.path())) << info.path() << false;
    }

#if defined(Q_OS_WIN)
    QVERIFY(QDir("./hidden-directory").exists() || QDir().mkdir("./hidden-directory"));
    QVERIFY(SetFileAttributesW(reinterpret_cast<LPCWSTR>(QString("./hidden-directory").utf16()),FILE_ATTRIBUTE_HIDDEN));
    QTest::newRow("C:/path/to/hidden-directory") << QDir::currentPath() + QString::fromLatin1("/hidden-directory") << true;
    QTest::newRow("C:/path/to/hidden-directory/.") << QDir::currentPath() + QString::fromLatin1("/hidden-directory/.") << true;
#endif
#if defined(Q_OS_UNIX)
    QVERIFY(QDir("./.hidden-directory").exists() || QDir().mkdir("./.hidden-directory"));
    QTest::newRow("/path/to/.hidden-directory") << QDir::currentPath() + QString("/.hidden-directory") << true;
    QTest::newRow("/path/to/.hidden-directory/.") << QDir::currentPath() + QString("/.hidden-directory/.") << true;
    QTest::newRow("/path/to/.hidden-directory/..") << QDir::currentPath() + QString("/.hidden-directory/..") << true;
#endif

#if defined(Q_OS_MAC)
    // /bin has the hidden attribute on OS X
    QTest::newRow("/bin/") << QString::fromLatin1("/bin/") << true;
#elif !defined(Q_OS_WIN)
    QTest::newRow("/bin/") << QString::fromLatin1("/bin/") << false;
#endif

#ifdef Q_OS_MAC
    QTest::newRow("mac_etc") << QString::fromLatin1("/etc") << true;
    QTest::newRow("mac_private_etc") << QString::fromLatin1("/private/etc") << false;
    QTest::newRow("mac_Applications") << QString::fromLatin1("/Applications") << false;
#endif
}

void tst_QFileInfo::isHidden()
{
    QFETCH(QString, path);
    QFETCH(bool, isHidden);
    QFileInfo fi(path);

    QCOMPARE(fi.isHidden(), isHidden);
}

#if defined(Q_OS_MAC)
void tst_QFileInfo::isHiddenFromFinder()
{
    const char *filename = "test_foobar.txt";

    QFile testFile(filename);
    testFile.open(QIODevice::WriteOnly | QIODevice::Append);
    testFile.write(QByteArray("world"));
    testFile.close();

    struct stat buf;
    stat(filename, &buf);
    chflags(filename, buf.st_flags | UF_HIDDEN);

    QFileInfo fi(filename);
    QCOMPARE(fi.isHidden(), true);

    testFile.remove();
}
#endif

void tst_QFileInfo::isBundle_data()
{
    QTest::addColumn<QString>("path");
    QTest::addColumn<bool>("isBundle");
    QTest::newRow("root") << QString::fromLatin1("/") << false;
#ifdef Q_OS_MAC
    QTest::newRow("mac_Applications") << QString::fromLatin1("/Applications") << false;
    QTest::newRow("mac_Applications") << QString::fromLatin1("/Applications/Safari.app") << true;
#endif
}

void tst_QFileInfo::isBundle()
{
    QFETCH(QString, path);
    QFETCH(bool, isBundle);
    QFileInfo fi(path);
    QCOMPARE(fi.isBundle(), isBundle);
}

void tst_QFileInfo::isNativePath_data()
{
    QTest::addColumn<QString>("path");
    QTest::addColumn<bool>("isNativePath");

    QTest::newRow("default-constructed") << QString() << false;
    QTest::newRow("empty") << QString("") << false;

    QTest::newRow("local root") << QString::fromLatin1("/") << true;
    QTest::newRow("local non-existent file") << QString::fromLatin1("/abrakadabra.boo") << true;

    QTest::newRow("qresource root") << QString::fromLatin1(":/") << false;
}

void tst_QFileInfo::isNativePath()
{
    QFETCH(QString, path);
    QFETCH(bool, isNativePath);

    QFileInfo info(path);
    if (path.isNull())
        info = QFileInfo();
    QCOMPARE(info.isNativePath(), isNativePath);
}

void tst_QFileInfo::refresh()
{
#if defined(Q_OS_WIN)
    int sleepTime = 3000;
#else
    int sleepTime = 2000;
#endif

    QFile::remove("file1");
    QFile file("file1");
    QVERIFY(file.open(QFile::WriteOnly));
    QCOMPARE(file.write("JAJAJAA"), qint64(7));
    file.flush();

    QFileInfo info(file);
    QDateTime lastModified = info.lastModified();
    QCOMPARE(info.size(), qint64(7));

    QTest::qSleep(sleepTime);

    QCOMPARE(file.write("JOJOJO"), qint64(6));
    file.flush();
    QCOMPARE(info.lastModified(), lastModified);

    QCOMPARE(info.size(), qint64(7));
#if defined(Q_OS_WIN)
    file.close();
#endif
    info.refresh();
    QCOMPARE(info.size(), qint64(13));
    QVERIFY(info.lastModified() > lastModified);

    QFileInfo info2 = info;
    QCOMPARE(info2.size(), info.size());

    info2.refresh();
    QCOMPARE(info2.size(), info.size());
}

#if defined(Q_OS_WIN) && !defined(Q_OS_WINRT)
void tst_QFileInfo::ntfsJunctionPointsAndSymlinks_data()
{
    QTest::addColumn<QString>("path");
    QTest::addColumn<bool>("isSymLink");
    QTest::addColumn<QString>("linkTarget");
    QTest::addColumn<QString>("canonicalFilePath");

    QDir pwd;
    pwd.mkdir("target");

    {
        //Directory symlinks
        QDir target("target");
        QVERIFY(target.exists());

        QString absTarget = QDir::toNativeSeparators(target.absolutePath());
        QString absSymlink = QDir::toNativeSeparators(pwd.absolutePath()).append("\\abs_symlink");
        QString relTarget = "target";
        QString relSymlink = "rel_symlink";
        QString fileInTarget(absTarget);
        fileInTarget.append("\\file");
        QString fileInSymlink(absSymlink);
        fileInSymlink.append("\\file");
        QFile file(fileInTarget);
        file.open(QIODevice::ReadWrite);
        file.close();

        DWORD err = ERROR_SUCCESS ;
        if (!pwd.exists("abs_symlink"))
            if (!CreateSymbolicLink((wchar_t*)absSymlink.utf16(),(wchar_t*)absTarget.utf16(),0x1))
                err = GetLastError();
        if (err == ERROR_SUCCESS && !pwd.exists(relSymlink))
            if (!CreateSymbolicLink((wchar_t*)relSymlink.utf16(),(wchar_t*)relTarget.utf16(),0x1))
                err = GetLastError();
        if (err != ERROR_SUCCESS) {
            wchar_t errstr[0x100];
            DWORD count = FormatMessageW(FORMAT_MESSAGE_FROM_SYSTEM,
                0, err, 0, errstr, 0x100, 0);
            QString error(QString::fromWCharArray(errstr, count));
            qWarning() << error;
            //we need at least one data set for the test not to assert fail when skipping _data function
            QDir target("target");
            QTest::newRow("dummy") << target.path() << false << "" << target.canonicalPath();
            QSKIP("link not supported by FS or insufficient privilege");
        }
        QVERIFY2(file.exists(), msgDoesNotExist(file.fileName()).constData());

        QTest::newRow("absolute dir symlink") << absSymlink << true << QDir::fromNativeSeparators(absTarget) << target.canonicalPath();
        QTest::newRow("relative dir symlink") << relSymlink << true << QDir::fromNativeSeparators(absTarget) << target.canonicalPath();
        QTest::newRow("file in symlink dir") << fileInSymlink << false << "" << target.canonicalPath().append("/file");
    }
    {
        //File symlinks
        pwd.mkdir("relative");
        QDir relativeDir("relative");
        QFileInfo target(m_sourceFile);
        QString absTarget = QDir::toNativeSeparators(target.absoluteFilePath());
        QString absSymlink = QDir::toNativeSeparators(pwd.absolutePath()).append("\\abs_symlink.cpp");
        QString relTarget = QDir::toNativeSeparators(pwd.relativeFilePath(target.absoluteFilePath()));
        QString relSymlink = "rel_symlink.cpp";
        QString relToRelTarget = QDir::toNativeSeparators(relativeDir.relativeFilePath(target.absoluteFilePath()));
        QString relToRelSymlink = "relative/rel_symlink";
        QVERIFY(pwd.exists("abs_symlink.cpp") || CreateSymbolicLink((wchar_t*)absSymlink.utf16(),(wchar_t*)absTarget.utf16(),0x0));
        QVERIFY(pwd.exists(relSymlink) || CreateSymbolicLink((wchar_t*)relSymlink.utf16(),(wchar_t*)relTarget.utf16(),0x0));
        QVERIFY(pwd.exists(relToRelSymlink) || CreateSymbolicLink((wchar_t*)relToRelSymlink.utf16(), (wchar_t*)relToRelTarget.utf16(),0x0));
        QTest::newRow("absolute file symlink") << absSymlink << true << QDir::fromNativeSeparators(absTarget) << target.canonicalFilePath();
        QTest::newRow("relative file symlink") << relSymlink << true << QDir::fromNativeSeparators(absTarget) << target.canonicalFilePath();
        QTest::newRow("relative to relative file symlink") << relToRelSymlink << true << QDir::fromNativeSeparators(absTarget) << target.canonicalFilePath();
    }

    //Junctions
    QString target = "target";
    QString junction = "junction_pwd";
    FileSystem::createNtfsJunction(target, junction);
    QFileInfo targetInfo(target);
    QTest::newRow("junction_pwd") << junction << false << QString() << QString();

    QFileInfo fileInJunction(targetInfo.absoluteFilePath().append("/file"));
    QFile file(fileInJunction.absoluteFilePath());
    file.open(QIODevice::ReadWrite);
    file.close();
    QVERIFY2(file.exists(), msgDoesNotExist(file.fileName()).constData());
    QTest::newRow("file in junction") << fileInJunction.absoluteFilePath() << false << "" << fileInJunction.canonicalFilePath();

    target = QDir::rootPath();
    junction = "junction_root";
    FileSystem::createNtfsJunction(target, junction);
    targetInfo.setFile(target);
    QTest::newRow("junction_root") << junction << false << QString() << QString();

    //Mountpoint
    wchar_t buffer[MAX_PATH];
    QString rootPath = QDir::toNativeSeparators(QDir::rootPath());
    QVERIFY(GetVolumeNameForVolumeMountPoint((wchar_t*)rootPath.utf16(), buffer, MAX_PATH));
    QString rootVolume = QString::fromWCharArray(buffer);
    junction = "mountpoint";
    rootVolume.replace("\\\\?\\","\\??\\");
    FileSystem::createNtfsJunction(rootVolume, junction);
    QTest::newRow("mountpoint") << junction << false << QString() << QString();
}

void tst_QFileInfo::ntfsJunctionPointsAndSymlinks()
{
    QFETCH(QString, path);
    QFETCH(bool, isSymLink);
    QFETCH(QString, linkTarget);
    QFETCH(QString, canonicalFilePath);

    QFileInfo fi(path);
    const bool actualIsSymLink = fi.isSymLink();
    const QString actualSymLinkTarget = isSymLink ? fi.symLinkTarget() : QString();
    const QString actualCanonicalFilePath = isSymLink ? fi.canonicalFilePath() : QString();
    // Ensure that junctions, mountpoints are removed. If this fails, do not remove
    // temporary directory to prevent it from trashing the system.
    if (fi.isDir()) {
        if (!QDir().rmdir(fi.fileName())) {
            qWarning("Unable to remove NTFS junction '%s'', keeping '%s'.",
                     qPrintable(fi.fileName()), qPrintable(QDir::toNativeSeparators(m_dir.path())));
            m_dir.setAutoRemove(false);
        }
    }
    QCOMPARE(actualIsSymLink, isSymLink);
    if (isSymLink) {
        QCOMPARE(actualSymLinkTarget, linkTarget);
        QCOMPARE(actualCanonicalFilePath, canonicalFilePath);
    }
}

void tst_QFileInfo::brokenShortcut()
{
    QString linkName("borkenlink.lnk");
    QFile::remove(linkName);
    QFile file(linkName);
    file.open(QFile::WriteOnly);
    file.write("b0rk");
    file.close();

    QFileInfo info(linkName);
    QVERIFY(info.isSymLink());
    QVERIFY(!info.exists());
    QFile::remove(linkName);

    QDir current; // QTBUG-21863
    QVERIFY(current.mkdir(linkName));
    QFileInfo dirInfo(linkName);
    QVERIFY(!dirInfo.isSymLink());
    QVERIFY(dirInfo.isDir());
    current.rmdir(linkName);
}
#endif

void tst_QFileInfo::isWritable()
{
    QFile tempfile("tempfile.txt");
    tempfile.open(QIODevice::WriteOnly);
    tempfile.write("This file is generated by the QFileInfo autotest.");
    tempfile.close();

    QVERIFY(QFileInfo("tempfile.txt").isWritable());
    tempfile.remove();

#if defined(Q_OS_WIN) && !defined(Q_OS_WINRT)
    QFileInfo fi("c:\\pagefile.sys");
    QVERIFY2(fi.exists(), msgDoesNotExist(fi.absoluteFilePath()).constData());
    QVERIFY(!fi.isWritable());
#endif

#if defined (Q_OS_WIN) && !defined(Q_OS_WINRT)
    QScopedValueRollback<int> ntfsMode(qt_ntfs_permission_lookup);
    qt_ntfs_permission_lookup = 1;
    QFileInfo fi2(QFile::decodeName(qgetenv("SystemRoot") + "/system.ini"));
    QVERIFY(fi2.exists());
    QCOMPARE(fi2.isWritable(), IsUserAdmin());
#endif

#if defined (Q_OS_QNX) // On QNX /etc is usually on a read-only filesystem
    QVERIFY(!QFileInfo("/etc/passwd").isWritable());
#elif defined (Q_OS_UNIX) && !defined(Q_OS_VXWORKS) // VxWorks does not have users/groups
    if (::getuid() == 0)
        QVERIFY(QFileInfo("/etc/passwd").isWritable());
    else
        QVERIFY(!QFileInfo("/etc/passwd").isWritable());
#endif
}

void tst_QFileInfo::isExecutable()
{
    QString appPath = QCoreApplication::applicationDirPath();
#if defined(Q_OS_ANDROID)
    appPath += "/libtst_qfileinfo.so";
#else
    appPath += "/tst_qfileinfo";
# if defined(Q_OS_WIN)
    appPath += ".exe";
# endif
#endif
    QFileInfo fi(appPath);
    QCOMPARE(fi.isExecutable(), true);

    QCOMPARE(QFileInfo(m_proFile).isExecutable(), false);

#ifdef Q_OS_UNIX
    QFile::remove("link.lnk");

    // Symlink to executable
    QFile appFile(appPath);
    QVERIFY(appFile.link("link.lnk"));
    QCOMPARE(QFileInfo("link.lnk").isExecutable(), true);
    QFile::remove("link.lnk");

    // Symlink to .pro file
    QFile proFile(m_proFile);
    QVERIFY(proFile.link("link.lnk"));
    QCOMPARE(QFileInfo("link.lnk").isExecutable(), false);
    QFile::remove("link.lnk");
#endif

}


void tst_QFileInfo::testDecomposedUnicodeNames_data()
{
    QTest::addColumn<QString>("filePath");
    QTest::addColumn<QString>("fileName");
    QTest::addColumn<bool>("exists");
    QString currPath = QDir::currentPath();
    QTest::newRow("latin-only") << currPath + "/4.pdf" << "4.pdf" << true;
    QTest::newRow("one-decomposed uni") << currPath + QString::fromUtf8("/4 ä.pdf") << QString::fromUtf8("4 ä.pdf") << true;
    QTest::newRow("many-decomposed uni") << currPath + QString::fromUtf8("/4 äääcopy.pdf") << QString::fromUtf8("4 äääcopy.pdf") << true;
    QTest::newRow("no decomposed") << currPath + QString::fromUtf8("/4 øøøcopy.pdf") << QString::fromUtf8("4 øøøcopy.pdf") << true;
}

// This is a helper class that ensures that files created during the test
// will be removed afterwards, even if the test fails or throws an exception.
class NativeFileCreator
{
public:
    NativeFileCreator(const QString &filePath)
        : m_filePath(filePath), m_error(0)
    {
#ifdef Q_OS_UNIX
        int fd = open(m_filePath.normalized(QString::NormalizationForm_D).toUtf8().constData(), O_CREAT | O_WRONLY, S_IRUSR | S_IWUSR);
        if (fd >= 0)
            close(fd);
        else
            m_error = errno;
#endif
    }
    ~NativeFileCreator()
    {
#ifdef Q_OS_UNIX
        if (m_error == 0)
            unlink(m_filePath.normalized(QString::NormalizationForm_D).toUtf8().constData());
#endif
    }
    int error() const
    {
        return m_error;
    }

private:
    QString m_filePath;
    int m_error;
};

void tst_QFileInfo::testDecomposedUnicodeNames()
{
#ifndef Q_OS_MAC
    QSKIP("This is a OS X only test (unless you know more about filesystems, then maybe you should try it ;)");
#else
    QFETCH(QString, filePath);
    NativeFileCreator nativeFileCreator(filePath);
    int error = nativeFileCreator.error();
    QVERIFY2(error == 0, qPrintable(QString("Couldn't create native file %1: %2").arg(filePath).arg(strerror(error))));

    QFileInfo file(filePath);
    QTEST(file.fileName(), "fileName");
    QTEST(file.exists(), "exists");
#endif
}

void tst_QFileInfo::equalOperator() const
{
    /* Compare two default constructed values. Yes, to me it seems it should be the opposite too, but
     * this is how the code was written. */
    QVERIFY(!(QFileInfo() == QFileInfo()));
}


void tst_QFileInfo::equalOperatorWithDifferentSlashes() const
{
    const QFileInfo fi1("/usr");
    const QFileInfo fi2("/usr/");

    QCOMPARE(fi1, fi2);
}

void tst_QFileInfo::notEqualOperator() const
{
    /* Compare two default constructed values. Yes, to me it seems it should be the opposite too, but
     * this is how the code was written. */
    QVERIFY(QFileInfo() != QFileInfo());
}

void tst_QFileInfo::detachingOperations()
{
    QFileInfo info1;
    QVERIFY(info1.caching());
    info1.setCaching(false);

    {
        QFileInfo info2 = info1;

        QVERIFY(!info1.caching());
        QVERIFY(!info2.caching());

        info2.setCaching(true);
        QVERIFY(info2.caching());

        info1.setFile("foo");
        QVERIFY(!info1.caching());
    }

    {
        QFile file("foo");
        info1.setFile(file);
        QVERIFY(!info1.caching());
    }

    info1.setFile(QDir(), "foo");
    QVERIFY(!info1.caching());

    {
        QFileInfo info3;
        QVERIFY(info3.caching());

        info3 = info1;
        QVERIFY(!info3.caching());
    }

    info1.refresh();
    QVERIFY(!info1.caching());

    QVERIFY(info1.makeAbsolute());
    QVERIFY(!info1.caching());
}

#if defined(Q_OS_WIN) && !defined(Q_OS_WINRT)
bool IsUserAdmin()
{
    BOOL b;
    SID_IDENTIFIER_AUTHORITY NtAuthority = SECURITY_NT_AUTHORITY;
    PSID AdministratorsGroup;
    b = AllocateAndInitializeSid(
                &NtAuthority,
                2,
                SECURITY_BUILTIN_DOMAIN_RID,
                DOMAIN_ALIAS_RID_ADMINS,
                0, 0, 0, 0, 0, 0,
                &AdministratorsGroup);
    if (b) {
        if (!CheckTokenMembership( NULL, AdministratorsGroup, &b))
            b = false;
        FreeSid(AdministratorsGroup);
    }

    return b != FALSE;
}

#endif // Q_OS_WIN && !Q_OS_WINRT

#ifndef Q_OS_WINRT
void tst_QFileInfo::owner()
{
    QString userName;
#if defined(Q_OS_UNIX) && !defined(Q_OS_VXWORKS)
    {
        passwd *user = getpwuid(geteuid());
        QVERIFY(user);
        char *usernameBuf = user->pw_name;
        userName = QString::fromLocal8Bit(usernameBuf);
    }
#endif
#if defined(Q_OS_WIN)
    wchar_t  usernameBuf[1024];
    DWORD  bufSize = 1024;
    if (GetUserNameW(usernameBuf, &bufSize)) {
        userName = QString::fromWCharArray(usernameBuf);
        if (QSysInfo::WindowsVersion >= QSysInfo::WV_VISTA && IsUserAdmin()) {
            // Special case : If the user is a member of Administrators group, all files
            // created by the current user are owned by the Administrators group.
            LPLOCALGROUP_USERS_INFO_0 pBuf = NULL;
            DWORD dwLevel = 0;
            DWORD dwFlags = LG_INCLUDE_INDIRECT ;
            DWORD dwPrefMaxLen = MAX_PREFERRED_LENGTH;
            DWORD dwEntriesRead = 0;
            DWORD dwTotalEntries = 0;
            NET_API_STATUS nStatus;
            nStatus = NetUserGetLocalGroups(0, usernameBuf, dwLevel, dwFlags, (LPBYTE *) &pBuf,
                                            dwPrefMaxLen, &dwEntriesRead, &dwTotalEntries);
            // Check if the current user is a member of Administrators group
            if (nStatus == NERR_Success && pBuf){
                for (int i = 0; i < (int)dwEntriesRead; i++) {
                    QString groupName = QString::fromWCharArray(pBuf[i].lgrui0_name);
                    if (!groupName.compare(QLatin1String("Administrators")))
                        userName = groupName;
                }
            }
            if (pBuf != NULL)
                NetApiBufferFree(pBuf);
        }
    }
    qt_ntfs_permission_lookup = 1;
#endif
    if (userName.isEmpty())
        QSKIP("Can't retrieve the user name");
    QString fileName("ownertest.txt");
    QVERIFY(!QFile::exists(fileName) || QFile::remove(fileName));
    {
        QFile testFile(fileName);
        QVERIFY(testFile.open(QIODevice::WriteOnly | QIODevice::Text));
        QByteArray testData("testfile");
        QVERIFY(testFile.write(testData) != -1);
    }
    QFileInfo fi(fileName);
    QVERIFY2(fi.exists(), msgDoesNotExist(fi.absoluteFilePath()).constData());
    QCOMPARE(fi.owner(), userName);

    QFile::remove(fileName);
#if defined(Q_OS_WIN)
    qt_ntfs_permission_lookup = 0;
#endif
}
#endif // !Q_OS_WINRT

void tst_QFileInfo::group()
{
    QString expected;
#if defined(Q_OS_UNIX) && !defined(Q_OS_VXWORKS)
    struct group *gr;
    gid_t gid = getegid();

    errno = 0;
    gr = getgrgid(gid);

    QVERIFY2(gr, qPrintable(
        QString("getgrgid returned 0: %1, cannot determine my own group")
        .arg(QString::fromLocal8Bit(strerror(errno)))));
    expected = QString::fromLocal8Bit(gr->gr_name);
#endif

    QString fileName("ownertest.txt");
    if (QFile::exists(fileName))
        QFile::remove(fileName);
    QFile testFile(fileName);
    QVERIFY(testFile.open(QIODevice::WriteOnly | QIODevice::Text));
    QByteArray testData("testfile");
    QVERIFY(testFile.write(testData) != -1);
    testFile.close();
    QFileInfo fi(fileName);
    QVERIFY2(fi.exists(), msgDoesNotExist(fi.absoluteFilePath()).constData());

    QCOMPARE(fi.group(), expected);
}

static void stateCheck(const QFileInfo &info, const QString &dirname, const QString &filename)
{
    QCOMPARE(info.size(), qint64(0));
    QVERIFY(!info.exists());

    QString path;
    QString abspath;
    if (!dirname.isEmpty()) {
        path = ".";
        abspath = dirname + '/' + filename;
    }

    QCOMPARE(info.filePath(), filename);
    QCOMPARE(info.absoluteFilePath(), abspath);
    QCOMPARE(info.canonicalFilePath(), QString());
    QCOMPARE(info.fileName(), filename);
    QCOMPARE(info.baseName(), filename);
    QCOMPARE(info.completeBaseName(), filename);
    QCOMPARE(info.suffix(), QString());
    QCOMPARE(info.bundleName(), QString());
    QCOMPARE(info.completeSuffix(), QString());

    QVERIFY(info.isRelative());
    QCOMPARE(info.path(), path);
    QCOMPARE(info.absolutePath(), dirname);
    QCOMPARE(info.dir().path(), ".");

    // these don't look right
    QCOMPARE(info.canonicalPath(), path);
    QCOMPARE(info.absoluteDir().path(), dirname.isEmpty() ? "." : dirname);

    QVERIFY(!info.isReadable());
    QVERIFY(!info.isWritable());
    QVERIFY(!info.isExecutable());
    QVERIFY(!info.isHidden());
    QVERIFY(!info.isFile());
    QVERIFY(!info.isDir());
    QVERIFY(!info.isSymLink());
    QVERIFY(!info.isBundle());
    QVERIFY(!info.isRoot());
    QCOMPARE(info.isNativePath(), !filename.isEmpty());

    QCOMPARE(info.readLink(), QString());
    QCOMPARE(info.ownerId(), uint(-2));
    QCOMPARE(info.groupId(), uint(-2));
    QCOMPARE(info.owner(), QString());
    QCOMPARE(info.group(), QString());

    QCOMPARE(info.permissions(), QFile::Permissions());

    QVERIFY(!info.created().isValid());
    QVERIFY(!info.birthTime().isValid());
    QVERIFY(!info.metadataChangeTime().isValid());
    QVERIFY(!info.lastRead().isValid());
    QVERIFY(!info.lastModified().isValid());
};

void tst_QFileInfo::invalidState_data()
{
    QTest::addColumn<int>("mode");
    QTest::newRow("default") << 0;
    QTest::newRow("empty") << 1;
    QTest::newRow("copy-of-default") << 2;
    QTest::newRow("copy-of-empty") << 3;
}

void tst_QFileInfo::invalidState()
{
    // Shouldn't crash or produce warnings
    QFETCH(int, mode);
    const QFileInfo &info = (mode & 1 ? QFileInfo("") : QFileInfo());

    if (mode & 2) {
        QFileInfo copy(info);
        stateCheck(copy, QString(), QString());
    } else {
        stateCheck(info, QString(), QString());
    }
}

void tst_QFileInfo::nonExistingFile()
{
    QString dirname = QDir::currentPath();
    QString cdirname = QFileInfo(dirname).canonicalFilePath();
    if (dirname != cdirname)
        QDir::setCurrent(cdirname); // chdir() to our canonical path

    QString filename = "non-existing-file-foobar";
    QFileInfo info(filename);
    stateCheck(info, dirname, filename);
}

QTEST_MAIN(tst_QFileInfo)
#include "tst_qfileinfo.moc"<|MERGE_RESOLUTION|>--- conflicted
+++ resolved
@@ -64,9 +64,6 @@
 #define Q_NO_SYMLINKS
 #endif
 
-<<<<<<< HEAD
-inline bool qIsLikelyToBeFat(const QString &path)
-=======
 #if defined(Q_OS_WIN)
 QT_BEGIN_NAMESPACE
 extern Q_CORE_EXPORT int qt_ntfs_permission_lookup;
@@ -76,46 +73,7 @@
 #  endif
 #endif
 
-#if defined(Q_OS_UNIX) && !defined(Q_OS_VXWORKS)
-inline bool qt_isEvilFsTypeName(const char *name)
-{
-    return (qstrncmp(name, "nfs", 3) == 0
-            || qstrncmp(name, "autofs", 6) == 0
-            || qstrncmp(name, "cachefs", 7) == 0);
-}
-
-#if defined(Q_OS_BSD4) && !defined(Q_OS_NETBSD)
-# include <sys/param.h>
-# include <sys/mount.h>
-
-bool qIsLikelyToBeNfs(int handle)
-{
-    struct statfs buf;
-    if (fstatfs(handle, &buf) != 0)
-        return false;
-    return qt_isEvilFsTypeName(buf.f_fstypename);
-}
-
-#elif defined(Q_OS_LINUX) || defined(Q_OS_HURD)
-
-# include <sys/vfs.h>
-# ifdef QT_LINUXBASE
-   // LSB 3.2 has fstatfs in sys/statfs.h, sys/vfs.h is just an empty dummy header
-#  include <sys/statfs.h>
-# endif
-
-# ifndef NFS_SUPER_MAGIC
-#  define NFS_SUPER_MAGIC       0x00006969
-# endif
-# ifndef AUTOFS_SUPER_MAGIC
-#  define AUTOFS_SUPER_MAGIC    0x00000187
-# endif
-# ifndef AUTOFSNG_SUPER_MAGIC
-#  define AUTOFSNG_SUPER_MAGIC  0x7d92b1a0
-# endif
-
-bool qIsLikelyToBeNfs(int handle)
->>>>>>> 44da5b86
+inline bool qIsLikelyToBeFat(const QString &path)
 {
     QByteArray name = QStorageInfo(path).fileSystemType().toLower();
     return name.contains("fat") || name.contains("msdos");
