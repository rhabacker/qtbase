TEMPLATE=subdirs
SUBDIRS=\
   qapplication \
   qboxlayout \
   qdesktopwidget \
   qformlayout \
   qgesturerecognizer \
   qgridlayout \
   qlayout \
   qstackedlayout \
   qtooltip \
   qwidget \
   qwidget_window \
   qwidgetmetatype \
   qwidgetsvariant \
   qwindowcontainer \
   qshortcut \
   qsizepolicy

<<<<<<< HEAD
darwin:SUBDIRS -= \
   qgesturerecognizer \
=======
darwin:SUBDIRS -= \ # Uses native recognizers
   qgesturerecognizer \

!qtConfig(action):SUBDIRS -= \
   qaction \
   qactiongroup \
   qwidgetaction

!qtConfig(shortcut): SUBDIRS -= \
   qshortcut
>>>>>>> bac999f3
<|MERGE_RESOLUTION|>--- conflicted
+++ resolved
@@ -17,11 +17,7 @@
    qshortcut \
    qsizepolicy
 
-<<<<<<< HEAD
 darwin:SUBDIRS -= \
-   qgesturerecognizer \
-=======
-darwin:SUBDIRS -= \ # Uses native recognizers
    qgesturerecognizer \
 
 !qtConfig(action):SUBDIRS -= \
@@ -30,5 +26,4 @@
    qwidgetaction
 
 !qtConfig(shortcut): SUBDIRS -= \
-   qshortcut
->>>>>>> bac999f3
+   qshortcut