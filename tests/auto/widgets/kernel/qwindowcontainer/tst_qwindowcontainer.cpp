--- conflicted
+++ resolved
@@ -329,8 +329,6 @@
     QTest::qWait(1000);
     dock->setFloating(false);
     QTRY_COMPARE(window->parent(), mainWindow.window()->windowHandle());
-<<<<<<< HEAD
-=======
 }
 
 void tst_QWindowContainer::testNativeContainerParent()
@@ -348,7 +346,6 @@
 
     QVERIFY(QTest::qWaitForWindowExposed(window));
     QTRY_COMPARE(window->parent(), container->windowHandle());
->>>>>>> ba8d3430
 }
 
 QTEST_MAIN(tst_QWindowContainer)
