--- conflicted
+++ resolved
@@ -238,83 +238,6 @@
     }
 }
 
-<<<<<<< HEAD
-#ifdef QT_BUILD_INTERNAL
-void tst_QFileSystemModel::naturalCompare_data()
-{
-    QTest::addColumn<QString>("s1");
-    QTest::addColumn<QString>("s2");
-    QTest::addColumn<int>("caseSensitive");
-    QTest::addColumn<int>("result");
-    QTest::addColumn<int>("swap");
-
-#define ROWNAME(name) (("prefix=" + prefix.toLatin1() + ", postfix=" + postfix.toLatin1() \
-                        + ", num=" + num.toLatin1() + ", i=" + QByteArray::number(i) \
-                        + ", test=" + name).constData())
-
-    for (int j = 0; j < 4; ++j) { // <- set a prefix and a postfix string (not numbers)
-        QString prefix = (j == 0 || j == 1) ? "b" : "";
-        QString postfix = (j == 1 || j == 2) ? "y" : "";
-
-        for (int k = 0; k < 3; ++k) { // <- make 0 not a special case
-            const QString num = QString::number(k);
-            const QString nump = QString::number(k + 1);
-            for (int i = 10; i < 12; ++i) { // <- swap s1 and s2 and reverse the result
-                QTest::newRow(ROWNAME("basic"))          << prefix + "0" + postfix << prefix + "0" + postfix << int(Qt::CaseInsensitive) << 0;
-
-                // s1 should always be less then s2
-                QTest::newRow(ROWNAME("just text"))      << prefix + "fred" + postfix     << prefix + "jane" + postfix << int(Qt::CaseInsensitive) << i;
-                QTest::newRow(ROWNAME("just numbers"))   << prefix + num + postfix        << prefix + "9" + postfix << int(Qt::CaseInsensitive) << i;
-                QTest::newRow(ROWNAME("zero"))           << prefix + num + postfix        << prefix + "0" + nump + postfix << int(Qt::CaseInsensitive) << i;
-                QTest::newRow(ROWNAME("space b"))        << prefix + num + postfix        << prefix + " " + nump + postfix << int(Qt::CaseInsensitive) << i;
-                QTest::newRow(ROWNAME("space a"))        << prefix + num + postfix        << prefix + nump + " " + postfix << int(Qt::CaseInsensitive) << i;
-                QTest::newRow(ROWNAME("tab b"))          << prefix + num + postfix        << prefix + "    " + nump + postfix << int(Qt::CaseInsensitive) << i;
-                QTest::newRow(ROWNAME("tab a"))          << prefix + num + postfix        << prefix + nump + "   " + postfix << int(Qt::CaseInsensitive) << i;
-                QTest::newRow(ROWNAME("10 vs 2"))        << prefix + num + postfix        << prefix + "10" + postfix << int(Qt::CaseInsensitive) << i;
-                QTest::newRow(ROWNAME("diff len"))       << prefix + num + postfix        << prefix + nump + postfix + "x" << int(Qt::CaseInsensitive) << i;
-                QTest::newRow(ROWNAME("01 before 1"))    << prefix + "0" + num + postfix  << prefix + nump + postfix << int(Qt::CaseInsensitive) << i;
-                QTest::newRow(ROWNAME("mul nums 2nd 1")) << prefix + "1-" + num + postfix << prefix + "1-" + nump + postfix << int(Qt::CaseInsensitive) << i;
-                QTest::newRow(ROWNAME("mul nums 2nd 2")) << prefix + "10-" + num + postfix<< prefix + "10-10" + postfix << int(Qt::CaseInsensitive) << i;
-                QTest::newRow(ROWNAME("mul nums 2nd 3")) << prefix + "10-0"+ num + postfix<< prefix + "10-10" + postfix << int(Qt::CaseInsensitive) << i;
-                QTest::newRow(ROWNAME("mul nums 2nd 4")) << prefix + "10-" + num + postfix<< prefix + "10-010" + postfix << int(Qt::CaseInsensitive) << i;
-                QTest::newRow(ROWNAME("mul nums big 1")) << prefix + "10-" + num + postfix<< prefix + "20-0" + postfix << int(Qt::CaseInsensitive) << i;
-                QTest::newRow(ROWNAME("mul nums big 2")) << prefix + "2-" + num + postfix << prefix + "10-0" + postfix << int(Qt::CaseInsensitive) << i;
-                QTest::newRow(ROWNAME("mul alphabet 1")) << prefix + num + "-a" + postfix << prefix + num + "-c" + postfix << int(Qt::CaseInsensitive) << i;
-                QTest::newRow(ROWNAME("mul alphabet 2")) << prefix + num + "-a9" + postfix<< prefix + num + "-c0" + postfix << int(Qt::CaseInsensitive) << i;
-                QTest::newRow(ROWNAME("mul nums w\\0"))  << prefix + num + "-"+ num + postfix<< prefix + num+"-0"+nump + postfix << int(Qt::CaseInsensitive) << i;
-                QTest::newRow(ROWNAME("num first"))      << prefix + num + postfix  << prefix + "a" + postfix << int(Qt::CaseInsensitive) << i;
-            }
-        }
-    }
-#undef ROWNAME
-}
-#endif
-
-#ifdef QT_BUILD_INTERNAL
-void tst_QFileSystemModel::naturalCompare()
-{
-    QFETCH(QString, s1);
-    QFETCH(QString, s2);
-    QFETCH(int, caseSensitive);
-    QFETCH(int, result);
-
-    if (result == 10)
-        QCOMPARE(QFileSystemModelPrivate::naturalCompare(s1, s2, Qt::CaseSensitivity(caseSensitive)), -1);
-    else
-        if (result == 11)
-            QCOMPARE(QFileSystemModelPrivate::naturalCompare(s2, s1, Qt::CaseSensitivity(caseSensitive)), 1);
-    else
-        QCOMPARE(QFileSystemModelPrivate::naturalCompare(s2, s1, Qt::CaseSensitivity(caseSensitive)), result);
-#if defined(Q_OS_WINCE)
-    // On Windows CE we need to wait after each test, otherwise no new threads can be
-    // created. The scheduler takes its time to recognize ended threads.
-    QTest::qWait(300);
-#endif
-}
-#endif
-
-=======
->>>>>>> bf0af8b5
 void tst_QFileSystemModel::readOnly()
 {
     QCOMPARE(model->isReadOnly(), true);
