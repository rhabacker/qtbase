/****************************************************************************
**
** Copyright (C) 2016 The Qt Company Ltd.
** Contact: https://www.qt.io/licensing/
**
** This file is part of the test suite of the Qt Toolkit.
**
** $QT_BEGIN_LICENSE:GPL-EXCEPT$
** Commercial License Usage
** Licensees holding valid commercial Qt licenses may use this file in
** accordance with the commercial license agreement provided with the
** Software or, alternatively, in accordance with the terms contained in
** a written agreement between you and The Qt Company. For licensing terms
** and conditions see https://www.qt.io/terms-conditions. For further
** information use the contact form at https://www.qt.io/contact-us.
**
** GNU General Public License Usage
** Alternatively, this file may be used under the terms of the GNU
** General Public License version 3 as published by the Free Software
** Foundation with exceptions as appearing in the file LICENSE.GPL3-EXCEPT
** included in the packaging of this file. Please review the following
** information to ensure the GNU General Public License requirements will
** be met: https://www.gnu.org/licenses/gpl-3.0.html.
**
** $QT_END_LICENSE$
**
****************************************************************************/


#include <QtTest/QtTest>

#include <qabstractitemmodel.h>
#include <qapplication.h>
#include <qlistview.h>
#include <private/qlistview_p.h>
#include <private/qcoreapplication_p.h>
#include <qlistwidget.h>
#include <qitemdelegate.h>
#include <qstandarditemmodel.h>
#include <qstringlistmodel.h>
#include <cmath>
#include <math.h>
#include <QtWidgets/QScrollBar>
#include <QtWidgets/QDialog>
#include <QtWidgets/QStyledItemDelegate>
#include <QtWidgets/QStyleFactory>

#if defined(Q_OS_WIN) || defined(Q_OS_WINCE)
#  include <windows.h>
#  include <QtGui/QGuiApplication>
#include <qpa/qplatformnativeinterface.h>
#endif // Q_OS_WIN

#if defined(Q_OS_WIN) || defined(Q_OS_WINCE)
static inline HWND getHWNDForWidget(const QWidget *widget)
{
    QWindow *window = widget->windowHandle();
    return static_cast<HWND> (QGuiApplication::platformNativeInterface()->nativeResourceForWindow("handle", window));
}
#endif // Q_OS_WIN

// Make a widget frameless to prevent size constraints of title bars
// from interfering (Windows).
static inline void setFrameless(QWidget *w)
{
    Qt::WindowFlags flags = w->windowFlags();
    flags |= Qt::FramelessWindowHint;
    flags &= ~(Qt::WindowTitleHint | Qt::WindowSystemMenuHint | Qt::WindowMinMaxButtonsHint | Qt::WindowCloseButtonHint);
    w->setWindowFlags(flags);
}

static QStringList generateList(const QString &prefix, int size)
{
    QStringList result;
    result.reserve(size);
    for (int i = 0; i < size; ++i)
        result.append(prefix + QString::number(i));
    return result;
}

class tst_QListView : public QObject
{
    Q_OBJECT

private slots:
    void initTestCase();
    void cleanup();
    void getSetCheck();
    void noDelegate();
    void noModel();
    void emptyModel();
    void removeRows();
    void cursorMove();
    void hideRows();
    void moveCursor();
    void moveCursor2();
    void moveCursor3();
    void indexAt();
    void clicked();
    void singleSelectionRemoveRow();
    void singleSelectionRemoveColumn();
    void modelColumn();
    void hideFirstRow();
    void batchedMode();
    void setCurrentIndex();
    void selection_data();
    void selection();
    void scrollTo();
    void scrollBarRanges();
    void scrollBarAsNeeded_data();
    void scrollBarAsNeeded();
    void moveItems();
    void wordWrap();
#if defined(Q_OS_WIN) && !defined(Q_OS_WINCE) && WINVER >= 0x0500
    void setCurrentIndexAfterAppendRowCrash();
#endif
    void emptyItemSize();
    void task203585_selectAll();
    void task228566_infiniteRelayout();
    void task248430_crashWith0SizedItem();
    void task250446_scrollChanged();
    void task196118_visualRegionForSelection();
    void task254449_draggingItemToNegativeCoordinates();
    void keyboardSearch();
    void shiftSelectionWithNonUniformItemSizes();
    void clickOnViewportClearsSelection();
    void task262152_setModelColumnNavigate();
    void taskQTBUG_2233_scrollHiddenItems_data();
    void taskQTBUG_2233_scrollHiddenItems();
    void taskQTBUG_633_changeModelData();
    void taskQTBUG_435_deselectOnViewportClick();
    void taskQTBUG_2678_spacingAndWrappedText();
    void taskQTBUG_5877_skippingItemInPageDownUp();
    void taskQTBUG_9455_wrongScrollbarRanges();
    void styleOptionViewItem();
    void taskQTBUG_12308_artihmeticException();
    void taskQTBUG_12308_wrongFlowLayout();
    void taskQTBUG_21115_scrollToAndHiddenItems_data();
    void taskQTBUG_21115_scrollToAndHiddenItems();
    void draggablePaintPairs_data();
    void draggablePaintPairs();
    void taskQTBUG_21804_hiddenItemsAndScrollingWithKeys_data();
    void taskQTBUG_21804_hiddenItemsAndScrollingWithKeys();
    void spacing_data();
    void spacing();
    void testScrollToWithHidden();
    void testViewOptions();
    void taskQTBUG_39902_mutualScrollBars_data();
    void taskQTBUG_39902_mutualScrollBars();
    void horizontalScrollingByVerticalWheelEvents();
<<<<<<< HEAD
    void taskQTBUG_7232_AllowUserToControlSingleStep();
=======
    void taskQTBUG_51086_skippingIndexesInSelectedIndexes();
>>>>>>> 4889269f
};

// Testing get/set functions
void tst_QListView::getSetCheck()
{
    QListView obj1;
    // Movement QListView::movement()
    // void QListView::setMovement(Movement)
    obj1.setMovement(QListView::Movement(QListView::Static));
    QCOMPARE(QListView::Movement(QListView::Static), obj1.movement());
    obj1.setMovement(QListView::Movement(QListView::Free));
    QCOMPARE(QListView::Movement(QListView::Free), obj1.movement());
    obj1.setMovement(QListView::Movement(QListView::Snap));
    QCOMPARE(QListView::Movement(QListView::Snap), obj1.movement());

    // Flow QListView::flow()
    // void QListView::setFlow(Flow)
    obj1.setFlow(QListView::Flow(QListView::LeftToRight));
    QCOMPARE(QListView::Flow(QListView::LeftToRight), obj1.flow());
    obj1.setFlow(QListView::Flow(QListView::TopToBottom));
    QCOMPARE(QListView::Flow(QListView::TopToBottom), obj1.flow());

    // ResizeMode QListView::resizeMode()
    // void QListView::setResizeMode(ResizeMode)
    obj1.setResizeMode(QListView::ResizeMode(QListView::Fixed));
    QCOMPARE(QListView::ResizeMode(QListView::Fixed), obj1.resizeMode());
    obj1.setResizeMode(QListView::ResizeMode(QListView::Adjust));
    QCOMPARE(QListView::ResizeMode(QListView::Adjust), obj1.resizeMode());

    // LayoutMode QListView::layoutMode()
    // void QListView::setLayoutMode(LayoutMode)
    obj1.setLayoutMode(QListView::LayoutMode(QListView::SinglePass));
    QCOMPARE(QListView::LayoutMode(QListView::SinglePass), obj1.layoutMode());
    obj1.setLayoutMode(QListView::LayoutMode(QListView::Batched));
    QCOMPARE(QListView::LayoutMode(QListView::Batched), obj1.layoutMode());

    // int QListView::spacing()
    // void QListView::setSpacing(int)
    obj1.setSpacing(0);
    QCOMPARE(0, obj1.spacing());
    obj1.setSpacing(INT_MIN);
    QCOMPARE(INT_MIN, obj1.spacing());
    obj1.setSpacing(INT_MAX);
    QCOMPARE(INT_MAX, obj1.spacing());

    // ViewMode QListView::viewMode()
    // void QListView::setViewMode(ViewMode)
    obj1.setViewMode(QListView::ViewMode(QListView::ListMode));
    QCOMPARE(QListView::ViewMode(QListView::ListMode), obj1.viewMode());
    obj1.setViewMode(QListView::ViewMode(QListView::IconMode));
    QCOMPARE(QListView::ViewMode(QListView::IconMode), obj1.viewMode());

    // int QListView::modelColumn()
    // void QListView::setModelColumn(int)
    obj1.setModelColumn(0);
    QCOMPARE(0, obj1.modelColumn());
    obj1.setModelColumn(INT_MIN);
    QCOMPARE(0, obj1.modelColumn()); // Less than 0 => 0
    obj1.setModelColumn(INT_MAX);
    QCOMPARE(0, obj1.modelColumn()); // No model => 0

    // bool QListView::uniformItemSizes()
    // void QListView::setUniformItemSizes(bool)
    obj1.setUniformItemSizes(false);
    QCOMPARE(false, obj1.uniformItemSizes());
    obj1.setUniformItemSizes(true);
    QCOMPARE(true, obj1.uniformItemSizes());

    // make sure setViewMode() doesn't reset resizeMode
    obj1.clearPropertyFlags();
    obj1.setResizeMode(QListView::Adjust);
    obj1.setViewMode(QListView::IconMode);
    QCOMPARE(obj1.resizeMode(), QListView::Adjust);

    obj1.setWordWrap(false);
    QCOMPARE(false, obj1.wordWrap());
    obj1.setWordWrap(true);
    QCOMPARE(true, obj1. wordWrap());
}

class QtTestModel: public QAbstractListModel
{
public:
    QtTestModel(QObject *parent = 0): QAbstractListModel(parent),
       colCount(0), rCount(0), wrongIndex(false) {}
    int rowCount(const QModelIndex&) const { return rCount; }
    int columnCount(const QModelIndex&) const { return colCount; }
    bool isEditable(const QModelIndex &) const { return true; }

    QVariant data(const QModelIndex &idx, int role) const
    {

        if (!m_icon.isNull() && role == Qt::DecorationRole) {
            return m_icon;
        }
        if (role != Qt::DisplayRole)
            return QVariant();

        if (idx.row() < 0 || idx.column() < 0 || idx.column() >= colCount
            || idx.row() >= rCount) {
            wrongIndex = true;
            qWarning("got invalid modelIndex %d/%d", idx.row(), idx.column());
        }
        return QString::number(idx.row()) + QLatin1Char('/') + QString::number(idx.column());
    }

    void removeLastRow()
    {
        beginRemoveRows(QModelIndex(), rCount - 2, rCount - 1);
        --rCount;
        endRemoveRows();
    }

    void removeAllRows()
    {
        beginRemoveRows(QModelIndex(), 0, rCount - 1);
        rCount = 0;
        endRemoveRows();
    }

    void setDataIcon(const QIcon &icon)
    {
        m_icon = icon;
    }

    int colCount, rCount;
    QIcon m_icon;
    mutable bool wrongIndex;
};

class ScrollPerItemListView : public QListView
{
public:
    explicit ScrollPerItemListView(QWidget *parent = Q_NULLPTR)
        : QListView(parent)
    {
        // Force per item scroll mode since it comes from the style by default
        setVerticalScrollMode(QAbstractItemView::ScrollPerItem);
        setHorizontalScrollMode(QAbstractItemView::ScrollPerItem);
    }
};

void tst_QListView::initTestCase()
{
#ifdef Q_OS_WINCE //disable magic for WindowsCE
    qApp->setAutoMaximizeThreshold(-1);
#endif
}

void tst_QListView::cleanup()
{
    QVERIFY(QApplication::topLevelWidgets().isEmpty());
}

void tst_QListView::noDelegate()
{
    QtTestModel model(0);
    model.rCount = model.colCount = 10;
    QListView view;
    view.setModel(&model);
    view.setItemDelegate(0);
    view.show();
}

void tst_QListView::noModel()
{
    QListView view;
    view.show();
    view.setRowHidden(0, true);
}

void tst_QListView::emptyModel()
{
    QtTestModel model(0);
    QListView view;
    view.setModel(&model);
    view.show();
    QVERIFY(!model.wrongIndex);
}

void tst_QListView::removeRows()
{
    QtTestModel model(0);
    model.rCount = model.colCount = 10;

    QListView view;
    view.setModel(&model);
    view.show();

    model.removeLastRow();
    QVERIFY(!model.wrongIndex);

    model.removeAllRows();
    QVERIFY(!model.wrongIndex);
}

void tst_QListView::cursorMove()
{
    int rows = 6*6;
    int columns = 6;

    QStandardItemModel model(rows, columns);
    QWidget topLevel;
    QListView view(&topLevel);
    view.setModel(&model);

    for (int j = 0; j < columns; ++j) {
        const QString postfix = QLatin1Char(',') + QString::number(j) + QLatin1Char(']');
        view.setModelColumn(j);
        for (int i = 0; i < rows; ++i) {
            QModelIndex index = model.index(i, j);
            model.setData(index, QLatin1Char('[') + QString::number(i) + postfix);
            view.setCurrentIndex(index);
            QApplication::processEvents();
            QCOMPARE(view.currentIndex(), index);
        }
    }

    QSize cellsize(60, 25);
    int gap = 1; // compensate for the scrollbars
    int displayColumns = 6;

    view.resize((displayColumns + gap) * cellsize.width(),
                 int((ceil(double(rows) / displayColumns) + gap) * cellsize.height()));
    view.setResizeMode(QListView::Adjust);
    view.setGridSize(cellsize);
    view.setViewMode(QListView::IconMode);
    view.doItemsLayout();
    topLevel.show();

    QVector<Qt::Key> keymoves;
    keymoves << Qt::Key_Up << Qt::Key_Up << Qt::Key_Right << Qt::Key_Right << Qt::Key_Up
             << Qt::Key_Left << Qt::Key_Left << Qt::Key_Up << Qt::Key_Down << Qt::Key_Up
             << Qt::Key_Up << Qt::Key_Up << Qt::Key_Up << Qt::Key_Up << Qt::Key_Up
             << Qt::Key_Left << Qt::Key_Left << Qt::Key_Up << Qt::Key_Down;

    int displayRow    = rows / displayColumns - 1;
    int displayColumn = displayColumns - (rows % displayColumns) - 1;

    QApplication::instance()->processEvents();
    for (int i = 0; i < keymoves.size(); ++i) {
        Qt::Key key = keymoves.at(i);
        QTest::keyClick(&view, key);
        switch (key) {
        case Qt::Key_Up:
            displayRow = qMax(0, displayRow - 1);
            break;
        case Qt::Key_Down:
            displayRow = qMin(rows / displayColumns - 1, displayRow + 1);
            break;
        case Qt::Key_Left:
            displayColumn = qMax(0, displayColumn - 1);
            break;
        case Qt::Key_Right:
            displayColumn = qMin(displayColumns-1, displayColumn + 1);
            break;
        default:
            QVERIFY(false);
        }

        QApplication::instance()->processEvents();

        int row = displayRow * displayColumns + displayColumn;
        int column = columns - 1;
        QModelIndex index = model.index(row, column);
        QCOMPARE(view.currentIndex().row(), row);
        QCOMPARE(view.currentIndex().column(), column);
        QCOMPARE(view.currentIndex(), index);
    }
}

void tst_QListView::hideRows()
{
    QtTestModel model(0);
    model.rCount = model.colCount = 10;

    QListView view;
    view.setModel(&model);
    view.show();

    // hide then show
    QVERIFY(!view.isRowHidden(2));
    view.setRowHidden(2, true);
    QVERIFY(view.isRowHidden(2));
    view.setRowHidden(2, false);
    QVERIFY(!view.isRowHidden(2));

    // re show same row
    QVERIFY(!view.isRowHidden(2));
    view.setRowHidden(2, false);
    QVERIFY(!view.isRowHidden(2));

    // double hidding
    QVERIFY(!view.isRowHidden(2));
    view.setRowHidden(2, true);
    QVERIFY(view.isRowHidden(2));
    view.setRowHidden(2, true);
    QVERIFY(view.isRowHidden(2));
    view.setRowHidden(2, false);
    QVERIFY(!view.isRowHidden(2));

    // show in per-item mode, then hide the first row
    view.setVerticalScrollMode(QAbstractItemView::ScrollPerItem);
    QVERIFY(!view.isRowHidden(0));
    view.setRowHidden(0, true);
    QVERIFY(view.isRowHidden(0));
    view.setRowHidden(0, false);
    QVERIFY(!view.isRowHidden(0));

    QStandardItemModel sim(0);
    QStandardItem *root = new QStandardItem("Root row");
    for (int i=0;i<5;i++)
        root->appendRow(new QStandardItem(QLatin1String("Row ") + QString::number(i)));
    sim.appendRow(root);
    view.setModel(&sim);
    view.setRootIndex(root->index());
    QVERIFY(!view.isRowHidden(0));
    view.setRowHidden(0, true);
    QVERIFY(view.isRowHidden(0));
    view.setRowHidden(0, false);
    QVERIFY(!view.isRowHidden(0));
}


void tst_QListView::moveCursor()
{
    QtTestModel model(0);
    model.rCount = model.colCount = 10;

    QListView view;
    view.setModel(&model);

    QTest::keyClick(&view, Qt::Key_Down);

    view.setModel(0);
    view.setModel(&model);
    view.setRowHidden(0, true);

    QTest::keyClick(&view, Qt::Key_Down);
    QCOMPARE(view.selectionModel()->currentIndex(), model.index(1, 0));
}

class QMoveCursorListView : public QListView
{
public:
    QMoveCursorListView() : QListView() {}

    // enum CursorAction and moveCursor() are protected in QListView.
    enum CursorAction { MoveUp, MoveDown, MoveLeft, MoveRight,
        MoveHome, MoveEnd, MovePageUp, MovePageDown,
        MoveNext, MovePrevious };

    QModelIndex doMoveCursor(QMoveCursorListView::CursorAction action, Qt::KeyboardModifiers modifiers)
    {
        return QListView::moveCursor((QListView::CursorAction)action, modifiers);
    }
};

void tst_QListView::moveCursor2()
{
    QtTestModel model(0);
    model.colCount = 1;
    model.rCount = 100;
    QPixmap pm(32, 32);
    pm.fill(Qt::green);
    model.setDataIcon(QIcon(pm));

    QMoveCursorListView vu;
    vu.setModel(&model);
    vu.setIconSize(QSize(36,48));
    vu.setGridSize(QSize(34,56));
    //Standard framesize is 1. If Framesize > 2 increase size
    int frameSize = qApp->style()->pixelMetric(QStyle::PM_DefaultFrameWidth);
    vu.resize(300 + frameSize * 2,300);
    vu.setFlow(QListView::LeftToRight);
    vu.setMovement(QListView::Static);
    vu.setWrapping(true);
    vu.setViewMode(QListView::IconMode);
    vu.setLayoutMode(QListView::Batched);
    vu.show();
    vu.selectionModel()->setCurrentIndex(model.index(0,0), QItemSelectionModel::SelectCurrent);
    QCoreApplication::processEvents();

    QModelIndex idx = vu.doMoveCursor(QMoveCursorListView::MoveHome, Qt::NoModifier);
    QCOMPARE(idx, model.index(0,0));
    idx = vu.doMoveCursor(QMoveCursorListView::MoveDown, Qt::NoModifier);
    QCOMPARE(idx, model.index(8,0));
}

void tst_QListView::moveCursor3()
{
    //this tests is for task 159792
    //it tests that navigation works even with non uniform item sizes
    QListView view;
    QStandardItemModel model(0, 1);
    QStandardItem *i1 = new QStandardItem("First item, long name");
    QStandardItem *i2 = new QStandardItem("2nd item");
    QStandardItem *i3 = new QStandardItem("Third item, long name");
    i1->setSizeHint(QSize(200,32));
    model.appendRow(i1);
    model.appendRow(i2);
    model.appendRow(i3);
    view.setModel(&model);

    view.setCurrentIndex(model.index(0, 0));

    QCOMPARE(view.selectionModel()->currentIndex(), model.index(0, 0));
    QTest::keyClick(&view, Qt::Key_Down);
    QCOMPARE(view.selectionModel()->currentIndex(), model.index(1, 0));
    QTest::keyClick(&view, Qt::Key_Down);
    QCOMPARE(view.selectionModel()->currentIndex(), model.index(2, 0));
    QTest::keyClick(&view, Qt::Key_Up);
    QCOMPARE(view.selectionModel()->currentIndex(), model.index(1, 0));
    QTest::keyClick(&view, Qt::Key_Up);
    QCOMPARE(view.selectionModel()->currentIndex(), model.index(0, 0));
}


class QListViewShowEventListener : public QListView
{
public:
    QListViewShowEventListener() : QListView() { m_shown = false;}

    virtual void showEvent(QShowEvent * /*e*/)
    {
        int columnwidth = sizeHintForColumn(0);
        QSize sz = sizeHintForIndex(model()->index(0,0));

        // This should retrieve a model index in the 2nd section
        m_index = indexAt(QPoint(columnwidth +2, sz.height()/2));
        m_shown = true;
    }

    QModelIndex m_index;
    bool m_shown;

};

void tst_QListView::indexAt()
{
    QtTestModel model(0);
    model.rCount = 2;
    model.colCount = 1;

    QListView view;
    view.setModel(&model);
    view.setViewMode(QListView::ListMode);
    view.setFlow(QListView::TopToBottom);

    QSize sz = view.sizeHintForIndex(model.index(0,0));
    QModelIndex index;
    index = view.indexAt(QPoint(20,0));
    QVERIFY(index.isValid());
    QCOMPARE(index.row(), 0);

    index = view.indexAt(QPoint(20,sz.height()));
    QVERIFY(index.isValid());
    QCOMPARE(index.row(), 1);

    index = view.indexAt(QPoint(20,2 * sz.height()));
    QVERIFY(!index.isValid());

    // Check when peeking out of the viewport bounds
    index = view.indexAt(QPoint(view.viewport()->rect().width(), 0));
    QVERIFY(!index.isValid());
    index = view.indexAt(QPoint(-1, 0));
    QVERIFY(!index.isValid());
    index = view.indexAt(QPoint(20, view.viewport()->rect().height()));
    QVERIFY(!index.isValid());
    index = view.indexAt(QPoint(20, -1));
    QVERIFY(!index.isValid());

    model.rCount = 30;
    QListViewShowEventListener view2;
    // Set the height to a small enough value so that it wraps to a new section.
    view2.resize(300,100);
    view2.setModel(&model);
    view2.setFlow(QListView::TopToBottom);
    view2.setViewMode(QListView::ListMode);
    view2.setWrapping(true);
    // We really want to make sure it is shown, because the layout won't be known until it is shown
    view2.show();
    QVERIFY(QTest::qWaitForWindowExposed(&view2));
    QTRY_VERIFY(view2.m_shown);

    QVERIFY(view2.m_index.isValid());
    QVERIFY(view2.m_index.row() != 0);
}

void tst_QListView::clicked()
{
    QtTestModel model;
    model.rCount = 10;
    model.colCount = 2;

    QListView view;
    view.setModel(&model);

    view.show();
    QApplication::processEvents();

    QModelIndex firstIndex = model.index(0, 0, QModelIndex());
    QVERIFY(firstIndex.isValid());
    int itemHeight = view.visualRect(firstIndex).height();
    view.resize(200, itemHeight * (model.rCount + 1));

    for (int i = 0; i < model.rCount; ++i) {
        QPoint p(5, 1 + itemHeight * i);
        QModelIndex index = view.indexAt(p);
        if (!index.isValid())
            continue;
        QSignalSpy spy(&view, SIGNAL(clicked(QModelIndex)));
        QTest::mouseClick(view.viewport(), Qt::LeftButton, Qt::NoModifier, p);
        QCOMPARE(spy.count(), 1);
    }
}

void tst_QListView::singleSelectionRemoveRow()
{
    QStringList items;
    items << "item1" << "item2" << "item3" << "item4";
    QStringListModel model(items);

    QListView view;
    view.setModel(&model);
    view.show();

    QModelIndex index;
    view.setCurrentIndex(model.index(1));
    index = view.currentIndex();
    QCOMPARE(view.model()->data(index).toString(), QString("item2"));

    model.removeRow(1);
    index = view.currentIndex();
    QCOMPARE(view.model()->data(index).toString(), QString("item3"));

    model.removeRow(0);
    index = view.currentIndex();
    QCOMPARE(view.model()->data(index).toString(), QString("item3"));
}

void tst_QListView::singleSelectionRemoveColumn()
{
    int numCols = 3;
    int numRows = 3;
    QStandardItemModel model(numCols, numRows);
    for (int r = 0; r < numRows; ++r) {
        const QString prefix = QString::number(r) + QLatin1Char(',');
        for (int c = 0; c < numCols; ++c)
            model.setData(model.index(r, c), prefix + QString::number(c));
    }

    QListView view;
    view.setModel(&model);
    view.show();

    QModelIndex index;
    view.setCurrentIndex(model.index(1, 1));
    index = view.currentIndex();
    QCOMPARE(view.model()->data(index).toString(), QString("1,1"));

    model.removeColumn(1);
    index = view.currentIndex();
    QCOMPARE(view.model()->data(index).toString(), QString("1,0"));

    model.removeColumn(0);
    index = view.currentIndex();
    QCOMPARE(view.model()->data(index).toString(), QString("1,2"));
}

void tst_QListView::modelColumn()
{
    int numCols = 3;
    int numRows = 3;
    QStandardItemModel model(numCols, numRows);
    for (int r = 0; r < numRows; ++r) {
        const QString prefix = QString::number(r) + QLatin1Char(',');
        for (int c = 0; c < numCols; ++c)
            model.setData(model.index(r, c), prefix + QString::number(c));
    }

    QListView view;
    view.setModel(&model);


    //
    // Set and get with a valid model
    //

    // Default is column 0
    QCOMPARE(view.modelColumn(), 0);

    view.setModelColumn(0);
    QCOMPARE(view.modelColumn(), 0);
    view.setModelColumn(1);
    QCOMPARE(view.modelColumn(), 1);
    view.setModelColumn(2);
    QCOMPARE(view.modelColumn(), 2);

    // Out of bound cases should not modify the modelColumn
    view.setModelColumn(-1);
    QCOMPARE(view.modelColumn(), 2);
    view.setModelColumn(INT_MAX);
    QCOMPARE(view.modelColumn(), 2);


    // See if it displays the right column using indexAt()...
    view.resize(400,400);
    view.show();

    for (int c = 0; c < 3; ++c) {
        view.setModelColumn(c);
        int startrow = 0;
        for (int y = 0; y < view.height(); ++y) {
            QModelIndex idx = view.indexAt( QPoint(1, y) );
            if (idx.row() == startrow + 1) ++startrow;
            else if (idx.row() == -1) break;
            QCOMPARE(idx.row(), startrow);
            QCOMPARE(idx.column(), c);
        }
        QCOMPARE(startrow, 2);
    }
}

void tst_QListView::hideFirstRow()
{
    QStringList items;
    for (int i=0; i <100; ++i)
        items << "item";
    QStringListModel model(items);

    QListView view;
    view.setModel(&model);
    view.setUniformItemSizes(true);
    view.setRowHidden(0,true);
    view.show();
    QVERIFY(QTest::qWaitForWindowExposed(&view));
    QTest::qWait(10);
}

static int modelIndexCount(const QAbstractItemView *view)
{
    QBitArray ba;
    for (int y = 0, height = view->height(); y < height; ++y) {
        const QModelIndex idx = view->indexAt( QPoint(1, y) );
        if (!idx.isValid())
            break;
        if (idx.row() >= ba.size())
            ba.resize(idx.row() + 1);
        ba.setBit(idx.row(), true);
    }
    return ba.size();
}

void tst_QListView::batchedMode()
{
    const int rowCount = 3;

    QStringListModel model(generateList(QLatin1String("item "), rowCount));

    QListView view;
    view.setWindowTitle(QTest::currentTestFunction());
    view.setModel(&model);
    view.setUniformItemSizes(true);
    view.setViewMode(QListView::ListMode);
    view.setLayoutMode(QListView::Batched);
    view.setBatchSize(2);
    view.resize(200,400);
    view.show();
    QVERIFY(QTest::qWaitForWindowExposed(&view));

    QTRY_COMPARE(modelIndexCount(&view), rowCount);

    // Test the dynamic listview too.
    view.setViewMode(QListView::IconMode);
    view.setLayoutMode(QListView::Batched);
    view.setFlow(QListView::TopToBottom);
    view.setBatchSize(2);

    QTRY_COMPARE(modelIndexCount(&view), rowCount);
}

void tst_QListView::setCurrentIndex()
{
    QStringListModel model(generateList(QLatin1String("item "), 20));

    ScrollPerItemListView view;
    view.setModel(&model);

    view.resize(220,182);
    view.show();

    for (int pass = 0; pass < 2; ++pass) {
        view.setFlow(pass == 0 ? QListView::TopToBottom : QListView::LeftToRight);
        QScrollBar *sb = pass == 0 ? view.verticalScrollBar() : view.horizontalScrollBar();
        QList<QSize> gridsizes;
        gridsizes << QSize() << QSize(200,38);
        for (int ig = 0; ig < gridsizes.count(); ++ig) {
            if (pass == 1 && !gridsizes.at(ig).isValid()) // the width of an item varies, so it might jump two times
                continue;
            view.setGridSize(gridsizes.at(ig));

            qApp->processEvents();
            int offset = sb->value();

            // first "scroll" down, verify that we scroll one step at a time
            int i = 0;
            for (i = 0; i < 20; ++i) {
                QModelIndex idx = model.index(i,0);
                view.setCurrentIndex(idx);
                if (offset != sb->value()) {
                    // If it has scrolled, it should have scrolled only by one.
                    QCOMPARE(sb->value(), offset + 1);
                    ++offset;
                }
                //QTest::qWait(50);
            }

            --i;    // item 20 does not exist
            // and then "scroll" up, verify that we scroll one step at a time
            for (; i >= 0; --i) {
                QModelIndex idx = model.index(i,0);
                view.setCurrentIndex(idx);
                if (offset != sb->value()) {
                    // If it has scrolled, it should have scrolled only by one.
                    QCOMPARE(sb->value(), offset - 1);
                    --offset;
                }
                //QTest::qWait(50);
            }
        }
    }
}

class PublicListView : public QListView
{
    public:
    PublicListView(QWidget *parent = 0) : QListView(parent)
    {

    }
    void setSelection(const QRect &rect, QItemSelectionModel::SelectionFlags flags) {
        QListView::setSelection(rect, flags);
    }
    QSize contentsSize() const { return QListView::contentsSize(); }

    void setPositionForIndex(const QPoint &pos, const QModelIndex &index) {
        QListView::setPositionForIndex(pos, index);
    }

    QStyleOptionViewItem viewOptions() const {
      return QListView::viewOptions();
    }
};

class TestDelegate : public QItemDelegate
{
public:
    TestDelegate(QObject *parent) : QItemDelegate(parent), m_sizeHint(50,50) {}
    QSize sizeHint(const QStyleOptionViewItem &, const QModelIndex &) const { return m_sizeHint; }

    QSize m_sizeHint;
};

typedef QList<int> IntList;

void tst_QListView::selection_data()
{
    QTest::addColumn<int>("itemCount");
    QTest::addColumn<int>("viewMode");
    QTest::addColumn<int>("flow");
    QTest::addColumn<bool>("wrapping");
    QTest::addColumn<int>("spacing");
    QTest::addColumn<QSize>("gridSize");
    QTest::addColumn<IntList>("hiddenRows");
    QTest::addColumn<QRect>("selectionRect");
    QTest::addColumn<IntList>("expectedItems");

    QTest::newRow("select all")
        << 4                                    // itemCount
        << int(QListView::ListMode)
        << int(QListView::TopToBottom)
        << false                                // wrapping
        << 0                                    // spacing
        << QSize()                              // gridSize
        << IntList()                            // hiddenRows
        << QRect(0, 0, 10, 200)                 // selection rectangle
        << (IntList() << 0 << 1 << 2 << 3);     // expected items

    QTest::newRow("select below, (on viewport)")
        << 4                                    // itemCount
        << int(QListView::ListMode)
        << int(QListView::TopToBottom)
        << false                                // wrapping
        << 0                                    // spacing
        << QSize()                              // gridSize
        << IntList()                            // hiddenRows
        << QRect(10, 250, 1, 1)                 // selection rectangle
        << IntList();                           // expected items

    QTest::newRow("select below 2, (on viewport)")
        << 4                                    // itemCount
        << int(QListView::ListMode)
        << int(QListView::TopToBottom)
        << true                                 // wrapping
        << 0                                    // spacing
        << QSize()                              // gridSize
        << IntList()                            // hiddenRows
        << QRect(10, 250, 1, 1)                 // selection rectangle
        << IntList();                           // expected items

    QTest::newRow("select to the right, (on viewport)")
        << 40                                   // itemCount
        << int(QListView::ListMode)
        << int(QListView::TopToBottom)
        << true                                 // wrapping
        << 0                                    // spacing
        << QSize()                              // gridSize
        << IntList()                            // hiddenRows
        << QRect(300, 10, 1, 1)                 // selection rectangle
        << IntList();                           // expected items

    QTest::newRow("select to the right 2, (on viewport)")
        << 40                                   // itemCount
        << int(QListView::ListMode)
        << int(QListView::TopToBottom)
        << true                                 // wrapping
        << 0                                    // spacing
        << QSize()                              // gridSize
        << IntList()                            // hiddenRows
        << QRect(300, 0, 1, 300)                // selection rectangle
        << IntList();                           // expected items

#if defined(Q_OS_WINCE)
    // depending on whether the display is double-pixeld, we need
    // to click at a different position
    bool doubledSize = false;
    int dpi = GetDeviceCaps(GetDC(0), LOGPIXELSX);
    if ((dpi < 1000) && (dpi > 0)) {
        doubledSize = true;
    }
    QTest::newRow("select inside contents, (on viewport)")
        << 35                                   // itemCount
        << int(QListView::ListMode)
        << int(QListView::TopToBottom)
        << true                                 // wrapping
        << 0                                    // spacing
        << QSize()                              // gridSize
        << IntList()                            // hiddenRows
        << QRect(doubledSize?350:175,doubledSize?550:275, 1, 1)// selection rectangle
        << IntList();                           // expected items
#else
    QTest::newRow("select inside contents, (on viewport)")
        << 35                                   // itemCount
        << int(QListView::ListMode)
        << int(QListView::TopToBottom)
        << true                                 // wrapping
        << 0                                    // spacing
        << QSize()                              // gridSize
        << IntList()                            // hiddenRows
        << QRect(175, 275, 1, 1)                // selection rectangle
        << IntList();                           // expected items
#endif

    QTest::newRow("select a tall rect in LeftToRight flow, wrap items")
        << 70                                   // itemCount
        << int(QListView::ListMode)
        << int(QListView::LeftToRight)
        << true                                 // wrapping
        << 0                                    // spacing
        << QSize()                              // gridSize
        << IntList()                            // hiddenRows
        << QRect(90, 90, 1, 100)                // selection rectangle
        << (IntList()                           // expected items
                      << 11 << 12 << 13 << 14 << 15 << 16 << 17 << 18 << 19
                << 20 << 21 << 22 << 23 << 24 << 25 << 26 << 27 << 28 << 29
                << 30 << 31);

    QTest::newRow("select a wide rect in LeftToRight, wrap items")
        << 70                                   // itemCount
        << int(QListView::ListMode)
        << int(QListView::LeftToRight)
        << true                                 // wrapping
        << 0                                    // spacing
        << QSize()                              // gridSize
        << IntList()                            // hiddenRows
        << QRect(90, 90, 200, 1)                // selection rectangle
        << (IntList()                           // expected items
                      << 11 << 12 << 13 << 14 << 15);

    QTest::newRow("select a wide negative rect in LeftToRight flow, wrap items")
        << 70                                   // itemCount
        << int(QListView::ListMode)
        << int(QListView::LeftToRight)
        << true                                 // wrapping
        << 0                                    // spacing
        << QSize()                              // gridSize
        << IntList()                            // hiddenRows
        << QRect(290, 90, -200, 1)              // selection rectangle
        << (IntList()                           // expected items
                      << 11 << 12 << 13 << 14 << 15);

    QTest::newRow("select a tall rect in TopToBottom flow, wrap items")
        << 70                                   // itemCount
        << int(QListView::ListMode)
        << int(QListView::TopToBottom)
        << true                                 // wrapping
        << 0                                    // spacing
        << QSize()                              // gridSize
        << IntList()                            // hiddenRows
        << QRect(90, 90, 1, 100)                // selection rectangle
        << (IntList()                           // expected items
                      << 11
                      << 12
                      << 13);

    QTest::newRow("select a tall negative rect in TopToBottom flow, wrap items")
        << 70                                   // itemCount
        << int(QListView::ListMode)
        << int(QListView::TopToBottom)
        << true                                 // wrapping
        << 0                                    // spacing
        << QSize()                              // gridSize
        << IntList()                            // hiddenRows
        << QRect(90, 190, 1, -100)              // selection rectangle
        << (IntList()                           // expected items
                      << 11
                      << 12
                      << 13);

    QTest::newRow("select a wide rect in TopToBottom, wrap items")
        << 70                                   // itemCount
        << int(QListView::ListMode)
        << int(QListView::TopToBottom)
        << true                                 // wrapping
        << 0                                    // spacing
        << QSize()                              // gridSize
        << IntList()                            // hiddenRows
        << QRect(90, 90, 100, 1)                // selection rectangle
        << (IntList()                           // expected items
                            << 20 << 30
                      << 11 << 21 << 31
                      << 12 << 22
                      << 13 << 23
                      << 14 << 24
                      << 15 << 25
                      << 16 << 26
                      << 17 << 27
                      << 18 << 28
                      << 19 << 29);
}

void tst_QListView::selection()
{
    QFETCH(int, itemCount);
    QFETCH(int, viewMode);
    QFETCH(int, flow);
    QFETCH(bool, wrapping);
    QFETCH(int, spacing);
    QFETCH(QSize, gridSize);
    QFETCH(IntList, hiddenRows);
    QFETCH(QRect, selectionRect);
    QFETCH(IntList, expectedItems);

    QWidget topLevel;
    PublicListView v(&topLevel);
    QtTestModel model;
    model.colCount = 1;
    model.rCount = itemCount;

    // avoid scrollbar size mismatches among different styles
    v.setHorizontalScrollBarPolicy(Qt::ScrollBarAlwaysOff);
    v.setVerticalScrollBarPolicy(Qt::ScrollBarAlwaysOff);

    v.setItemDelegate(new TestDelegate(&v));
    v.setModel(&model);
    v.setViewMode(QListView::ViewMode(viewMode));
    v.setFlow(QListView::Flow(flow));
    v.setWrapping(wrapping);
    v.setResizeMode(QListView::Adjust);
    v.setSpacing(spacing);
    if (gridSize.isValid())
        v.setGridSize(gridSize);
    for (int j = 0; j < hiddenRows.count(); ++j) {
        v.setRowHidden(hiddenRows.at(j), true);
    }

#if defined(Q_OS_WINCE)
    // If the device is double-pixeled then the scrollbars become
    // 10 pixels wider than normal (Windows Style: 16, Windows Mobile Style: 26).
    // So we have to make the window slightly bigger to have the same count of
    // items in each row of the list view like in the other styles.
    static const int dpi = ::GetDeviceCaps(GetDC(0), LOGPIXELSX);
    if ((dpi < 1000) && (dpi > 0))
        v.resize(535,535);
#else
    v.resize(525,525);
#endif

    topLevel.show();
    QVERIFY(QTest::qWaitForWindowExposed(&topLevel));

    v.setSelection(selectionRect, QItemSelectionModel::ClearAndSelect);

    QModelIndexList selected = v.selectionModel()->selectedIndexes();

    QCOMPARE(selected.count(), expectedItems.count());
    for (int i = 0; i < selected.count(); ++i) {
        QVERIFY(expectedItems.contains(selected.at(i).row()));
    }
}

void tst_QListView::scrollTo()
{
    QWidget topLevel;
    setFrameless(&topLevel);
    ScrollPerItemListView lv(&topLevel);
    QStringListModel model(&lv);
    QStringList list;
    list << "Short item 1";
    list << "Short item 2";
    list << "Short item 3";
    list << "Short item 4";
    list << "Short item 5";
    list << "Short item 6";
    list << "Begin This is a very long item\nThis is a very long item\nThis is a very long item\nThis is a very long item\nThis is a very long item\n"
            "This is a very long item\nThis is a very long item\nThis is a very long item\nThis is a very long item\nThis is a very long item\n"
            "This is a very long item\nThis is a very long item\nThis is a very long item\nThis is a very long item\nThis is a very long item\n"
            "This is a very long item\nThis is a very long item\nThis is a very long item\nThis is a very long item\nThis is a very long item\n"
            "This is a very long item\nThis is a very long item\nThis is a very long item\nThis is a very long item\nThis is a very long item\n"
            "This is a very long item\nThis is a very long item\nThis is a very long item\nThis is a very long item\nThis is a very long item\n"
            "This is a very long item\nThis is a very long item\nThis is a very long item\nThis is a very long item\nThis is a very long item\n"
            "This is a very long item\nThis is a very long item\nThis is a very long item\nThis is a very long item\nThis is a very long item\n"
            "This is a very long item\nThis is a very long item\nThis is a very long item\nThis is a very long item\nThis is a very long item\n"
            "This is a very long item\nThis is a very long item\nThis is a very long item\nThis is a very long item\nThis is a very long item\n"
            "This is a very long item\nThis is a very long item\nThis is a very long item\nThis is a very long item\nThis is a very long item\n"
            "This is a very long item\nThis is a very long item\nThis is a very long item\nThis is a very long item\nThis is a very long item\n"
            "This is a very long item\nThis is a very long item\nThis is a very long item\nThis is a very long item\nThis is a very long item\n"
            "This is a very long item\nThis is a very long item\nThis is a very long item\nThis is a very long item\nThis is a very long item\n"
            "This is a very long item\nThis is a very long item\nThis is a very long item\nThis is a very long item\nThis is a very long item\n"
            "This is a very long item\nThis is a very long item\nThis is a very long item\nThis is a very long item\nThis is a very long item End\n";
    list << "Short item";
    list << "Short item";
    list << "Short item";
    list << "Short item";
    list << "Short item";
    list << "Short item";
    list << "Short item";
    list << "Short item";
    model.setStringList(list);
    lv.setModel(&model);
    lv.setFixedSize(110, 200);

    topLevel.show();
    QVERIFY(QTest::qWaitForWindowExposed(&topLevel));

    //by default, the list view scrolls per item and has no wrapping
    QModelIndex index = model.index(6,0);

    //we save the size of the item for later comparisons
    const QSize itemsize = lv.visualRect(index).size();
    QVERIFY(itemsize.height() > lv.height());
    QVERIFY(itemsize.width() > lv.width());

    //we click the item
    QPoint p = lv.visualRect(index).center();
    QTest::mouseClick(lv.viewport(), Qt::LeftButton, Qt::NoModifier, p);
    //let's wait because the scrolling is delayed
    QTest::qWait(QApplication::doubleClickInterval() + 150);
    QTRY_COMPARE(lv.visualRect(index).y(),0);

    //we scroll down. As the item is to tall for the view, it will disappear
    QTest::keyClick(lv.viewport(), Qt::Key_Down, Qt::NoModifier);
    QCOMPARE(lv.visualRect(index).y(), -itemsize.height());

    QTest::keyClick(lv.viewport(), Qt::Key_Up, Qt::NoModifier);
    QCOMPARE(lv.visualRect(index).y(), 0);

    //Let's enable wrapping

    lv.setWrapping(true);
    lv.horizontalScrollBar()->setValue(0); //let's scroll to the beginning

    //we click the item
    p = lv.visualRect(index).center();
    QTest::mouseClick(lv.viewport(), Qt::LeftButton, Qt::NoModifier, p);
    //let's wait because the scrolling is delayed
    QTest::qWait(QApplication::doubleClickInterval() + 150);
    QTRY_COMPARE(lv.visualRect(index).x(),0);

    //we scroll right. As the item is too wide for the view, it will disappear
    QTest::keyClick(lv.viewport(), Qt::Key_Right, Qt::NoModifier);
    QCOMPARE(lv.visualRect(index).x(), -itemsize.width());

    QTest::keyClick(lv.viewport(), Qt::Key_Left, Qt::NoModifier);
    QCOMPARE(lv.visualRect(index).x(), 0);

    lv.setWrapping(false);
    qApp->processEvents(); //let the layout happen

    //Let's try with scrolling per pixel
    lv.setHorizontalScrollMode( QListView::ScrollPerPixel);
    lv.verticalScrollBar()->setValue(0); //scrolls back to the first item

    //we click the item
    p = lv.visualRect(index).center();
    QTest::mouseClick(lv.viewport(), Qt::LeftButton, Qt::NoModifier, p);
    //let's wait because the scrolling is delayed
    QTest::qWait(QApplication::doubleClickInterval() + 150);
    QTRY_COMPARE(lv.visualRect(index).y(),0);

    //we scroll down. As the item is too tall for the view, it will partially disappear
    QTest::keyClick(lv.viewport(), Qt::Key_Down, Qt::NoModifier);
    QVERIFY(lv.visualRect(index).y()<0);

    QTest::keyClick(lv.viewport(), Qt::Key_Up, Qt::NoModifier);
    QCOMPARE(lv.visualRect(index).y(), 0);
}


void tst_QListView::scrollBarRanges()
{
    const int rowCount = 10;
    const int rowHeight = 20;

    QWidget topLevel;
    ScrollPerItemListView lv(&topLevel);
    QStringListModel model(&lv);
    QStringList list;
    for (int i = 0; i < rowCount; ++i)
        list << QLatin1String("Item ") + QString::number(i);

    model.setStringList(list);
    lv.setModel(&model);
    lv.resize(250, 130);

    TestDelegate *delegate = new TestDelegate(&lv);
    delegate->m_sizeHint = QSize(100, rowHeight);
    lv.setItemDelegate(delegate);
    topLevel.show();

    for (int h = 30; h <= 210; ++h) {
        lv.resize(250, h);
        QApplication::processEvents(); // wait for the layout to be done
        int visibleRowCount = lv.viewport()->size().height() / rowHeight;
        int invisibleRowCount = rowCount - visibleRowCount;
        QCOMPARE(lv.verticalScrollBar()->maximum(), invisibleRowCount);
    }
}

void tst_QListView::scrollBarAsNeeded_data()
{
    QTest::addColumn<QSize>("size");
    QTest::addColumn<int>("itemCount");
    QTest::addColumn<int>("flow");
    QTest::addColumn<bool>("horizontalScrollBarVisible");
    QTest::addColumn<bool>("verticalScrollBarVisible");


    QTest::newRow("TopToBottom, count:0")
            << QSize(200, 100)
            << 0
            << int(QListView::TopToBottom)
            << false
            << false;

    QTest::newRow("TopToBottom, count:1")
            << QSize(200, 100)
            << 1
            << int(QListView::TopToBottom)
            << false
            << false;

    QTest::newRow("TopToBottom, count:20")
            << QSize(200, 100)
            << 20
            << int(QListView::TopToBottom)
            << false
            << true;

    QTest::newRow("LeftToRight, count:0")
            << QSize(200, 100)
            << 0
            << int(QListView::LeftToRight)
            << false
            << false;

    QTest::newRow("LeftToRight, count:1")
            << QSize(200, 100)
            << 1
            << int(QListView::LeftToRight)
            << false
            << false;

    QTest::newRow("LeftToRight, count:20")
            << QSize(200, 100)
            << 20
            << int(QListView::LeftToRight)
            << true
            << false;


}
void tst_QListView::scrollBarAsNeeded()
{

    QFETCH(QSize, size);
    QFETCH(int, itemCount);
    QFETCH(int, flow);
    QFETCH(bool, horizontalScrollBarVisible);
    QFETCH(bool, verticalScrollBarVisible);


    const int rowCounts[3] = {0, 1, 20};

    QWidget topLevel;
    QListView lv(&topLevel);
    lv.setVerticalScrollBarPolicy(Qt::ScrollBarAsNeeded);
    lv.setHorizontalScrollBarPolicy(Qt::ScrollBarAsNeeded);
    lv.setFlow((QListView::Flow)flow);
    QStringListModel model(&lv);
    lv.setModel(&model);
    lv.resize(size);
    topLevel.show();

    for (uint r = 0; r < sizeof(rowCounts)/sizeof(int); ++r) {
        QStringList list;
        int i;
        for (i = 0; i < rowCounts[r]; ++i)
            list << QLatin1String("Item ") + QString::number(i);

        model.setStringList(list);
        QApplication::processEvents();
        QTest::qWait(50);

        model.setStringList(generateList(QLatin1String("Item "), itemCount));

        QApplication::processEvents();

        QTRY_COMPARE(lv.horizontalScrollBar()->isVisible(), horizontalScrollBarVisible);
        QTRY_COMPARE(lv.verticalScrollBar()->isVisible(), verticalScrollBarVisible);
    }
}

void tst_QListView::moveItems()
{
    QStandardItemModel model;
    for (int r = 0; r < 4; ++r) {
        const QString prefix = QLatin1String("standard item (") + QString::number(r) + QLatin1Char(',');
        for (int c = 0; c < 4; ++c)
            model.setItem(r, c, new QStandardItem(prefix + QString::number(c) + QLatin1Char(')')));
    }

    PublicListView view;
    view.setViewMode(QListView::IconMode);
    view.setResizeMode(QListView::Fixed);
    view.setWordWrap(true);
    view.setModel(&model);
    view.setItemDelegate(new TestDelegate(&view));

    for (int r = 0; r < model.rowCount(); ++r) {
        for (int c = 0; c < model.columnCount(); ++c) {
            const QModelIndex& idx = model.index(r, c);
            view.setPositionForIndex(QPoint(r * 75, r * 75), idx);
        }
    }

    QCOMPARE(view.contentsSize(), QSize(275, 275));
}

void tst_QListView::wordWrap()
{
    QListView lv;
    lv.setVerticalScrollBarPolicy(Qt::ScrollBarAsNeeded);
    lv.setHorizontalScrollBarPolicy(Qt::ScrollBarAsNeeded);
    QStringListModel model(&lv);
    QStringList list;
    list << "Short item 1";
    list << "Short item 2";
    list << "Short item 3";
    list << "Begin\nThis item take severals Lines\nEnd";
    list << "And this is a very long item very long item this is a very vary vary long item"
            "very long very very long long long this is a long item a very long item a very very long item";
    list << "And this is a second even a little more long very long item very long item this is a very vary vary long item"
            "very long very very long long long this is a long item a very long item a very very long item";
    list << "Short item";
    list << "rzeofig zerig fslfgj smdlfkgj qmsdlfj amrzriougf qsla zrg fgsdf gsdfg sdfgs dfg sdfgcvb sdfg qsdjfh qsdfjklh qs";
    list << "Short item";
    model.setStringList(list);
    lv.setModel(&model);
    lv.setWordWrap(true);
    lv.setFixedSize(400, 150);
    lv.showNormal();
    QApplication::processEvents();

    QTRY_COMPARE(lv.horizontalScrollBar()->isVisible(), false);
    QTRY_COMPARE(lv.verticalScrollBar()->isVisible(), true);
}

#if defined(Q_OS_WIN) && !defined(Q_OS_WINCE) && !defined(Q_OS_WINRT)
class SetCurrentIndexAfterAppendRowCrashDialog : public QDialog
{
    Q_OBJECT
public:
    SetCurrentIndexAfterAppendRowCrashDialog()
    {
#if WINVER >= 0x0500
        listView = new QListView();
        listView->setViewMode(QListView::IconMode);

        model = new QStandardItemModel(this);
        listView->setModel(model);

        timer = new QTimer(this);
        connect(timer, SIGNAL(timeout()), this, SLOT(buttonClicked()));
        timer->start(1000);

        DWORD lParam = 0xFFFFFFFC/*OBJID_CLIENT*/;
        DWORD wParam = 0;
        if (const HWND hwnd =getHWNDForWidget(this))
            SendMessage(hwnd, WM_GETOBJECT, wParam, lParam);
#endif
    }

private slots:
    void buttonClicked()
    {
        timer->stop();
        QStandardItem *item = new QStandardItem("test");
        model->appendRow(item);
        listView->setCurrentIndex(model->indexFromItem(item));
        close();
    }
private:
    QListView *listView;
    QStandardItemModel *model;
    QTimer *timer;
};
#endif

#if defined(Q_OS_WIN) && !defined(Q_OS_WINCE) && !defined(Q_OS_WINRT) && WINVER >= 0x0500
// This test only makes sense on windows 2000 and higher.
void tst_QListView::setCurrentIndexAfterAppendRowCrash()
{
    SetCurrentIndexAfterAppendRowCrashDialog w;
    w.exec();
}
#endif

void tst_QListView::emptyItemSize()
{
    QStandardItemModel model;
    for (int r = 0; r < 4; ++r) {
        const QString text = QLatin1String("standard item (") + QString::number(r) + QLatin1Char(')');
        model.setItem(r, new QStandardItem(text));
    }

    model.setItem(4, 0, new QStandardItem());

    PublicListView view;
    view.setModel(&model);

    for (int i = 0; i < 5; ++i)
        QVERIFY(!view.visualRect(model.index(i, 0)).isEmpty());
}

void tst_QListView::task203585_selectAll()
{
    //we make sure that "select all" doesn't select the hidden items
    QListView view;
    view.setSelectionMode(QAbstractItemView::ExtendedSelection);
    view.setModel(new QStringListModel( QStringList() << "foo"));
    view.setRowHidden(0, true);
    view.selectAll();
    QVERIFY(view.selectionModel()->selectedIndexes().isEmpty());
    view.setRowHidden(0, false);
    view.selectAll();
    QCOMPARE(view.selectionModel()->selectedIndexes().count(), 1);
}

void tst_QListView::task228566_infiniteRelayout()
{
    QListView view;

    QStringList list;
    for (int i = 0; i < 10; ++i) {
        list << "small";
    }

    list << "BIGBIGBIGBIGBIGBIGBIGBIGBIGBIGBIGBIG";
    list << "BIGBIGBIGBIGBIGBIGBIGBIGBIGBIGBIGBIG";

    QStringListModel model(list);
    view.setModel(&model);
    view.setWrapping(true);
    view.setResizeMode(QListView::Adjust);

    const int itemHeight = view.visualRect( model.index(0, 0)).height();

    view.setFixedHeight(itemHeight * 12);
    view.show();
    QTest::qWait(100); //make sure the layout is done once

    QSignalSpy spy(view.horizontalScrollBar(), SIGNAL(rangeChanged(int,int)));

    QTest::qWait(200);
    //the layout should already have been done
    //so there should be no change made to the scrollbar
    QCOMPARE(spy.count(), 0);
}

void tst_QListView::task248430_crashWith0SizedItem()
{
    QListView view;
    view.setViewMode(QListView::IconMode);
    QStringListModel model(QStringList() << QLatin1String("item1") << QString());
    view.setModel(&model);
    view.show();
    QVERIFY(QTest::qWaitForWindowExposed(&view));
    QTest::qWait(20);
}

void tst_QListView::task250446_scrollChanged()
{
    QStandardItemModel model(200, 1);
    QListView view;
    view.setModel(&model);
    QModelIndex index = model.index(0, 0);
    QVERIFY(index.isValid());
    view.setCurrentIndex(index);
    view.show();
    QVERIFY(QTest::qWaitForWindowExposed(&view));
    const int scrollValue = view.verticalScrollBar()->maximum();
    view.verticalScrollBar()->setValue(scrollValue);
    QCOMPARE(view.verticalScrollBar()->value(), scrollValue);
    QCOMPARE(view.currentIndex(), index);

    view.showMinimized();
    QTest::qWait(50);
    QTRY_COMPARE(view.verticalScrollBar()->value(), scrollValue);
    QTRY_COMPARE(view.currentIndex(), index);

    view.showNormal();
    QTest::qWait(50);
    QTRY_COMPARE(view.verticalScrollBar()->value(), scrollValue);
    QTRY_COMPARE(view.currentIndex(), index);
}

void tst_QListView::task196118_visualRegionForSelection()
{
    class MyListView : public QListView
    {
    public:
        QRegion getVisualRegionForSelection() const
        { return QListView::visualRegionForSelection( selectionModel()->selection()); }
    } view;

    QStandardItemModel model;
    QStandardItem top1("top1");
    QStandardItem sub1("sub1");
    top1.appendRow(QList<QStandardItem*>() << &sub1);
    model.appendColumn(QList<QStandardItem*>() << &top1);
    view.setModel(&model);
    view.setRootIndex(top1.index());

    view.selectionModel()->select(top1.index(), QItemSelectionModel::Select);

    QCOMPARE(view.selectionModel()->selectedIndexes().count(), 1);
    QVERIFY(view.getVisualRegionForSelection().isEmpty());
}

void tst_QListView::task254449_draggingItemToNegativeCoordinates()
{
    //we'll check that the items are painted correctly
    class MyListView : public QListView
    {
    public:
        void setPositionForIndex(const QPoint &position, const QModelIndex &index)
        { QListView::setPositionForIndex(position, index); }

    } list;

    QStandardItemModel model(1,1);
    QModelIndex index = model.index(0,0);
    model.setData(index, QLatin1String("foo"));
    list.setModel(&model);
    list.setViewMode(QListView::IconMode);
    list.show();
    list.activateWindow();
    QVERIFY(QTest::qWaitForWindowActive(&list));


    class MyItemDelegate : public QStyledItemDelegate
    {
    public:
        MyItemDelegate() : numPaints(0) { }
        void paint(QPainter *painter,
               const QStyleOptionViewItem &option, const QModelIndex &index) const
        {
            numPaints++;
            QStyledItemDelegate::paint(painter, option, index);
        }

        mutable int numPaints;
    } delegate;
    delegate.numPaints = 0;
    list.setItemDelegate(&delegate);
    QApplication::processEvents();
    QTRY_VERIFY(delegate.numPaints > 0);  //makes sure the layout is done

    const QPoint topLeft(-6, 0);
    list.setPositionForIndex(topLeft, index);

    //we'll make sure the item is repainted
    delegate.numPaints = 0;
    QApplication::processEvents();
    QTRY_COMPARE(delegate.numPaints, 1);
    QCOMPARE(list.visualRect(index).topLeft(), topLeft);
}


void tst_QListView::keyboardSearch()
{
    QStringList items;
    items << "AB" << "AC" << "BA" << "BB" << "BD" << "KAFEINE" << "KONQUEROR" << "KOPETE" << "KOOKA" << "OKULAR";
    QStringListModel model(items);

    QListView view;
    view.setModel(&model);
    view.show();
    qApp->setActiveWindow(&view);
    QVERIFY(QTest::qWaitForWindowActive(&view));

//    QCOMPARE(view.currentIndex() , model.index(0,0));

    QTest::keyClick(&view, Qt::Key_K);
    QTest::qWait(10);
    QCOMPARE(view.currentIndex() , model.index(5,0)); //KAFEINE

    QTest::keyClick(&view, Qt::Key_O);
    QTest::qWait(10);
    QCOMPARE(view.currentIndex() , model.index(6,0)); //KONQUEROR

    QTest::keyClick(&view, Qt::Key_N);
    QTest::qWait(10);
    QCOMPARE(view.currentIndex() , model.index(6,0)); //KONQUEROR
}

void tst_QListView::shiftSelectionWithNonUniformItemSizes()
{
    // This checks that no items are selected unexpectedly by Shift-Arrow
    // when items with non-uniform sizes are laid out in a grid
    {   // First test: QListView::LeftToRight flow
        QStringList items;
        items << "Long\nText" << "Text" << "Text" << "Text";
        QStringListModel model(items);

        QListView view;
        view.setFixedSize(250, 250);
        view.setFlow(QListView::LeftToRight);
        view.setGridSize(QSize(100, 100));
        view.setSelectionMode(QListView::ExtendedSelection);
        view.setViewMode(QListView::IconMode);
        view.setModel(&model);
        view.show();
        QVERIFY(QTest::qWaitForWindowExposed(&view));

        // Verfify that item sizes are non-uniform
        QVERIFY(view.sizeHintForIndex(model.index(0, 0)).height() > view.sizeHintForIndex(model.index(1, 0)).height());

        QModelIndex index = model.index(3, 0);
        view.setCurrentIndex(index);
        QCOMPARE(view.currentIndex(), index);

        QTest::keyClick(&view, Qt::Key_Up, Qt::ShiftModifier);
        QTest::qWait(10);
        QCOMPARE(view.currentIndex(), model.index(1, 0));

        QModelIndexList selected = view.selectionModel()->selectedIndexes();
        QCOMPARE(selected.count(), 3);
        QVERIFY(!selected.contains(model.index(0, 0)));
    }
    {   // Second test: QListView::TopToBottom flow
        QStringList items;
        items << "ab" << "a" << "a" << "a";
        QStringListModel model(items);

        QListView view;
        view.setFixedSize(250, 250);
        view.setFlow(QListView::TopToBottom);
        view.setGridSize(QSize(100, 100));
        view.setSelectionMode(QListView::ExtendedSelection);
        view.setViewMode(QListView::IconMode);
        view.setModel(&model);
        view.show();
        QVERIFY(QTest::qWaitForWindowExposed(&view));

        // Verfify that item sizes are non-uniform
        QVERIFY(view.sizeHintForIndex(model.index(0, 0)).width() > view.sizeHintForIndex(model.index(1, 0)).width());

        QModelIndex index = model.index(3, 0);
        view.setCurrentIndex(index);
        QCOMPARE(view.currentIndex(), index);

        QTest::keyClick(&view, Qt::Key_Left, Qt::ShiftModifier);
        QTest::qWait(10);
        QCOMPARE(view.currentIndex(), model.index(1, 0));

        QModelIndexList selected = view.selectionModel()->selectedIndexes();
        QCOMPARE(selected.count(), 3);
        QVERIFY(!selected.contains(model.index(0, 0)));
    }
}

void tst_QListView::clickOnViewportClearsSelection()
{
    QStringList items;
    items << "Text1";
    QStringListModel model(items);
    QListView view;
    view.setModel(&model);
    view.setSelectionMode(QListView::ExtendedSelection);

    view.selectAll();
    QModelIndex index = model.index(0);
    QCOMPARE(view.selectionModel()->selectedIndexes().count(), 1);
    QVERIFY(view.selectionModel()->isSelected(index));

    //we try to click outside of the index
    const QPoint point = view.visualRect(index).bottomRight() + QPoint(10,10);

    QTest::mousePress(view.viewport(), Qt::LeftButton, 0, point);
    //at this point, the selection shouldn't have changed
    QCOMPARE(view.selectionModel()->selectedIndexes().count(), 1);
    QVERIFY(view.selectionModel()->isSelected(index));

    QTest::mouseRelease(view.viewport(), Qt::LeftButton, 0, point);
    //now the selection should be cleared
    QVERIFY(!view.selectionModel()->hasSelection());
}

void tst_QListView::task262152_setModelColumnNavigate()
{
    QListView view;
    QStandardItemModel model(3,2);
    model.setItem(0,1,new QStandardItem("[0,1]"));
    model.setItem(1,1,new QStandardItem("[1,1]"));
    model.setItem(2,1,new QStandardItem("[2,1]"));

    view.setModel(&model);
    view.setModelColumn(1);

    view.show();
    QApplication::setActiveWindow(&view);
    QVERIFY(QTest::qWaitForWindowActive(&view));
    QCOMPARE(static_cast<QWidget *>(&view), QApplication::activeWindow());
    QTest::keyClick(&view, Qt::Key_Down);
    QTest::qWait(30);
    QTRY_COMPARE(view.currentIndex(), model.index(1,1));
    QTest::keyClick(&view, Qt::Key_Down);
    QTest::qWait(30);
    QTRY_COMPARE(view.currentIndex(), model.index(2,1));
}

void tst_QListView::taskQTBUG_2233_scrollHiddenItems_data()
{
    QTest::addColumn<int>("flow");

    QTest::newRow("TopToBottom") << static_cast<int>(QListView::TopToBottom);
    QTest::newRow("LeftToRight") << static_cast<int>(QListView::LeftToRight);
}

void tst_QListView::taskQTBUG_2233_scrollHiddenItems()
{
    QFETCH(int, flow);
    const int rowCount = 200;

    QWidget topLevel;
    setFrameless(&topLevel);
    ScrollPerItemListView view(&topLevel);
    QStringListModel model(&view);
    QStringList list;
    for (int i = 0; i < rowCount; ++i)
        list << QString::number(i);

    model.setStringList(list);
    view.setModel(&model);
    view.setUniformItemSizes(true);
    view.setViewMode(QListView::ListMode);
    for (int i = 0; i < rowCount / 2; ++i)
        view.setRowHidden(2 * i, true);
    view.setFlow(static_cast<QListView::Flow>(flow));
    view.resize(130, 130);

    for (int i = 0; i < 10; ++i) {
        (view.flow() == QListView::TopToBottom
            ? view.verticalScrollBar()
            : view.horizontalScrollBar())->setValue(i);
        QModelIndex index = view.indexAt(QPoint(0,0));
        QVERIFY(index.isValid());
        QCOMPARE(index.row(), 2 * i + 1);
    }

    //QTBUG-7929  should not crash
    topLevel.show();
    QVERIFY(QTest::qWaitForWindowExposed(&topLevel));
    QScrollBar *bar = view.flow() == QListView::TopToBottom
            ? view.verticalScrollBar() : view.horizontalScrollBar();

    int nbVisibleItem = rowCount / 2 - bar->maximum();

    bar->setValue(bar->maximum());
    QApplication::processEvents();
    for (int i = rowCount; i > rowCount / 2; i--) {
        view.setRowHidden(i, true);
    }
    QApplication::processEvents();
    QTest::qWait(50);
    QCOMPARE(bar->value(), bar->maximum());
    QCOMPARE(bar->maximum(), rowCount/4 - nbVisibleItem);
}

void tst_QListView::taskQTBUG_633_changeModelData()
{
    QListView view;
    view.setFlow(QListView::LeftToRight);
    QStandardItemModel model(5,1);
    for (int i = 0; i < model.rowCount(); ++i) {
        model.setData( model.index(i, 0), QString::number(i));
    }

    view.setModel(&model);
    view.show();
    QVERIFY(QTest::qWaitForWindowExposed(&view));
    model.setData( model.index(1, 0), QLatin1String("long long text"));
    QTest::qWait(100); //leave time for relayouting the items
    QRect rectLongText = view.visualRect(model.index(1,0));
    QRect rect2 = view.visualRect(model.index(2,0));
    QVERIFY( ! rectLongText.intersects(rect2) );
}

void tst_QListView::taskQTBUG_435_deselectOnViewportClick()
{
    QListView view;
    QStringListModel model( QStringList() << "1" << "2" << "3" << "4");
    view.setModel(&model);
    view.setSelectionMode(QAbstractItemView::ExtendedSelection);
    view.selectAll();
    QCOMPARE(view.selectionModel()->selectedIndexes().count(), model.rowCount());


    const QRect itemRect = view.visualRect(model.index(model.rowCount() - 1));
    QPoint p = view.visualRect(model.index(model.rowCount() - 1)).center() + QPoint(0, itemRect.height());
    //first the left button
    QTest::mouseClick(view.viewport(), Qt::LeftButton, 0, p);
    QVERIFY(!view.selectionModel()->hasSelection());

    view.selectAll();
    QCOMPARE(view.selectionModel()->selectedIndexes().count(), model.rowCount());

    //and now the right button
    QTest::mouseClick(view.viewport(), Qt::RightButton, 0, p);
    QVERIFY(!view.selectionModel()->hasSelection());
}

void tst_QListView::taskQTBUG_2678_spacingAndWrappedText()
{
    static const QString lorem("Lorem ipsum dolor sit amet, consectetur adipisicing elit, sed do eiusmod tempor incididunt ut labore et dolore magna aliqua. Ut enim ad minim veniam, quis nostrud exercitation ullamco laboris nisi ut aliquip ex ea commodo consequat. Duis aute irure dolor in reprehenderit in voluptate velit esse cillum dolore eu fugiat nulla pariatur. Excepteur sint occaecat cupidatat non proident, sunt in culpa qui officia deserunt mollit anim id est laborum.");
    QStringListModel model(QStringList() << lorem << lorem << "foo" << lorem << "bar" << lorem << lorem);
    QListView w;
    w.setModel(&model);
    w.setViewMode(QListView::ListMode);
    w.setWordWrap(true);
    w.setSpacing(10);
    w.show();
    QVERIFY(QTest::qWaitForWindowExposed(&w));
    QCOMPARE(w.horizontalScrollBar()->minimum(), w.horizontalScrollBar()->maximum());
}

void tst_QListView::taskQTBUG_5877_skippingItemInPageDownUp()
{
    QList<int> currentItemIndexes;
    QtTestModel model(0);
    model.colCount = 1;
    model.rCount = 100;

    currentItemIndexes << 0 << 6 << 16 << 25 << 34 << 42 << 57 << 68 << 77
                       << 83 << 91 << 94;
    QMoveCursorListView vu;
    vu.setModel(&model);
    vu.show();

    QVERIFY(QTest::qWaitForWindowExposed(&vu));

    int itemHeight = vu.visualRect(model.index(0, 0)).height();
    int visibleRowCount = vu.viewport()->height() / itemHeight;
    int scrolledRowCount = visibleRowCount - 1;

    for (int i = 0; i < currentItemIndexes.size(); ++i) {
        vu.selectionModel()->setCurrentIndex(model.index(currentItemIndexes[i], 0),
                                             QItemSelectionModel::SelectCurrent);

        QModelIndex idx = vu.doMoveCursor(QMoveCursorListView::MovePageDown, Qt::NoModifier);
        int newCurrent = qMin(currentItemIndexes[i] + scrolledRowCount, 99);
        QCOMPARE(idx, model.index(newCurrent, 0));

        idx = vu.doMoveCursor(QMoveCursorListView::MovePageUp, Qt::NoModifier);
        newCurrent = qMax(currentItemIndexes[i] - scrolledRowCount, 0);
        QCOMPARE(idx, model.index(newCurrent, 0));
    }
}

class ListView_9455 : public QListView
{
public:
    QSize contentsSize() const
    {
        return QListView::contentsSize();
    }
};

void tst_QListView::taskQTBUG_9455_wrongScrollbarRanges()
{
    QStringListModel model(generateList("item ", 8));
    ListView_9455 w;
    setFrameless(&w);
    w.setModel(&model);
    w.setViewMode(QListView::IconMode);
    w.resize(116, 132);
    w.setMovement(QListView::Static);
    const int spacing = 200;
    w.setSpacing(spacing);
    w.showNormal();
    QVERIFY(QTest::qWaitForWindowExposed(&w));
    QCOMPARE(w.verticalScrollBar()->maximum(), w.contentsSize().height() - w.viewport()->geometry().height());
}

void tst_QListView::styleOptionViewItem()
{
    class MyDelegate : public QStyledItemDelegate
    {
        public:
            void paint(QPainter *painter, const QStyleOptionViewItem &option, const QModelIndex &index) const
            {
                QStyleOptionViewItem opt(option);
                initStyleOption(&opt, index);

                QCOMPARE(opt.index, index);

                QStyledItemDelegate::paint(painter, option, index);
            }
    };

    QListView view;
    QStandardItemModel model;
    view.setModel(&model);
    MyDelegate delegate;
    view.setItemDelegate(&delegate);
    model.appendRow(QList<QStandardItem*>()
        << new QStandardItem("Beginning") <<  new QStandardItem("Middle") << new QStandardItem("Middle") << new QStandardItem("End") );

    // Run test
    view.showMaximized();
    QApplication::processEvents();
}

void tst_QListView::taskQTBUG_12308_artihmeticException()
{
    QListWidget lw;
    lw.setLayoutMode(QListView::Batched);
    lw.setViewMode(QListView::IconMode);
    for (int i = 0; i < lw.batchSize() + 1; i++) {
        QListWidgetItem *item = new QListWidgetItem();
        item->setText(QString("Item %L1").arg(i));
        lw.addItem(item);
        item->setHidden(true);
    }
    lw.show();
    QVERIFY(QTest::qWaitForWindowExposed(&lw));
    // No crash, it's all right.
}

class Delegate12308 : public QStyledItemDelegate
{
    Q_OBJECT
public:
    Delegate12308(QObject *parent = 0) : QStyledItemDelegate(parent)
    { }

    void paint(QPainter *painter, const QStyleOptionViewItem &option, const QModelIndex &index) const
    {
        QVERIFY(option.rect.topLeft() != QPoint(-1, -1));
        QStyledItemDelegate::paint(painter, option, index);
    }
};

void tst_QListView::taskQTBUG_12308_wrongFlowLayout()
{
    QListWidget lw;
    Delegate12308 delegate;
    lw.setLayoutMode(QListView::Batched);
    lw.setViewMode(QListView::IconMode);
    lw.setItemDelegate(&delegate);
    for (int i = 0; i < lw.batchSize() + 1; i++) {
        QListWidgetItem *item = new QListWidgetItem();
        item->setText(QString("Item %L1").arg(i));
        lw.addItem(item);
        if (!item->text().contains(QLatin1Char('1')))
            item->setHidden(true);
    }
    lw.show();
    QVERIFY(QTest::qWaitForWindowExposed(&lw));
}

void tst_QListView::taskQTBUG_21115_scrollToAndHiddenItems_data()
{
    QTest::addColumn<int>("flow");
    QTest::newRow("flow TopToBottom") << static_cast<int>(QListView::TopToBottom);
    QTest::newRow("flow LeftToRight") << static_cast<int>(QListView::LeftToRight);
}

void tst_QListView::taskQTBUG_21115_scrollToAndHiddenItems()
{
    QFETCH(int, flow);

    ScrollPerItemListView lv;
    lv.setUniformItemSizes(true);
    lv.setFlow(static_cast<QListView::Flow>(flow));

    QStringListModel model;
    QStringList list;
    for (int i = 0; i < 30; i++)
        list << QString::number(i);
    model.setStringList(list);
    lv.setModel(&model);
    lv.showNormal();
    QVERIFY(QTest::qWaitForWindowExposed(&lv));

    // Save first item rect for reference
    QRect firstItemRect = lv.visualRect(model.index(0, 0));

    // Select an item and scroll to selection
    QModelIndex index = model.index(2, 0);
    lv.setCurrentIndex(index);
    lv.scrollTo(index, QAbstractItemView::PositionAtTop);
    QApplication::processEvents();
    QCOMPARE(lv.visualRect(index), firstItemRect);

    // Hide some rows and scroll to selection
    for (int i = 0; i < 5; i++) {
        if (i == index.row())
            continue;
        lv.setRowHidden(i, true);
    }
    lv.scrollTo(index, QAbstractItemView::PositionAtTop);
    QApplication::processEvents();
    QCOMPARE(lv.visualRect(index), firstItemRect);
}

void tst_QListView::draggablePaintPairs_data()
{
    QTest::addColumn<int>("row");

    for (int row = 0; row < 30; ++row)
      QTest::newRow("row-" + QByteArray::number(row)) << row;
}

void tst_QListView::draggablePaintPairs()
{
    QFETCH(int, row);

    QListView view;

    QStringListModel model;
    QStringList list;
    for (int i = 0; i < 30; i++)
        list << QString::number(i);
    model.setStringList(list);
    view.setModel(&model);

    view.show();
    QTest::qWaitForWindowExposed(&view);

    QModelIndex expectedIndex = model.index(row, 0);
    QListViewPrivate *privateClass = static_cast<QListViewPrivate *>(QListViewPrivate::get(&view));
    QRect rect;
    QModelIndexList indexList;
    indexList << expectedIndex;
    view.scrollTo(expectedIndex);
    QItemViewPaintPairs pairs = privateClass->draggablePaintPairs(indexList, &rect);
    QCOMPARE(indexList.size(), pairs.size());
    foreach (const QItemViewPaintPair &pair, pairs) {
        QCOMPARE(rect, pair.rect);
        QCOMPARE(expectedIndex, pair.index);
    }
}

void tst_QListView::taskQTBUG_21804_hiddenItemsAndScrollingWithKeys_data()
{
    QTest::addColumn<int>("flow");
    QTest::addColumn<int>("spacing");
    QTest::newRow("flow TopToBottom no spacing") << static_cast<int>(QListView::TopToBottom) << 0;
    QTest::newRow("flow TopToBottom with spacing") << static_cast<int>(QListView::TopToBottom) << 5;
    QTest::newRow("flow LeftToRight no spacing") << static_cast<int>(QListView::LeftToRight) << 0;
    QTest::newRow("flow LeftToRight with spacing") << static_cast<int>(QListView::LeftToRight) << 5;
}

void tst_QListView::taskQTBUG_21804_hiddenItemsAndScrollingWithKeys()
{
    QFETCH(int, flow);
    QFETCH(int, spacing);

    // create some items to show
    QStringListModel model;
    QStringList list;
    for (int i = 0; i < 60; i++)
        list << QString::number(i);
    model.setStringList(list);

    // create listview
    ScrollPerItemListView lv;
    lv.setFlow(static_cast<QListView::Flow>(flow));
    lv.setSpacing(spacing);
    lv.setModel(&model);
    lv.show();
    QTest::qWaitForWindowExposed(&lv);

    // hide every odd number row
    for (int i = 1; i < model.rowCount(); i+=2)
        lv.setRowHidden(i, true);

    // scroll forward and check that selected item is visible always
    int visibleItemCount = model.rowCount()/2;
    for (int i = 0; i < visibleItemCount; i++) {
        if (flow == QListView::TopToBottom)
            QTest::keyClick(&lv, Qt::Key_Down);
        else
            QTest::keyClick(&lv, Qt::Key_Right);
        QTRY_VERIFY(lv.rect().contains(lv.visualRect(lv.currentIndex())));
    }

    // scroll backward
    for (int i = 0; i < visibleItemCount; i++) {
        if (flow == QListView::TopToBottom)
            QTest::keyClick(&lv, Qt::Key_Up);
        else
            QTest::keyClick(&lv, Qt::Key_Left);
        QTRY_VERIFY(lv.rect().contains(lv.visualRect(lv.currentIndex())));
    }

    // scroll forward only half way
    for (int i = 0; i < visibleItemCount/2; i++) {
        if (flow == QListView::TopToBottom)
            QTest::keyClick(&lv, Qt::Key_Down);
        else
            QTest::keyClick(&lv, Qt::Key_Right);
        QTRY_VERIFY(lv.rect().contains(lv.visualRect(lv.currentIndex())));
    }

    // scroll backward again
    for (int i = 0; i < visibleItemCount/2; i++) {
        if (flow == QListView::TopToBottom)
            QTest::keyClick(&lv, Qt::Key_Up);
        else
            QTest::keyClick(&lv, Qt::Key_Left);
        QTRY_VERIFY(lv.rect().contains(lv.visualRect(lv.currentIndex())));
    }
}

void tst_QListView::spacing_data()
{
    QTest::addColumn<int>("flow");
    QTest::addColumn<int>("spacing");
    QTest::newRow("flow=TopToBottom spacing=0") << static_cast<int>(QListView::TopToBottom) << 0;
    QTest::newRow("flow=TopToBottom spacing=10") << static_cast<int>(QListView::TopToBottom) << 10;
    QTest::newRow("flow=LeftToRight spacing=0") << static_cast<int>(QListView::LeftToRight) << 0;
    QTest::newRow("flow=LeftToRight spacing=10") << static_cast<int>(QListView::LeftToRight) << 10;
}

void tst_QListView::spacing()
{
    QFETCH(int, flow);
    QFETCH(int, spacing);

    // create some items to show
    QStringListModel model;
    QStringList list;
    for (int i = 0; i < 60; i++)
        list << QString::number(i);
    model.setStringList(list);

    // create listview
    ScrollPerItemListView lv;
    lv.setFlow(static_cast<QListView::Flow>(flow));
    lv.setModel(&model);
    lv.setSpacing(spacing);
    lv.show();
    QTest::qWaitForWindowExposed(&lv);

    // check size and position of first two items
    QRect item1 = lv.visualRect(lv.model()->index(0, 0));
    QRect item2 = lv.visualRect(lv.model()->index(1, 0));
    QCOMPARE(item1.topLeft(), QPoint(flow == QListView::TopToBottom ? spacing : 0, spacing));
    if (flow == QListView::TopToBottom) {
        QCOMPARE(item1.width(), lv.viewport()->width() - 2 * spacing);
        QCOMPARE(item2.topLeft(), QPoint(spacing, spacing + item1.height() + 2 * spacing));
    }
    else { // QListView::LeftToRight
        QCOMPARE(item1.height(), lv.viewport()->height() - 2 * spacing);
        QCOMPARE(item2.topLeft(), QPoint(spacing + item1.width() + spacing, spacing));
    }
}

void tst_QListView::testScrollToWithHidden()
{
    QListView lv;

    QStringListModel model;
    QStringList list;
    for (int i = 0; i < 30; i++)
        list << QString::number(i);
    model.setStringList(list);
    lv.setModel(&model);

    lv.setRowHidden(1, true);
    lv.setSpacing(5);

    lv.showNormal();
    QTest::qWaitForWindowExposed(&lv);

    QCOMPARE(lv.verticalScrollBar()->value(), 0);

    lv.scrollTo(model.index(26, 0));
    int expectedScrollBarValue = lv.verticalScrollBar()->value();
    QVERIFY(expectedScrollBarValue != 0);

    lv.scrollTo(model.index(25, 0));
    QCOMPARE(expectedScrollBarValue, lv.verticalScrollBar()->value());
}



void tst_QListView::testViewOptions()
{
    PublicListView view;
    QStyleOptionViewItem options = view.viewOptions();
    QCOMPARE(options.decorationPosition, QStyleOptionViewItem::Left);
    view.setViewMode(QListView::IconMode);
    options = view.viewOptions();
    QCOMPARE(options.decorationPosition, QStyleOptionViewItem::Top);
}

// make sure we have no transient scroll bars
class TempStyleSetter
{
public:
    TempStyleSetter()
        : m_oldStyle(qApp->style())
    {
        m_oldStyle->setParent(0);
        QListView tempView;
        if (QApplication::style()->styleHint(QStyle::SH_ScrollBar_Transient, 0, tempView.horizontalScrollBar()))
            QApplication::setStyle(QStyleFactory::create("Fusion"));
    }

    ~TempStyleSetter()
    {
        QApplication::setStyle(m_oldStyle);
    }
private:
    QStyle* m_oldStyle;
};

void tst_QListView::taskQTBUG_39902_mutualScrollBars_data()
{
    QTest::addColumn<QAbstractItemView::ScrollMode>("horizontalScrollMode");
    QTest::addColumn<QAbstractItemView::ScrollMode>("verticalScrollMode");
    QTest::newRow("per item / per item") << QAbstractItemView::ScrollPerItem << QAbstractItemView::ScrollPerItem;
    QTest::newRow("per pixel / per item") << QAbstractItemView::ScrollPerPixel << QAbstractItemView::ScrollPerItem;
    QTest::newRow("per item / per pixel") << QAbstractItemView::ScrollPerItem << QAbstractItemView::ScrollPerPixel;
    QTest::newRow("per pixel / per pixel") << QAbstractItemView::ScrollPerPixel << QAbstractItemView::ScrollPerPixel;
}

void tst_QListView::taskQTBUG_39902_mutualScrollBars()
{
    QFETCH(QAbstractItemView::ScrollMode, horizontalScrollMode);
    QFETCH(QAbstractItemView::ScrollMode, verticalScrollMode);

    QWidget window;
    window.resize(400, 300);
    QListView *view = new QListView(&window);
    // make sure we have no transient scroll bars
    TempStyleSetter styleSetter;
    QStandardItemModel model(200, 1);
    const QSize itemSize(100, 20);
    for (int i = 0; i < model.rowCount(); ++i)
        model.setData(model.index(i, 0), itemSize, Qt::SizeHintRole);
    view->setModel(&model);

    view->setVerticalScrollMode(verticalScrollMode);
    view->setHorizontalScrollMode(horizontalScrollMode);

    window.show();
    QVERIFY(QTest::qWaitForWindowExposed(&window));
    // make sure QListView is done with layouting the items (1/10 sec, like QListView)
    QTest::qWait(100);

    model.setRowCount(2);
    for (int i = 0; i < model.rowCount(); ++i)
        model.setData(model.index(i, 0), itemSize, Qt::SizeHintRole);
    view->resize(itemSize.width() + view->frameWidth() * 2, model.rowCount() * itemSize.height() + view->frameWidth() * 2);
    // this will end up in a stack overflow, if QTBUG-39902 is not fixed
    QTest::qWait(100);

    // these tests do not apply with transient scroll bars enabled
    QVERIFY (!view->style()->styleHint(QStyle::SH_ScrollBar_Transient, 0, view->horizontalScrollBar()));

    // make it double as large, no scroll bars should be visible
    view->resize((itemSize.width() + view->frameWidth() * 2) * 2, (model.rowCount() * itemSize.height() + view->frameWidth() * 2) * 2);
    QTRY_VERIFY(!view->horizontalScrollBar()->isVisible());
    QTRY_VERIFY(!view->verticalScrollBar()->isVisible());

    // make it half the size, both scroll bars should be visible
    view->resize((itemSize.width() + view->frameWidth() * 2) / 2, (model.rowCount() * itemSize.height() + view->frameWidth() * 2) / 2);
    QTRY_VERIFY(view->horizontalScrollBar()->isVisible());
    QTRY_VERIFY(view->verticalScrollBar()->isVisible());

    // make it double as large, no scroll bars should be visible
    view->resize((itemSize.width() + view->frameWidth() * 2) * 2, (model.rowCount() * itemSize.height() + view->frameWidth() * 2) * 2);
    QTRY_VERIFY(!view->horizontalScrollBar()->isVisible());
    QTRY_VERIFY(!view->verticalScrollBar()->isVisible());

    // now, coming from the double size, resize it to the exactly matching size, still no scroll bars should be visible again
    view->resize(itemSize.width() + view->frameWidth() * 2, model.rowCount() * itemSize.height() + view->frameWidth() * 2);
    QTRY_VERIFY(!view->horizontalScrollBar()->isVisible());
    QTRY_VERIFY(!view->verticalScrollBar()->isVisible());

    // now remove just one single pixel in height -> both scroll bars will show up since they depend on each other
    view->resize(itemSize.width() + view->frameWidth() * 2, model.rowCount() * itemSize.height() + view->frameWidth() * 2 - 1);
    QTRY_VERIFY(view->horizontalScrollBar()->isVisible());
    QTRY_VERIFY(view->verticalScrollBar()->isVisible());

    // now remove just one single pixel in width -> both scroll bars will show up since they depend on each other
    view->resize(itemSize.width() + view->frameWidth() * 2 - 1, model.rowCount() * itemSize.height() + view->frameWidth() * 2);
    QTRY_VERIFY(view->horizontalScrollBar()->isVisible());
    QTRY_VERIFY(view->verticalScrollBar()->isVisible());

    // finally, coming from a size being to small, resize back to the exactly matching size -> both scroll bars should disappear again
    view->resize(itemSize.width() + view->frameWidth() * 2, model.rowCount() * itemSize.height() + view->frameWidth() * 2);
    QTRY_VERIFY(!view->horizontalScrollBar()->isVisible());
    QTRY_VERIFY(!view->verticalScrollBar()->isVisible());

   // now remove just one single pixel in height -> both scroll bars will show up since they depend on each other
    view->resize(itemSize.width() + view->frameWidth() * 2, model.rowCount() * itemSize.height() + view->frameWidth() * 2 - 1);
    QTRY_VERIFY(view->horizontalScrollBar()->isVisible());
    QTRY_VERIFY(view->verticalScrollBar()->isVisible());
}

void tst_QListView::horizontalScrollingByVerticalWheelEvents()
{
    QListView lv;
    lv.setWrapping(true);

    TestDelegate *delegate = new TestDelegate(&lv);
    delegate->m_sizeHint = QSize(100, 100);
    lv.setItemDelegate(delegate);

    QtTestModel model;
    model.colCount = 1;
    model.rCount = 100;

    lv.setModel(&model);

    lv.resize(300, 300);
    lv.show();
    QTest::qWaitForWindowExposed(&lv);

    QPoint globalPos = lv.geometry().center();
    QPoint pos = lv.viewport()->geometry().center();

    QWheelEvent wheelDownEvent(pos, globalPos, QPoint(0, 0), QPoint(0, -120), -120, Qt::Vertical, 0, 0);
    QWheelEvent wheelUpEvent(pos, globalPos, QPoint(0, 0), QPoint(0, 120), 120, Qt::Vertical, 0, 0);
    QWheelEvent wheelLeftDownEvent(pos, globalPos, QPoint(0, 0), QPoint(120, -120), -120, Qt::Vertical, 0, 0);

    int hValue = lv.horizontalScrollBar()->value();
    QApplication::sendEvent(lv.viewport(), &wheelDownEvent);
    QVERIFY(lv.horizontalScrollBar()->value() > hValue);

    QApplication::sendEvent(lv.viewport(), &wheelUpEvent);
    QCOMPARE(lv.horizontalScrollBar()->value(), hValue);

    QApplication::sendEvent(lv.viewport(), &wheelLeftDownEvent);
    QCOMPARE(lv.horizontalScrollBar()->value(), hValue);

    // ensure that vertical wheel events are not converted when vertical
    // scroll bar is not visible but vertical scrolling is possible
    lv.setWrapping(false);
    lv.setVerticalScrollBarPolicy(Qt::ScrollBarAlwaysOff);
    QApplication::processEvents();

    int vValue = lv.verticalScrollBar()->value();
    QApplication::sendEvent(lv.viewport(), &wheelDownEvent);
    QVERIFY(lv.verticalScrollBar()->value() > vValue);
}

<<<<<<< HEAD
void tst_QListView::taskQTBUG_7232_AllowUserToControlSingleStep()
{
    // When we set the scrollMode to ScrollPerPixel it will adjust the scrollbars singleStep automatically
    // Setting a singlestep on a scrollbar should however imply that the user takes control.
    // Setting a singlestep to -1 return to an automatic control of the singleStep.
    QListView lv;
    lv.setVerticalScrollBarPolicy(Qt::ScrollBarAlwaysOn);
    lv.setHorizontalScrollBarPolicy(Qt::ScrollBarAlwaysOn);

    QStandardItemModel model(1000, 100);
    QString str = QString::fromLatin1("This is a long string made to ensure that we get some horizontal scroll (and we want scroll)");
    model.setData(model.index(0, 0), str);
    lv.setModel(&model);
    lv.setGeometry(150, 150, 150, 150);
    lv.show();
    lv.setVerticalScrollMode(QAbstractItemView::ScrollPerPixel);
    lv.setHorizontalScrollMode(QAbstractItemView::ScrollPerPixel);
    QVERIFY(QTest::qWaitForWindowExposed(&lv));

    int vStep1 = lv.verticalScrollBar()->singleStep();
    int hStep1 = lv.horizontalScrollBar()->singleStep();
    QVERIFY(lv.verticalScrollBar()->singleStep() > 1);
    QVERIFY(lv.horizontalScrollBar()->singleStep() > 1);

    lv.verticalScrollBar()->setSingleStep(1);
    lv.setGeometry(200, 200, 200, 200);
    QCOMPARE(lv.verticalScrollBar()->singleStep(), 1);

    lv.horizontalScrollBar()->setSingleStep(1);
    lv.setGeometry(150, 150, 150, 150);
    QCOMPARE(lv.horizontalScrollBar()->singleStep(), 1);

    lv.verticalScrollBar()->setSingleStep(-1);
    lv.horizontalScrollBar()->setSingleStep(-1);
    QCOMPARE(vStep1, lv.verticalScrollBar()->singleStep());
    QCOMPARE(hStep1, lv.horizontalScrollBar()->singleStep());
=======
void tst_QListView::taskQTBUG_51086_skippingIndexesInSelectedIndexes()
{
    // simple way to get access to selectedIndexes()
    class QListViewWithPublicSelectedIndexes : public QListView
    {
    public:
        using QListView::selectedIndexes;
    };

    QStandardItemModel data(10, 1);
    QItemSelectionModel selections(&data);
    QListViewWithPublicSelectedIndexes list;
    list.setModel(&data);
    list.setSelectionModel(&selections);

    list.setRowHidden(7, true);
    list.setRowHidden(8, true);

    for (int i = 0, count = data.rowCount(); i < count; ++i)
        selections.select(data.index(i, 0), QItemSelectionModel::Select);

    const QModelIndexList indexes = list.selectedIndexes();

    QVERIFY(!indexes.contains(data.index(7, 0)));
    QVERIFY(!indexes.contains(data.index(8, 0)));
>>>>>>> 4889269f
}

QTEST_MAIN(tst_QListView)
#include "tst_qlistview.moc"<|MERGE_RESOLUTION|>--- conflicted
+++ resolved
@@ -148,11 +148,8 @@
     void taskQTBUG_39902_mutualScrollBars_data();
     void taskQTBUG_39902_mutualScrollBars();
     void horizontalScrollingByVerticalWheelEvents();
-<<<<<<< HEAD
     void taskQTBUG_7232_AllowUserToControlSingleStep();
-=======
     void taskQTBUG_51086_skippingIndexesInSelectedIndexes();
->>>>>>> 4889269f
 };
 
 // Testing get/set functions
@@ -2458,7 +2455,6 @@
     QVERIFY(lv.verticalScrollBar()->value() > vValue);
 }
 
-<<<<<<< HEAD
 void tst_QListView::taskQTBUG_7232_AllowUserToControlSingleStep()
 {
     // When we set the scrollMode to ScrollPerPixel it will adjust the scrollbars singleStep automatically
@@ -2495,7 +2491,8 @@
     lv.horizontalScrollBar()->setSingleStep(-1);
     QCOMPARE(vStep1, lv.verticalScrollBar()->singleStep());
     QCOMPARE(hStep1, lv.horizontalScrollBar()->singleStep());
-=======
+}
+
 void tst_QListView::taskQTBUG_51086_skippingIndexesInSelectedIndexes()
 {
     // simple way to get access to selectedIndexes()
@@ -2521,7 +2518,6 @@
 
     QVERIFY(!indexes.contains(data.index(7, 0)));
     QVERIFY(!indexes.contains(data.index(8, 0)));
->>>>>>> 4889269f
 }
 
 QTEST_MAIN(tst_QListView)
