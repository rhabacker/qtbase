--- conflicted
+++ resolved
@@ -244,12 +244,9 @@
     void testMinMaxSectionSize_data();
     void testMinMaxSectionSize();
     void sizeHintCrash();
-<<<<<<< HEAD
     void testResetCachedSizeHint();
-
-=======
     void statusTips();
->>>>>>> e75e4b39
+
 protected:
     void setupTestData(bool use_reset_model = false);
     void additionalInit();
@@ -275,10 +272,6 @@
     int rowCount(const QModelIndex&) const override { return rows; }
     int columnCount(const QModelIndex&) const override { return cols; }
     bool isEditable(const QModelIndex &) const { return true; }
-<<<<<<< HEAD
-
-    QVariant headerData(int section, Qt::Orientation orientation, int role = Qt::DisplayRole) const override
-=======
     QVariant headerData(int section, Qt::Orientation orientation, int role = Qt::DisplayRole) const
     {
         if (section < 0 || (role != Qt::DisplayRole && role != Qt::StatusTipRole))
@@ -289,15 +282,10 @@
             return QVariant();
         if (orientation == Qt::Horizontal && col >= cols)
             return QVariant();
+        if (m_bMultiLine)
+             return QString("%1\n%1").arg(section);
         return QLatin1Char('[') + QString::number(row) + QLatin1Char(',')
             + QString::number(col) + QLatin1String(",0] -- Header");
-    }
-    QVariant data(const QModelIndex &idx, int) const
->>>>>>> e75e4b39
-    {
-        if (role == Qt::DisplayRole)
-            return m_bMultiLine ? QString("%1\n%1").arg(section) : QString::number(section);
-        return QAbstractTableModel::headerData(section, orientation, role);
     }
     QVariant data(const QModelIndex &idx, int role = Qt::DisplayRole) const override
     {
@@ -3370,7 +3358,6 @@
     QTRY_COMPARE(header.sectionSize(0), defaultSectionSize);
 }
 
-<<<<<<< HEAD
 void tst_QHeaderView::testResetCachedSizeHint()
 {
     QtTestModel model;
@@ -3390,7 +3377,7 @@
     QVERIFY(s1 != s2);
 }
 
-=======
+
 class StatusTipHeaderView : public QHeaderView
 {
 public:
@@ -3439,7 +3426,6 @@
     QTRY_VERIFY(headerView.gotStatusTipEvent);
     QCOMPARE(headerView.statusTipText, QLatin1String("[0,1,0] -- Header"));
 }
->>>>>>> e75e4b39
 
 QTEST_MAIN(tst_QHeaderView)
 #include "tst_qheaderview.moc"