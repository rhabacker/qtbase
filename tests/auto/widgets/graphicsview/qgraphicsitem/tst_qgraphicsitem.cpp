--- conflicted
+++ resolved
@@ -7230,15 +7230,9 @@
     rect->setPen(QPen(Qt::black, 0));
     QGraphicsRectItem *rect2 = scene.addRect(0, 0, 100, 100);
     rect2->setPen(QPen(Qt::black, 0));
-<<<<<<< HEAD
-    rect2->setParentItem(rect);
+    rect2->setParentItem(rect.data());
     rect2->setTransform(QTransform().rotate(90), true);
     rect->setTransform(QTransform::fromTranslate(0, 50), true);
-=======
-    rect2->setParentItem(rect.data());
-    rect2->rotate(90);
-    rect->translate(0, 50);
->>>>>>> 4e196159
     QGraphicsView view(&scene);
     view.show();
     QVERIFY(QTest::qWaitForWindowExposed(&view));
