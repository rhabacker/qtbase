/****************************************************************************
**
** Copyright (C) 2016 The Qt Company Ltd.
** Contact: https://www.qt.io/licensing/
**
** This file is part of the test suite of the Qt Toolkit.
**
** $QT_BEGIN_LICENSE:GPL-EXCEPT$
** Commercial License Usage
** Licensees holding valid commercial Qt licenses may use this file in
** accordance with the commercial license agreement provided with the
** Software or, alternatively, in accordance with the terms contained in
** a written agreement between you and The Qt Company. For licensing terms
** and conditions see https://www.qt.io/terms-conditions. For further
** information use the contact form at https://www.qt.io/contact-us.
**
** GNU General Public License Usage
** Alternatively, this file may be used under the terms of the GNU
** General Public License version 3 as published by the Free Software
** Foundation with exceptions as appearing in the file LICENSE.GPL3-EXCEPT
** included in the packaging of this file. Please review the following
** information to ensure the GNU General Public License requirements will
** be met: https://www.gnu.org/licenses/gpl-3.0.html.
**
** $QT_END_LICENSE$
**
****************************************************************************/


#include <QtCore/qglobal.h>
#ifdef Q_OS_WIN
# include <QtCore/qt_windows.h>
#ifndef Q_OS_WINRT
# include <oleacc.h>
# include <QtWindowsUIAutomationSupport/private/qwindowsuiawrapper_p.h>
#endif
# include <servprov.h>
# include <winuser.h>
#endif
#include <QtTest/QtTest>
#include <QtGui>
#include <QtWidgets>
#include <math.h>
#include <qpa/qplatformnativeinterface.h>
#include <qpa/qplatformintegration.h>
#include <qpa/qplatformaccessibility.h>
#include <QtGui/private/qguiapplication_p.h>
#include <QtGui/private/qhighdpiscaling_p.h>

#if defined(Q_OS_WIN) && defined(interface)
#   undef interface
#endif

#include "QtTest/qtestaccessible.h"

#include <algorithm>

#include "accessiblewidgets.h"

#include <QtTest/private/qtesthelpers_p.h>

using namespace QTestPrivate;

static inline bool verifyChild(QWidget *child, QAccessibleInterface *interface,
                               int index, const QRect &domain)
{
    if (!child) {
        qWarning("tst_QAccessibility::verifyChild: null pointer to child.");
        return false;
    }

    if (!interface) {
        qWarning("tst_QAccessibility::verifyChild: null pointer to interface.");
        return false;
    }

    // Verify that we get a valid QAccessibleInterface for the child.
    QAccessibleInterface *childInterface(QAccessible::queryAccessibleInterface(child));
    if (!childInterface) {
        qWarning("tst_QAccessibility::verifyChild: Failed to retrieve interface for child.");
        return false;
    }

    // QAccessibleInterface::indexOfChild():
    // Verify that indexOfChild() returns an index equal to the index passed in
    int indexFromIndexOfChild = interface->indexOfChild(childInterface);
    if (indexFromIndexOfChild != index) {
        qWarning("tst_QAccessibility::verifyChild (indexOfChild()):");
        qWarning() << "Expected:" << index;
        qWarning() << "Actual:  " << indexFromIndexOfChild;
        return false;
    }

    // Navigate to child, compare its object and role with the interface from queryAccessibleInterface(child).
    QAccessibleInterface *navigatedChildInterface(interface->child(index));
    if (!navigatedChildInterface)
        return false;

    const QRect rectFromInterface = navigatedChildInterface->rect();

    // QAccessibleInterface::childAt():
    // Calculate global child position and check that the interface
    // returns the correct index for that position.
    QPoint globalChildPos = child->mapToGlobal(QPoint(0, 0));
    QAccessibleInterface *childAtInterface(interface->childAt(globalChildPos.x(), globalChildPos.y()));
    if (!childAtInterface) {
        qWarning("tst_QAccessibility::verifyChild (childAt()):");
        qWarning() << "Expected:" << childInterface;
        qWarning() << "Actual:  no child";
        return false;
    }
    if (childAtInterface->object() != childInterface->object()) {
        qWarning("tst_QAccessibility::verifyChild (childAt()):");
        qWarning() << "Expected:" << childInterface;
        qWarning() << "Actual:  " << childAtInterface;
        return false;
    }

    // QAccessibleInterface::rect():
    // Calculate global child geometry and check that the interface
    // returns a QRect which is equal to the calculated QRect.
    const QRect expectedGlobalRect = QRect(globalChildPos, child->size());
    if (expectedGlobalRect != rectFromInterface) {
        qWarning("tst_QAccessibility::verifyChild (rect()):");
        qWarning() << "Expected:" << expectedGlobalRect;
        qWarning() << "Actual:  " << rectFromInterface;
        return false;
    }

    // Verify that the child is within its domain.
    if (!domain.contains(rectFromInterface)) {
        qWarning("tst_QAccessibility::verifyChild: Child is not within its domain.");
        return false;
    }

    return true;
}

#define EXPECT(cond) \
    do { \
        if (!errorAt && !(cond)) { \
            errorAt = __LINE__; \
            qWarning("level: %d, role: %d (%s)", treelevel, iface->role(), #cond); \
            break; \
        } \
    } while (0)

static int verifyHierarchy(QAccessibleInterface *iface)
{
    int errorAt = 0;
    static int treelevel = 0;   // for error diagnostics
    QAccessibleInterface *if2 = 0;
    ++treelevel;
    for (int i = 0; i < iface->childCount() && !errorAt; ++i) {
        if2 = iface->child(i);
        EXPECT(if2 != 0);
        EXPECT(iface->indexOfChild(if2) == i);
        // navigate Ancestor
        QAccessibleInterface *parent = if2->parent();
        EXPECT(iface->object() == parent->object());
        EXPECT(iface == parent);

        // verify children
        if (!errorAt)
            errorAt = verifyHierarchy(if2);
    }

    --treelevel;
    return errorAt;
}

QRect childRect(QAccessibleInterface *iface, int index = 0)
{
    return iface->child(index)->rect();
}

class tst_QAccessibility : public QObject
{
    Q_OBJECT
public:
    tst_QAccessibility();

public slots:
    void initTestCase();
    void cleanupTestCase();
    void init();
    void cleanup();
private slots:
    void eventTest();
    void customWidget();
    void deletedWidget();
    void subclassedWidget();

    void statesStructTest();
    void navigateHierarchy();
    void sliderTest();
    void textAttributes_data();
    void textAttributes();
    void hideShowTest();

    void actionTest();

    void applicationTest();
    void mainWindowTest();
    void subWindowTest();
    void buttonTest();
    void scrollBarTest();
    void tabTest();
    void tabWidgetTest();
    void menuTest();
    void spinBoxTest();
    void doubleSpinBoxTest();
    void textEditTest();
    void textBrowserTest();
    void mdiAreaTest();
    void mdiSubWindowTest();
    void lineEditTest();
    void lineEditTextFunctions_data();
    void lineEditTextFunctions();
    void textInterfaceTest_data();
    void textInterfaceTest();
    void groupBoxTest();
    void dialogButtonBoxTest();
    void dialTest();
    void rubberBandTest();
    void abstractScrollAreaTest();
    void scrollAreaTest();

    void listTest();
    void treeTest();
    void tableTest();

    void calendarWidgetTest();
    void dockWidgetTest();
    void comboBoxTest();
    void accessibleName();
    void labelTest();
    void accelerators();
    void bridgeTest();

protected slots:
    void onClicked();
private:
    int click_count;
};

QAccessible::State state(QWidget * const widget)
{
    QAccessibleInterface *iface(QAccessible::queryAccessibleInterface(widget));
    if (!iface) {
        qWarning() << "Cannot get QAccessibleInterface for widget";
        return QAccessible::State();
    }
    return iface->state();
}

tst_QAccessibility::tst_QAccessibility()
{
    click_count = 0;
}

void tst_QAccessibility::onClicked()
{
    click_count++;
}

void tst_QAccessibility::initTestCase()
{
    QTestAccessibility::initialize();
    QPlatformIntegration *pfIntegration = QGuiApplicationPrivate::platformIntegration();
    if (!pfIntegration->accessibility())
        QSKIP("This platform does not support accessibility");
    pfIntegration->accessibility()->setActive(true);
}

void tst_QAccessibility::cleanupTestCase()
{
    QTestAccessibility::cleanup();
}

void tst_QAccessibility::init()
{
    QTestAccessibility::clearEvents();
}

void tst_QAccessibility::cleanup()
{
    const EventList list = QTestAccessibility::events();
    if (!list.isEmpty()) {
        qWarning("%d accessibility event(s) were not handled in testfunction '%s':", list.count(),
                 QString(QTest::currentTestFunction()).toLatin1().constData());
        for (int i = 0; i < list.count(); ++i)
            qWarning(" %d: Object: %p Event: '%s' Child: %d", i + 1, list.at(i)->object(),
                     qAccessibleEventString(list.at(i)->type()), list.at(i)->child());
    }
    QTestAccessibility::clearEvents();
    QTRY_VERIFY(QApplication::topLevelWidgets().isEmpty());
}

void tst_QAccessibility::eventTest()
{
    QPushButton* button = new QPushButton(0);
    QAccessible::queryAccessibleInterface(button);
    button->setObjectName(QString("Olaf"));
    setFrameless(button);

    button->show();
    QAccessibleEvent showEvent(button, QAccessible::ObjectShow);
    // some platforms might send other events first, (such as state change event active=1)
    QVERIFY(QTestAccessibility::containsEvent(&showEvent));
    button->setFocus(Qt::MouseFocusReason);
    QTestAccessibility::clearEvents();
    QTest::mouseClick(button, Qt::LeftButton, 0);

    button->setAccessibleName("Olaf the second");
    QAccessibleEvent nameEvent(button, QAccessible::NameChanged);
    QVERIFY_EVENT(&nameEvent);
    button->setAccessibleDescription("This is a button labeled Olaf");
    QAccessibleEvent descEvent(button, QAccessible::DescriptionChanged);
    QVERIFY_EVENT(&descEvent);

    button->hide();
    QAccessibleEvent hideEvent(button, QAccessible::ObjectHide);
    // some platforms might send other events first, (such as state change event active=1)
    QVERIFY(QTestAccessibility::containsEvent(&hideEvent));

    delete button;

    // Make sure that invalid events don't bring down the system
    // these events can be in user code.
    QWidget *widget = new QWidget();
    QAccessibleEvent ev1(widget, QAccessible::Focus);
    QAccessible::updateAccessibility(&ev1);

    QAccessibleEvent ev2(widget, QAccessible::Focus);
    ev2.setChild(7);
    QAccessible::updateAccessibility(&ev2);
    delete widget;

    QObject *object = new QObject();
    QAccessibleEvent ev3(object, QAccessible::Focus);
    QAccessible::updateAccessibility(&ev3);
    delete object;

    QTestAccessibility::clearEvents();
}

void tst_QAccessibility::customWidget()
{
    {
    QtTestAccessibleWidget* widget = new QtTestAccessibleWidget(0, "Heinz");
    widget->show();
    QVERIFY(QTest::qWaitForWindowExposed(widget));
    // By default we create QAccessibleWidget
    QAccessibleInterface *iface = QAccessible::queryAccessibleInterface(widget);
    QVERIFY(iface != 0);
    QVERIFY(iface->isValid());
    QCOMPARE(iface->object(), (QObject*)widget);
    QCOMPARE(iface->object()->objectName(), QString("Heinz"));
    QCOMPARE(iface->rect().height(), widget->height());
    QCOMPARE(iface->text(QAccessible::Help), QString());
    QCOMPARE(iface->rect().height(), widget->height());
    delete widget;
    }
    {
    QAccessible::installFactory(QtTestAccessibleWidgetIface::ifaceFactory);
    QtTestAccessibleWidget* widget = new QtTestAccessibleWidget(0, "Heinz");
    widget->show();
    QVERIFY(QTest::qWaitForWindowExposed(widget));
    QAccessibleInterface *iface = QAccessible::queryAccessibleInterface(widget);
    QVERIFY(iface != 0);
    QVERIFY(iface->isValid());
    QCOMPARE(iface->object(), (QObject*)widget);
    QCOMPARE(iface->object()->objectName(), QString("Heinz"));
    QCOMPARE(iface->rect().height(), widget->height());
    // The help text is only set if our factory works
    QCOMPARE(iface->text(QAccessible::Help), QString("Help yourself"));
    delete widget;
    }
    {
    // A subclass of any class should still get the right QAccessibleInterface
    QtTestAccessibleWidgetSubclass* subclassedWidget = new QtTestAccessibleWidgetSubclass(0, "Hans");
    QAccessibleInterface *subIface = QAccessible::queryAccessibleInterface(subclassedWidget);
    QVERIFY(subIface != 0);
    QVERIFY(subIface->isValid());
    QCOMPARE(subIface->object(), (QObject*)subclassedWidget);
    QCOMPARE(subIface->text(QAccessible::Help), QString("Help yourself"));
    delete subclassedWidget;
    }
    QTestAccessibility::clearEvents();
}

void tst_QAccessibility::deletedWidget()
{
    QtTestAccessibleWidget *widget = new QtTestAccessibleWidget(0, "Ralf");
    QAccessible::installFactory(QtTestAccessibleWidgetIface::ifaceFactory);
    QAccessibleInterface *iface = QAccessible::queryAccessibleInterface(widget);
    QVERIFY(iface != 0);
    QVERIFY(iface->isValid());
    QCOMPARE(iface->object(), (QObject*)widget);

    delete widget;
    widget = 0;
    // fixme: QVERIFY(!iface->isValid());
}

void tst_QAccessibility::subclassedWidget()
{
    KFooButton button("Ploink", 0);
    QAccessibleInterface *iface = QAccessible::queryAccessibleInterface(&button);
    QVERIFY(iface);
    QCOMPARE(iface->object(), (QObject*)&button);
    QCOMPARE(iface->text(QAccessible::Name), button.text());
    QTestAccessibility::clearEvents();
}

void tst_QAccessibility::statesStructTest()
{
    QAccessible::State s1;
    QVERIFY(s1.disabled == 0);
    QVERIFY(s1.focusable == 0);
    QVERIFY(s1.modal == 0);

    QAccessible::State s2;
    QCOMPARE(s2, s1);
    s2.busy = true;
    QVERIFY(!(s2 == s1));
    s1.busy = true;
    QCOMPARE(s2, s1);
    s1 = QAccessible::State();
    QVERIFY(!(s2 == s1));
    s1 = s2;
    QCOMPARE(s2, s1);
    QVERIFY(s1.busy == 1);
}

void tst_QAccessibility::sliderTest()
{
    {
    QSlider *slider = new QSlider(0);
    setFrameless(slider);
    slider->setObjectName(QString("Slidy"));
    slider->show();
    QAccessibleInterface *iface(QAccessible::queryAccessibleInterface(slider));
    QVERIFY(iface);
    QVERIFY(iface->isValid());

    QCOMPARE(iface->childCount(), 0);
    QCOMPARE(iface->role(), QAccessible::Slider);

    QAccessibleValueInterface *valueIface = iface->valueInterface();
    QVERIFY(valueIface != 0);
    QCOMPARE(valueIface->minimumValue().toInt(), slider->minimum());
    QCOMPARE(valueIface->maximumValue().toInt(), slider->maximum());
    QCOMPARE(valueIface->minimumStepSize().toInt(), slider->singleStep());
    slider->setValue(50);
    QCOMPARE(valueIface->currentValue().toInt(), slider->value());
    slider->setValue(0);
    QCOMPARE(valueIface->currentValue().toInt(), slider->value());
    slider->setValue(100);
    QCOMPARE(valueIface->currentValue().toInt(), slider->value());
    valueIface->setCurrentValue(77);
    QCOMPARE(77, slider->value());
    slider->setSingleStep(2);
    QCOMPARE(valueIface->minimumStepSize().toInt(), 2);

    delete slider;
    }
    QTestAccessibility::clearEvents();
}

void tst_QAccessibility::navigateHierarchy()
{
    {
    QWidget *w = new QWidget(0);
    w->setObjectName(QString("Hans"));
    w->show();
    QWidget *w1 = new QWidget(w);
    w1->setObjectName(QString("1"));
    w1->show();
    QWidget *w2 = new QWidget(w);
    w2->setObjectName(QString("2"));
    w2->show();
    QWidget *w3 = new QWidget(w);
    w3->setObjectName(QString("3"));
    w3->show();
    QWidget *w31 = new QWidget(w3);
    w31->setObjectName(QString("31"));
    w31->show();

    QAccessibleInterface *ifaceW(QAccessible::queryAccessibleInterface(w));
    QVERIFY(ifaceW != 0);
    QVERIFY(ifaceW->isValid());

    QAccessibleInterface *target = ifaceW->child(14);
    QVERIFY(!target);
    target = ifaceW->child(-1);
    QVERIFY(!target);
    target = ifaceW->child(0);
    QAccessibleInterface *interfaceW1(ifaceW->child(0));
    QVERIFY(target);
    QVERIFY(target->isValid());
    QCOMPARE(target->object(), (QObject*)w1);
    QVERIFY(interfaceW1 != 0);
    QVERIFY(interfaceW1->isValid());
    QCOMPARE(interfaceW1->object(), (QObject*)w1);

    target = ifaceW->child(2);
    QVERIFY(target != 0);
    QVERIFY(target->isValid());
    QCOMPARE(target->object(), (QObject*)w3);

    QAccessibleInterface *child = target->child(1);
    QVERIFY(!child);
    child = target->child(0);
    QVERIFY(child != 0);
    QVERIFY(child->isValid());
    QCOMPARE(child->object(), (QObject*)w31);

    ifaceW = QAccessible::queryAccessibleInterface(w);
    QAccessibleInterface *acc3(ifaceW->child(2));
    target = acc3->child(0);
    QCOMPARE(target->object(), (QObject*)w31);

    QAccessibleInterface *parent = target->parent();
    QVERIFY(parent != 0);
    QVERIFY(parent->isValid());
    QCOMPARE(parent->object(), (QObject*)w3);

    delete w;
    }
    QTestAccessibility::clearEvents();
}

#define QSETCOMPARE(thetypename, elements, otherelements) \
    QCOMPARE((QSet<thetypename>() << elements), (QSet<thetypename>() << otherelements))

static QWidget *createWidgets()
{
    QWidget *w = new QWidget();

    QHBoxLayout *box = new QHBoxLayout(w);

    int i = 0;
    box->addWidget(new QComboBox(w));
    box->addWidget(new QPushButton(QLatin1String("widget text ") + QString::number(i++), w));
    box->addWidget(new QHeaderView(Qt::Vertical, w));
    box->addWidget(new QTreeView(w));
    box->addWidget(new QTreeWidget(w));
    box->addWidget(new QListView(w));
    box->addWidget(new QListWidget(w));
    box->addWidget(new QTableView(w));
    box->addWidget(new QTableWidget(w));
    box->addWidget(new QCalendarWidget(w));
    box->addWidget(new QDialogButtonBox(w));
    box->addWidget(new QGroupBox(QLatin1String("widget text ") + QString::number(i++), w));
    box->addWidget(new QFrame(w));
    box->addWidget(new QLineEdit(QLatin1String("widget text ") + QString::number(i++), w));
    box->addWidget(new QProgressBar(w));
    box->addWidget(new QTabWidget(w));
    box->addWidget(new QCheckBox(QLatin1String("widget text ") + QString::number(i++), w));
    box->addWidget(new QRadioButton(QLatin1String("widget text ") + QString::number(i++), w));
    box->addWidget(new QDial(w));
    box->addWidget(new QScrollBar(w));
    box->addWidget(new QSlider(w));
    box->addWidget(new QDateTimeEdit(w));
    box->addWidget(new QDoubleSpinBox(w));
    box->addWidget(new QSpinBox(w));
    box->addWidget(new QLabel(QLatin1String("widget text ") + QString::number(i++), w));
    box->addWidget(new QLCDNumber(w));
    box->addWidget(new QStackedWidget(w));
    box->addWidget(new QToolBox(w));
    box->addWidget(new QLabel(QLatin1String("widget text ") + QString::number(i++), w));
    box->addWidget(new QTextEdit(QLatin1String("widget text ") + QString::number(i++), w));

    /* Not in the list
     * QAbstractItemView, QGraphicsView, QScrollArea,
     * QToolButton, QDockWidget, QFocusFrame, QMainWindow, QMenu, QMenuBar, QSizeGrip, QSplashScreen, QSplitterHandle,
     * QStatusBar, QSvgWidget, QTabBar, QToolBar, QSplitter
     */
    return w;
}

void tst_QAccessibility::accessibleName()
{
    QWidget *toplevel = createWidgets();
    toplevel->show();
    QVERIFY(QTest::qWaitForWindowExposed(toplevel));

    QLayout *lout = toplevel->layout();
    for (int i = 0; i < lout->count(); i++) {
        QLayoutItem *item = lout->itemAt(i);
        QWidget *child = item->widget();

        QString name = tr("Widget Name %1").arg(i);
        child->setAccessibleName(name);
        QAccessibleInterface *acc = QAccessible::queryAccessibleInterface(child);
        QVERIFY(acc);
        QCOMPARE(acc->text(QAccessible::Name), name);

        QString desc = tr("Widget Description %1").arg(i);
        child->setAccessibleDescription(desc);
        QCOMPARE(acc->text(QAccessible::Description), desc);
    }

    delete toplevel;
    QTestAccessibility::clearEvents();
}

// note: color should probably always be part of the attributes
void tst_QAccessibility::textAttributes_data()
{
    QTest::addColumn<QFont>("defaultFont");
    QTest::addColumn<QString>("text");
    QTest::addColumn<int>("offset");
    QTest::addColumn<int>("startOffsetResult");
    QTest::addColumn<int>("endOffsetResult");
    QTest::addColumn<QStringList>("attributeResult");

    static QFont defaultFont;
    defaultFont.setFamily("");
    defaultFont.setPointSize(13);

    static QFont defaultComplexFont = defaultFont;
    defaultComplexFont.setFamily("Arial");
    defaultComplexFont.setPointSize(20);
    defaultComplexFont.setWeight(QFont::Bold);
    defaultComplexFont.setStyle(QFont::StyleItalic);
    defaultComplexFont.setUnderline(true);

    static QStringList defaults = QString("font-style:normal;font-weight:normal;text-align:left;text-position:baseline;font-size:13pt").split(';');
    static QStringList bold = defaults;
    bold[1] = QString::fromLatin1("font-weight:bold");

    static QStringList italic = defaults;
    italic[0] = QString::fromLatin1("font-style:italic");

    static QStringList boldItalic = defaults;
    boldItalic[0] = QString::fromLatin1("font-style:italic");
    boldItalic[1] = QString::fromLatin1("font-weight:bold");

    static QStringList monospace = defaults;
    monospace.append(QLatin1String("font-family:\"monospace\""));

    static QStringList font8pt = defaults;
    font8pt[4] = (QLatin1String("font-size:8pt"));

    static QStringList color = defaults;
    color << QLatin1String("color:rgb(240,241,242)") << QLatin1String("background-color:rgb(20,240,30)");

    static QStringList rightAlign = defaults;
    rightAlign[2] = QStringLiteral("text-align:right");

    static QStringList defaultFontDifferent = defaults;
    defaultFontDifferent[0] = QString::fromLatin1("font-style:italic");
    defaultFontDifferent[1] = QString::fromLatin1("font-weight:bold");
    defaultFontDifferent[4] = QString::fromLatin1("font-size:20pt");
    defaultFontDifferent.append("text-underline-style:solid");
    defaultFontDifferent.append("text-underline-type:single");
    defaultFontDifferent.append("font-family:\"Arial\"");

    static QStringList defaultFontDifferentBoldItalic = defaultFontDifferent;
    defaultFontDifferentBoldItalic[0] = QString::fromLatin1("font-style:italic");
    defaultFontDifferentBoldItalic[1] = QString::fromLatin1("font-weight:bold");

    static QStringList defaultFontDifferentMonospace = defaultFontDifferent;
    defaultFontDifferentMonospace[7] = (QLatin1String("font-family:\"monospace\""));

    static QStringList defaultFontDifferentFont8pt = defaultFontDifferent;
    defaultFontDifferentFont8pt[4] = (QLatin1String("font-size:8pt"));

    static QStringList defaultFontDifferentColor = defaultFontDifferent;
    defaultFontDifferentColor << QLatin1String("color:rgb(240,241,242)") << QLatin1String("background-color:rgb(20,240,30)");

    QTest::newRow("defaults 1") << defaultFont << "hello" << 0 << 0 << 5 << defaults;
    QTest::newRow("defaults 2") << defaultFont << "hello" << 1 << 0 << 5 << defaults;
    QTest::newRow("defaults 3") << defaultFont << "hello" << 4 << 0 << 5 << defaults;
    QTest::newRow("defaults 4") << defaultFont << "hello" << 5 << 0 << 5 << defaults;
    QTest::newRow("offset -1 length") << defaultFont << "hello" << -1 << 0 << 5 << defaults;
    QTest::newRow("offset -2 cursor pos") << defaultFont << "hello" << -2 << 0 << 5 << defaults;
    QTest::newRow("offset -3") << defaultFont << "hello" << -3 << -1 << -1 << QStringList();
    QTest::newRow("invalid offset 2") << defaultFont << "hello" << 6 << -1 << -1 << QStringList();
    QTest::newRow("invalid offset 3") << defaultFont << "" << 1 << -1 << -1 << QStringList();

    QString boldText = QLatin1String("<html><b>bold</b>text");
    QTest::newRow("bold 0") << defaultFont << boldText << 0 << 0 << 4 << bold;
    QTest::newRow("bold 2") << defaultFont << boldText << 2 << 0 << 4 << bold;
    QTest::newRow("bold 3") << defaultFont << boldText << 3 << 0 << 4 << bold;
    QTest::newRow("bold 4") << defaultFont << boldText << 4 << 4 << 8 << defaults;
    QTest::newRow("bold 6") << defaultFont << boldText << 6 << 4 << 8 << defaults;

    QString longText = QLatin1String("<html>"
                 "Hello, <b>this</b> is an <i><b>example</b> text</i>."
                 "<span style=\"font-family: monospace\">Multiple fonts are used.</span>"
                 "Multiple <span style=\"font-size: 8pt\">text sizes</span> are used."
                 "Let's give some color to <span style=\"color:#f0f1f2; background-color:#14f01e\">Qt</span>.");

    QTest::newRow("default 5") << defaultFont << longText << 6 << 0 << 7 << defaults;
    QTest::newRow("default 6") << defaultFont << longText << 7 << 7 << 11 << bold;
    QTest::newRow("bold 7") << defaultFont << longText << 10 << 7 << 11 << bold;
    QTest::newRow("bold 8") << defaultFont << longText << 10 << 7 << 11 << bold;
    QTest::newRow("bold italic") << defaultFont << longText << 18 << 18 << 25 << boldItalic;
    QTest::newRow("monospace") << defaultFont << longText << 34 << 31 << 55 << monospace;
    QTest::newRow("8pt") << defaultFont << longText << 65 << 64 << 74 << font8pt;
    QTest::newRow("color") << defaultFont << longText << 110 << 109 << 111 << color;

    // make sure unset font properties default to those of document's default font
    QTest::newRow("defaultFont default 5") << defaultComplexFont << longText << 6 << 0 << 7 << defaultFontDifferent;
    QTest::newRow("defaultFont default 6") << defaultComplexFont << longText << 7 << 7 << 11 << defaultFontDifferent;
    QTest::newRow("defaultFont bold 7") << defaultComplexFont << longText << 10 << 7 << 11 << defaultFontDifferent;
    QTest::newRow("defaultFont bold 8") << defaultComplexFont << longText << 10 << 7 << 11 << defaultFontDifferent;
    QTest::newRow("defaultFont bold italic") << defaultComplexFont << longText << 18 << 18 << 25 << defaultFontDifferentBoldItalic;
    QTest::newRow("defaultFont monospace") << defaultComplexFont << longText << 34 << 31 << 55 << defaultFontDifferentMonospace;
    QTest::newRow("defaultFont 8pt") << defaultComplexFont << longText << 65 << 64 << 74 << defaultFontDifferentFont8pt;
    QTest::newRow("defaultFont color") << defaultComplexFont << longText << 110 << 109 << 111 << defaultFontDifferentColor;

    QString rightAligned = QLatin1String("<html><p align=\"right\">right</p>");
    QTest::newRow("right aligned 1") << defaultFont << rightAligned << 0 << 0 << 5 << rightAlign;
    QTest::newRow("right aligned 2") << defaultFont << rightAligned << 1 << 0 << 5 << rightAlign;
    QTest::newRow("right aligned 3") << defaultFont << rightAligned << 5 << 0 << 5 << rightAlign;

    // left \n right \n left, make sure bold and alignment borders coincide
    QString leftRightLeftAligned = QLatin1String("<html><p><b>left</b></p><p align=\"right\">right</p><p><b>left</b></p>");
    QTest::newRow("left right left aligned 1") << defaultFont << leftRightLeftAligned << 1 << 0 << 4 << bold;
    QTest::newRow("left right left aligned 3") << defaultFont << leftRightLeftAligned << 3 << 0 << 4 << bold;
    QTest::newRow("left right left aligned 4") << defaultFont << leftRightLeftAligned << 4 << 4 << 5 << defaults;
    QTest::newRow("left right left aligned 5") << defaultFont << leftRightLeftAligned << 5 << 5 << 10 << rightAlign;
    QTest::newRow("left right left aligned 8") << defaultFont << leftRightLeftAligned << 8 << 5 << 10 << rightAlign;
    QTest::newRow("left right left aligned 9") << defaultFont << leftRightLeftAligned << 9 << 5 << 10 << rightAlign;
    QTest::newRow("left right left aligned 10") << defaultFont << leftRightLeftAligned << 10 << 10 << 11 << rightAlign;
    QTest::newRow("left right left aligned 11") << defaultFont << leftRightLeftAligned << 11 << 11 << 15 << bold;
    QTest::newRow("left right left aligned 15") << defaultFont << leftRightLeftAligned << 15 << 11 << 15 << bold;
    QTest::newRow("empty with no fragments") << defaultFont << QString::fromLatin1("\n\n\n\n") << 0 << 0 << 1 << defaults;
}

void tst_QAccessibility::textAttributes()
{
    {
    QFETCH(QFont, defaultFont);
    QFETCH(QString, text);
    QFETCH(int, offset);
    QFETCH(int, startOffsetResult);
    QFETCH(int, endOffsetResult);
    QFETCH(QStringList, attributeResult);

    QTextEdit textEdit;
    textEdit.document()->setDefaultFont(defaultFont);
    textEdit.setText(text);
    if (textEdit.document()->characterCount() > 1)
        textEdit.textCursor().setPosition(1);
    QAccessibleInterface *interface = QAccessible::queryAccessibleInterface(&textEdit);
    QAccessibleTextInterface *textInterface=interface->textInterface();
    QVERIFY(textInterface);
    QCOMPARE(textInterface->characterCount(), textEdit.toPlainText().length());

    int startOffset = -1;
    int endOffset = -1;
    QString attributes = textInterface->attributes(offset, &startOffset, &endOffset);

    QCOMPARE(startOffset, startOffsetResult);
    QCOMPARE(endOffset, endOffsetResult);
    QStringList attrList = attributes.split(QChar(';'), QString::SkipEmptyParts);
    attributeResult.sort();
    attrList.sort();
    QCOMPARE(attrList, attributeResult);
    }
    QTestAccessibility::clearEvents();
}

void tst_QAccessibility::hideShowTest()
{
    QWidget * const window = new QWidget();
    window->resize(200, 200);
    QWidget * const child = new QWidget(window);

    QVERIFY(state(window).invisible);
    QVERIFY(state(child).invisible);

    QTestAccessibility::clearEvents();

    // show() and veryfy that both window and child are not invisible and get ObjectShow events.
    window->show();
    QVERIFY(!state(window).invisible);
    QVERIFY(!state(child).invisible);

    QAccessibleEvent show(window, QAccessible::ObjectShow);
    QVERIFY(QTestAccessibility::containsEvent(&show));
    QAccessibleEvent showChild(child, QAccessible::ObjectShow);
    QVERIFY(QTestAccessibility::containsEvent(&showChild));
    QTestAccessibility::clearEvents();

    // hide() and veryfy that both window and child are invisible and get ObjectHide events.
    window->hide();
    QVERIFY(state(window).invisible);
    QVERIFY(state(child).invisible);
    QAccessibleEvent hide(window, QAccessible::ObjectHide);
    QVERIFY(QTestAccessibility::containsEvent(&hide));
    QAccessibleEvent hideChild(child, QAccessible::ObjectHide);
    QVERIFY(QTestAccessibility::containsEvent(&hideChild));
    QTestAccessibility::clearEvents();

    delete window;
    QTestAccessibility::clearEvents();
}


void tst_QAccessibility::actionTest()
{
    {
    QCOMPARE(QAccessibleActionInterface::pressAction(), QString(QStringLiteral("Press")));

    QWidget *widget = new QWidget;
    widget->setFocusPolicy(Qt::NoFocus);
    widget->show();

    QAccessibleInterface *interface = QAccessible::queryAccessibleInterface(widget);
    QVERIFY(interface);
    QVERIFY(interface->isValid());
    QAccessibleActionInterface *actions = interface->actionInterface();
    QVERIFY(actions);

    // no actions by default, except when focusable
    QCOMPARE(actions->actionNames(), QStringList());
    widget->setFocusPolicy(Qt::StrongFocus);
    QCOMPARE(actions->actionNames(), QStringList(QAccessibleActionInterface::setFocusAction()));

    delete widget;
    }
    QTestAccessibility::clearEvents();

    {
    QPushButton *button = new QPushButton;
    setFrameless(button);
    button->show();
    QVERIFY(QTest::qWaitForWindowExposed(button));
    button->clearFocus();
    QCOMPARE(button->hasFocus(), false);
    QAccessibleInterface *interface = QAccessible::queryAccessibleInterface(button);
    QAccessibleActionInterface *actions = interface->actionInterface();
    QVERIFY(actions);

    // Make sure the "primary action" press comes first!
    QCOMPARE(actions->actionNames(), QStringList() << QAccessibleActionInterface::pressAction() << QAccessibleActionInterface::setFocusAction());

    actions->doAction(QAccessibleActionInterface::setFocusAction());
    QTest::qWait(500);
    QCOMPARE(button->hasFocus(), true);

    connect(button, SIGNAL(clicked()), this, SLOT(onClicked()));
    QCOMPARE(click_count, 0);
    actions->doAction(QAccessibleActionInterface::pressAction());
    QTest::qWait(500);
    QCOMPARE(click_count, 1);

    delete button;
    }
    QTestAccessibility::clearEvents();
}

void tst_QAccessibility::applicationTest()
{
    {
    QLatin1String name = QLatin1String("My Name");
    qApp->setApplicationName(name);
    QAccessibleInterface *interface = QAccessible::queryAccessibleInterface(qApp);
    QCOMPARE(interface->text(QAccessible::Name), name);
    QCOMPARE(interface->text(QAccessible::Description), qApp->applicationFilePath());
    QCOMPARE(interface->text(QAccessible::Value), QString());
    QCOMPARE(interface->role(), QAccessible::Application);
    QCOMPARE(interface->window(), static_cast<QWindow*>(0));
    QCOMPARE(interface->parent(), static_cast<QAccessibleInterface*>(0));
    QCOMPARE(interface->focusChild(), static_cast<QAccessibleInterface*>(0));
    QCOMPARE(interface->indexOfChild(0), -1);
    QCOMPARE(interface->child(0), static_cast<QAccessibleInterface*>(0));
    QCOMPARE(interface->child(-1), static_cast<QAccessibleInterface*>(0));
    QCOMPARE(interface->child(1), static_cast<QAccessibleInterface*>(0));
    QCOMPARE(interface->childCount(), 0);

    QWidget widget;
    widget.show();
    qApp->setActiveWindow(&widget);
    QVERIFY(QTest::qWaitForWindowActive(&widget));

    QAccessibleInterface *widgetIface = QAccessible::queryAccessibleInterface(&widget);
    QCOMPARE(interface->childCount(), 1);
    QAccessibleInterface *focus = interface->focusChild();
    QCOMPARE(focus->object(), &widget);
    QCOMPARE(interface->indexOfChild(0), -1);
    QCOMPARE(interface->indexOfChild(widgetIface), 0);
    QAccessibleInterface *child = interface->child(0);
    QCOMPARE(child->object(), &widget);
    QCOMPARE(interface->child(-1), static_cast<QAccessibleInterface*>(0));
    QCOMPARE(interface->child(1), static_cast<QAccessibleInterface*>(0));
    }
    QTestAccessibility::clearEvents();
}

void tst_QAccessibility::mainWindowTest()
{
    {
    QMainWindow *mw = new QMainWindow;
    mw->resize(300, 200);
    mw->show(); // triggers layout
    qApp->setActiveWindow(mw);

    QLatin1String name = QLatin1String("I am the main window");
    mw->setWindowTitle(name);
    QVERIFY(QTest::qWaitForWindowActive(mw));

    // The order of events is not really that important.
    QAccessibleEvent show(mw, QAccessible::ObjectShow);
    QVERIFY(QTestAccessibility::containsEvent(&show));
    QAccessible::State activeState;
    activeState.active = true;
    QAccessibleStateChangeEvent active(mw, activeState);
    QVERIFY(QTestAccessibility::containsEvent(&active));

    QAccessibleInterface *iface = QAccessible::queryAccessibleInterface(mw);
    QCOMPARE(iface->text(QAccessible::Name), name);
    QCOMPARE(iface->role(), QAccessible::Window);
    QVERIFY(iface->state().active);


    delete mw;
    }
    QTestAccessibility::clearEvents();

    {
    QWindow window;
    window.setGeometry(80, 80, 40, 40);
    window.show();
    QTRY_COMPARE(QGuiApplication::focusWindow(), &window);

    // We currently don't have an accessible interface for QWindow
    // the active state is either in the QMainWindow or QQuickView
    QAccessibleInterface *windowIface(QAccessible::queryAccessibleInterface(&window));
    QVERIFY(!windowIface);

    QAccessible::State activeState;
    activeState.active = true;

    // We should still not crash if we somehow end up sending state change events
    // Note that we do not QVERIFY_EVENT, as that relies on the updateHandler being
    // called, which does not happen/make sense when there's no interface for the event.
    QAccessibleStateChangeEvent active(&window, activeState);
    QAccessibleStateChangeEvent deactivate(&window, activeState);
    }
}

// Dialogs and other sub-windows must appear in the
// accessibility hierarchy exactly once as top level objects
void tst_QAccessibility::subWindowTest()
{
    {
    QWidget mainWidget;
    mainWidget.setGeometry(100, 100, 100, 100);
    mainWidget.show();
    QLabel label(QStringLiteral("Window Contents"), &mainWidget);
    mainWidget.setLayout(new QHBoxLayout());
    mainWidget.layout()->addWidget(&label);

    QDialog d(&mainWidget);
    d.show();

    QAccessibleInterface *app = QAccessible::queryAccessibleInterface(qApp);
    QVERIFY(app);
    QCOMPARE(app->childCount(), 2);

    QAccessibleInterface *windowIface = QAccessible::queryAccessibleInterface(&mainWidget);
    QVERIFY(windowIface);
    QCOMPARE(windowIface->childCount(), 1);
    QCOMPARE(app->child(0), windowIface);
    QCOMPARE(windowIface->parent(), app);

    QAccessibleInterface *dialogIface = QAccessible::queryAccessibleInterface(&d);
    QVERIFY(dialogIface);
    QCOMPARE(app->child(1), dialogIface);
    QCOMPARE(dialogIface->parent(), app);
    QCOMPARE(dialogIface->parent(), app);
    }

    {
    QMainWindow mainWindow;
    mainWindow.setGeometry(100, 100, 100, 100);
    mainWindow.show();
    QLabel label(QStringLiteral("Window Contents"), &mainWindow);
    mainWindow.setCentralWidget(&label);

    QDialog d(&mainWindow);
    d.show();

    QAccessibleInterface *app = QAccessible::queryAccessibleInterface(qApp);
    QVERIFY(app);
    QCOMPARE(app->childCount(), 2);

    QAccessibleInterface *windowIface = QAccessible::queryAccessibleInterface(&mainWindow);
    QVERIFY(windowIface);
    QCOMPARE(windowIface->childCount(), 1);
    QCOMPARE(app->child(0), windowIface);

    QAccessibleInterface *dialogIface = QAccessible::queryAccessibleInterface(&d);
    QVERIFY(dialogIface);
    QCOMPARE(app->child(1), dialogIface);
    QCOMPARE(dialogIface->parent(), app);
    QCOMPARE(windowIface->parent(), app);
    }
    QTestAccessibility::clearEvents();
}

class CounterButton : public QPushButton {
    Q_OBJECT
public:
    CounterButton(const QString& name, QWidget* parent)
        : QPushButton(name, parent), clickCount(0)
    {
        connect(this, SIGNAL(clicked(bool)), SLOT(incClickCount()));
    }
    int clickCount;
public Q_SLOTS:
    void incClickCount() {
        ++clickCount;
    }
};

void tst_QAccessibility::buttonTest()
{
    QWidget window;
    window.setLayout(new QVBoxLayout);

    // Standard push button
    CounterButton pushButton("Ok", &window);

    // toggle button
    QPushButton toggleButton("Toggle", &window);
    toggleButton.setCheckable(true);

    // standard checkbox
    QCheckBox checkBox("Check me!", &window);

    // tristate checkbox
    QCheckBox tristate("Tristate!", &window);
    tristate.setTristate(true);

    // radiobutton
    QRadioButton radio("Radio me!", &window);

    // standard toolbutton
    QToolButton toolbutton(&window);
    toolbutton.setText("Tool");
    toolbutton.setMinimumSize(20,20);

    // standard toolbutton
    QToolButton toggletool(&window);
    toggletool.setCheckable(true);
    toggletool.setText("Toggle");
    toggletool.setMinimumSize(20,20);

    // test push button
    QAccessibleInterface* interface = QAccessible::queryAccessibleInterface(&pushButton);
    QAccessibleActionInterface* actionInterface = interface->actionInterface();
    QVERIFY(actionInterface != 0);
    QCOMPARE(interface->role(), QAccessible::PushButton);

    // buttons only have a click action
    QCOMPARE(actionInterface->actionNames().size(), 2);
    QCOMPARE(actionInterface->actionNames(), QStringList() << QAccessibleActionInterface::pressAction() << QAccessibleActionInterface::setFocusAction());
    QCOMPARE(pushButton.clickCount, 0);
    actionInterface->doAction(QAccessibleActionInterface::pressAction());
    QTest::qWait(500);
    QCOMPARE(pushButton.clickCount, 1);

    // test toggle button
    interface = QAccessible::queryAccessibleInterface(&toggleButton);
    actionInterface = interface->actionInterface();
    QCOMPARE(interface->role(), QAccessible::CheckBox);
    QCOMPARE(actionInterface->actionNames(), QStringList() << QAccessibleActionInterface::toggleAction() << QAccessibleActionInterface::setFocusAction());
    QCOMPARE(actionInterface->localizedActionDescription(QAccessibleActionInterface::toggleAction()), QString("Toggles the state"));
    QVERIFY(!toggleButton.isChecked());
    QVERIFY(!interface->state().checked);
    actionInterface->doAction(QAccessibleActionInterface::toggleAction());
    QTest::qWait(500);
    QVERIFY(toggleButton.isChecked());
    QCOMPARE(actionInterface->actionNames().at(0), QAccessibleActionInterface::toggleAction());
    QVERIFY(interface->state().checked);

    {
    // test menu push button
    QAction *foo = new QAction("Foo", 0);
    foo->setShortcut(QKeySequence("Ctrl+F"));
    QMenu *menu = new QMenu();
    menu->addAction(foo);
    QPushButton menuButton;
    setFrameless(&menuButton);
    menuButton.setMenu(menu);
    menuButton.show();
    QAccessibleInterface *interface = QAccessible::queryAccessibleInterface(&menuButton);
    QCOMPARE(interface->role(), QAccessible::ButtonMenu);
    QVERIFY(interface->state().hasPopup);
    QCOMPARE(interface->actionInterface()->actionNames(), QStringList() << QAccessibleActionInterface::showMenuAction() << QAccessibleActionInterface::setFocusAction());
    // showing the menu enters a new event loop...
//    interface->actionInterface()->doAction(QAccessibleActionInterface::showMenuAction());
//    QTest::qWait(500);
    delete menu;
    }


    QTestAccessibility::clearEvents();
    {
    // test check box
    interface = QAccessible::queryAccessibleInterface(&checkBox);
    actionInterface = interface->actionInterface();
    QCOMPARE(interface->role(), QAccessible::CheckBox);
    QCOMPARE(actionInterface->actionNames(), QStringList() << QAccessibleActionInterface::toggleAction() << QAccessibleActionInterface::setFocusAction());
    QVERIFY(!interface->state().checked);
    actionInterface->doAction(QAccessibleActionInterface::toggleAction());

    QTest::qWait(500);
    QCOMPARE(actionInterface->actionNames(), QStringList() << QAccessibleActionInterface::toggleAction() << QAccessibleActionInterface::setFocusAction());
    QVERIFY(interface->state().checked);
    QVERIFY(checkBox.isChecked());
    QAccessible::State st;
    st.checked = true;
    QAccessibleStateChangeEvent ev(&checkBox, st);
    QVERIFY_EVENT(&ev);
    checkBox.setChecked(false);
    QVERIFY_EVENT(&ev);
    }

    {
    // test radiobutton
    interface = QAccessible::queryAccessibleInterface(&radio);
    actionInterface = interface->actionInterface();
    QCOMPARE(interface->role(), QAccessible::RadioButton);
    QCOMPARE(actionInterface->actionNames(), QStringList() << QAccessibleActionInterface::toggleAction() << QAccessibleActionInterface::setFocusAction());
    QVERIFY(!interface->state().checked);
    actionInterface->doAction(QAccessibleActionInterface::toggleAction());
    QTest::qWait(500);
    QCOMPARE(actionInterface->actionNames(), QStringList() << QAccessibleActionInterface::toggleAction() << QAccessibleActionInterface::setFocusAction());
    QVERIFY(interface->state().checked);
    QVERIFY(radio.isChecked());
    QAccessible::State st;
    st.checked = true;
    QAccessibleStateChangeEvent ev(&radio, st);
    QVERIFY_EVENT(&ev);
    }

//    // test standard toolbutton
//    QVERIFY(QAccessible::queryAccessibleInterface(&toolbutton, &test));
//    QCOMPARE(test->role(), QAccessible::PushButton);
//    QCOMPARE(test->defaultAction(0), QAccessible::Press);
//    QCOMPARE(test->actionText(test->defaultAction(0), QAccessible::Name, 0), QString("Press"));
//    QCOMPARE(test->state(), (int)QAccessible::Normal);
//    test->release();

//    // toggle tool button
//    QVERIFY(QAccessible::queryAccessibleInterface(&toggletool, &test));
//    QCOMPARE(test->role(), QAccessible::CheckBox);
//    QCOMPARE(test->defaultAction(0), QAccessible::Press);
//    QCOMPARE(test->actionText(test->defaultAction(0), QAccessible::Name, 0), QString("Check"));
//    QCOMPARE(test->state(), (int)QAccessible::Normal);
//    QVERIFY(test->doAction(QAccessible::Press, 0));
//    QTest::qWait(500);
//    QCOMPARE(test->actionText(test->defaultAction(0), QAccessible::Name, 0), QString("Uncheck"));
//    QCOMPARE(test->state(), (int)QAccessible::Checked);
//    test->release();

//    // test menu toolbutton
//    QVERIFY(QAccessible::queryAccessibleInterface(&menuToolButton, &test));
//    QCOMPARE(test->role(), QAccessible::ButtonMenu);
//    QCOMPARE(test->defaultAction(0), 1);
//    QCOMPARE(test->actionText(test->defaultAction(0), QAccessible::Name, 0), QString("Open"));
//    QCOMPARE(test->state(), (int)QAccessible::HasPopup);
//    QCOMPARE(test->actionCount(0), 1);
//    QCOMPARE(test->actionText(QAccessible::Press, QAccessible::Name, 0), QString("Press"));
//    test->release();

//    // test split menu toolbutton
//    QVERIFY(QAccessible::queryAccessibleInterface(&splitToolButton, &test));
//    QCOMPARE(test->childCount(), 2);
//    QCOMPARE(test->role(), QAccessible::ButtonDropDown);
//    QCOMPARE(test->role(1), QAccessible::PushButton);
//    QCOMPARE(test->role(2), QAccessible::ButtonMenu);
//    QCOMPARE(test->defaultAction(0), QAccessible::Press);
//    QCOMPARE(test->defaultAction(1), QAccessible::Press);
//    QCOMPARE(test->defaultAction(2), QAccessible::Press);
//    QCOMPARE(test->actionText(test->defaultAction(0), QAccessible::Name, 0), QString("Press"));
//    QCOMPARE(test->state(), (int)QAccessible::HasPopup);
//    QCOMPARE(test->actionCount(0), 1);
//    QCOMPARE(test->actionText(1, QAccessible::Name, 0), QString("Open"));
//    QCOMPARE(test->actionText(test->defaultAction(1), QAccessible::Name, 1), QString("Press"));
//    QCOMPARE(test->state(1), (int)QAccessible::Normal);
//    QCOMPARE(test->actionText(test->defaultAction(2), QAccessible::Name, 2), QString("Open"));
//    QCOMPARE(test->state(2), (int)QAccessible::HasPopup);
//    test->release();
}

void tst_QAccessibility::scrollBarTest()
{
    QScrollBar *scrollBar  = new QScrollBar(Qt::Horizontal);
    QAccessibleInterface * const scrollBarInterface = QAccessible::queryAccessibleInterface(scrollBar);
    QVERIFY(scrollBarInterface);
    QVERIFY(scrollBarInterface->state().invisible);
    scrollBar->resize(200, 50);
    scrollBar->show();
    QVERIFY(!scrollBarInterface->state().invisible);
    QAccessibleEvent show(scrollBar, QAccessible::ObjectShow);
    QVERIFY(QTestAccessibility::containsEvent(&show));
    QTestAccessibility::clearEvents();

    scrollBar->hide();
    QVERIFY(scrollBarInterface->state().invisible);
    QAccessibleEvent hide(scrollBar, QAccessible::ObjectHide);
    QVERIFY(QTestAccessibility::containsEvent(&hide));
    QTestAccessibility::clearEvents();

    // Test that the left/right subcontrols are set to unavailable when the scrollBar is at the minimum/maximum.
    scrollBar->show();
    scrollBar->setMinimum(11);
    scrollBar->setMaximum(111);

    QAccessibleValueInterface *valueIface = scrollBarInterface->valueInterface();
    QVERIFY(valueIface != 0);
    QCOMPARE(valueIface->minimumValue().toInt(), scrollBar->minimum());
    QCOMPARE(valueIface->maximumValue().toInt(), scrollBar->maximum());
    scrollBar->setValue(50);
    QCOMPARE(valueIface->currentValue().toInt(), scrollBar->value());
    scrollBar->setValue(0);
    QCOMPARE(valueIface->currentValue().toInt(), scrollBar->value());
    scrollBar->setValue(100);
    QCOMPARE(valueIface->currentValue().toInt(), scrollBar->value());
    valueIface->setCurrentValue(77);
    QCOMPARE(77, scrollBar->value());

    const QRect scrollBarRect = scrollBarInterface->rect();
    QVERIFY(scrollBarRect.isValid());

    delete scrollBar;

    QTestAccessibility::clearEvents();
}

void tst_QAccessibility::tabTest()
{
    QTabBar *tabBar = new QTabBar();
    setFrameless(tabBar);
    tabBar->show();

    QAccessibleInterface * const interface = QAccessible::queryAccessibleInterface(tabBar);
    QVERIFY(interface);
    QCOMPARE(interface->childCount(), 2);

    // Test that the Invisible bit for the navigation buttons gets set
    // and cleared correctly.
    QAccessibleInterface *leftButton = interface->child(0);
    QCOMPARE(leftButton->role(), QAccessible::PushButton);
    QVERIFY(leftButton->state().invisible);

    const int lots = 5;
    for (int i = 0; i < lots; ++i) {
        tabBar->addTab("Foo");
        tabBar->setTabToolTip(i, QLatin1String("Cool tool tip"));
        tabBar->setTabWhatsThis(i, QLatin1String("I don't know"));
    }

    QAccessibleInterface *child1 = interface->child(0);
    QAccessibleInterface *child2 = interface->child(1);
    QVERIFY(child1);
    QCOMPARE(child1->role(), QAccessible::PageTab);
    QVERIFY(child2);
    QCOMPARE(child2->role(), QAccessible::PageTab);

    QCOMPARE(child1->text(QAccessible::Name), QLatin1String("Foo"));
    QCOMPARE(child1->text(QAccessible::Description), QLatin1String("Cool tool tip"));
    QCOMPARE(child1->text(QAccessible::Help), QLatin1String("I don't know"));

    QVERIFY(!(child1->state().invisible));
    tabBar->hide();

    QCoreApplication::processEvents();
    QTest::qWait(100);

    QVERIFY(child1->state().invisible);

    tabBar->show();
    tabBar->setCurrentIndex(0);

    // Test that sending a focus action to a tab does not select it.
//    child2->doAction(QAccessible::Focus, 2, QVariantList());
    QCOMPARE(tabBar->currentIndex(), 0);

    // Test that sending a press action to a tab selects it.
    QVERIFY(child2->actionInterface());
    QCOMPARE(child2->actionInterface()->actionNames(), QStringList() << QAccessibleActionInterface::pressAction());
    QCOMPARE(tabBar->currentIndex(), 0);
    child2->actionInterface()->doAction(QAccessibleActionInterface::pressAction());
    QCOMPARE(tabBar->currentIndex(), 1);

    // Test that setAccessibleTabName changes a tab's accessible name
    tabBar->setAccessibleTabName(0, "AccFoo");
    tabBar->setAccessibleTabName(1, "AccBar");
    QCOMPARE(child1->text(QAccessible::Name), QLatin1String("AccFoo"));
    QCOMPARE(child2->text(QAccessible::Name), QLatin1String("AccBar"));
    tabBar->setCurrentIndex(0);
    QCOMPARE(interface->text(QAccessible::Name), QLatin1String("AccFoo"));
    tabBar->setCurrentIndex(1);
    QCOMPARE(interface->text(QAccessible::Name), QLatin1String("AccBar"));

    delete tabBar;
    QTestAccessibility::clearEvents();
}

void tst_QAccessibility::tabWidgetTest()
{
    QTabWidget *tabWidget = new QTabWidget();
    tabWidget->show();

    // the interface for the tab is just a container for tabbar and stacked widget
    QAccessibleInterface * const interface = QAccessible::queryAccessibleInterface(tabWidget);
    QVERIFY(interface);
    QCOMPARE(interface->childCount(), 2);
    QCOMPARE(interface->role(), QAccessible::Client);

    // Create pages, check navigation
    QLabel *label1 = new QLabel("Page 1", tabWidget);
    tabWidget->addTab(label1, "Tab 1");
    QLabel *label2 = new QLabel("Page 2", tabWidget);
    tabWidget->addTab(label2, "Tab 2");

    QCOMPARE(interface->childCount(), 2);

    QAccessibleInterface* tabBarInterface = 0;
    // there is no special logic to sort the children, so the contents will be 1, the tab bar 2
    tabBarInterface = interface->child(1);
    QCOMPARE(verifyHierarchy(tabBarInterface), 0);
    QVERIFY(tabBarInterface);
    QCOMPARE(tabBarInterface->childCount(), 4);
    QCOMPARE(tabBarInterface->role(), QAccessible::PageTabList);

    QAccessibleInterface* tabButton1Interface = tabBarInterface->child(0);
    QVERIFY(tabButton1Interface);
    QCOMPARE(tabButton1Interface->role(), QAccessible::PageTab);
    QCOMPARE(tabButton1Interface->text(QAccessible::Name), QLatin1String("Tab 1"));

    QAccessibleInterface* tabButton2Interface = tabBarInterface->child(1);
    QVERIFY(tabButton2Interface);
    QCOMPARE(tabButton2Interface->role(), QAccessible::PageTab);
    QCOMPARE(tabButton2Interface->text(QAccessible::Name), QLatin1String("Tab 2"));

    // Test that setAccessibleTabName changes a tab's accessible name
    tabWidget->setCurrentIndex(0);
    tabWidget->tabBar()->setAccessibleTabName(0, "Acc Tab");
    QCOMPARE(tabButton1Interface->role(), QAccessible::PageTab);
    QCOMPARE(tabButton1Interface->text(QAccessible::Name), QLatin1String("Acc Tab"));
    QCOMPARE(tabBarInterface->text(QAccessible::Name), QLatin1String("Acc Tab"));

    QAccessibleInterface* tabButtonLeft = tabBarInterface->child(2);
    QVERIFY(tabButtonLeft);
    QCOMPARE(tabButtonLeft->role(), QAccessible::PushButton);
    QCOMPARE(tabButtonLeft->text(QAccessible::Name), QLatin1String("Scroll Left"));

    QAccessibleInterface* tabButtonRight = tabBarInterface->child(3);
    QVERIFY(tabButtonRight);
    QCOMPARE(tabButtonRight->role(), QAccessible::PushButton);
    QCOMPARE(tabButtonRight->text(QAccessible::Name), QLatin1String("Scroll Right"));

    QAccessibleInterface* stackWidgetInterface = interface->child(0);
    QVERIFY(stackWidgetInterface);
    QCOMPARE(stackWidgetInterface->childCount(), 2);
    QCOMPARE(stackWidgetInterface->role(), QAccessible::LayeredPane);

    QAccessibleInterface* stackChild1Interface = stackWidgetInterface->child(0);
    QVERIFY(stackChild1Interface);
#ifndef Q_CC_INTEL
    QCOMPARE(stackChild1Interface->childCount(), 0);
#endif
    QCOMPARE(stackChild1Interface->role(), QAccessible::StaticText);
    QCOMPARE(stackChild1Interface->text(QAccessible::Name), QLatin1String("Page 1"));
    QCOMPARE(label1, stackChild1Interface->object());

    // Navigation in stack widgets should be consistent
    QAccessibleInterface* parent = stackChild1Interface->parent();
    QVERIFY(parent);
#ifndef Q_CC_INTEL
    QCOMPARE(parent->childCount(), 2);
#endif
    QCOMPARE(parent->role(), QAccessible::LayeredPane);

    QAccessibleInterface* stackChild2Interface = stackWidgetInterface->child(1);
    QVERIFY(stackChild2Interface);
    QCOMPARE(stackChild2Interface->childCount(), 0);
    QCOMPARE(stackChild2Interface->role(), QAccessible::StaticText);
    QCOMPARE(label2, stackChild2Interface->object());
    QCOMPARE(label2->text(), stackChild2Interface->text(QAccessible::Name));

    parent = stackChild2Interface->parent();
    QVERIFY(parent);
#ifndef Q_CC_INTEL
    QCOMPARE(parent->childCount(), 2);
#endif
    QCOMPARE(parent->role(), QAccessible::LayeredPane);

    delete tabWidget;
    QTestAccessibility::clearEvents();
}

void tst_QAccessibility::menuTest()
{
    {
    QMainWindow mw;
    mw.resize(300, 200);
    mw.menuBar()->setNativeMenuBar(false);
    QMenu *file = mw.menuBar()->addMenu("&File");
    QMenu *fileNew = file->addMenu("&New...");
    fileNew->menuAction()->setShortcut(tr("Ctrl+N"));
    fileNew->addAction("Text file");
    fileNew->addAction("Image file");
    file->addAction("&Open")->setShortcut(tr("Ctrl+O"));
    file->addAction("&Save")->setShortcut(tr("Ctrl+S"));
    file->addSeparator();
    file->addAction("E&xit")->setShortcut(tr("Alt+F4"));

    QMenu *edit = mw.menuBar()->addMenu("&Edit");
    edit->addAction("&Undo")->setShortcut(tr("Ctrl+Z"));
    edit->addAction("&Redo")->setShortcut(tr("Ctrl+Y"));
    edit->addSeparator();
    edit->addAction("Cu&t")->setShortcut(tr("Ctrl+X"));
    edit->addAction("&Copy")->setShortcut(tr("Ctrl+C"));
    edit->addAction("&Paste")->setShortcut(tr("Ctrl+V"));
    edit->addAction("&Delete")->setShortcut(tr("Del"));
    edit->addSeparator();
    edit->addAction("Pr&operties");

    mw.menuBar()->addSeparator();

    QMenu *help = mw.menuBar()->addMenu("&Help");
    help->addAction("&Contents");
    help->addAction("&About");

    mw.menuBar()->addAction("Action!");

    QMenu *childOfMainWindow = new QMenu(QStringLiteral("&Tools"), &mw);
    childOfMainWindow->addAction("&Options");
    mw.menuBar()->addMenu(childOfMainWindow);

    mw.show(); // triggers layout
    QTest::qWait(100);

    QAccessibleInterface *interface = QAccessible::queryAccessibleInterface(&mw);
    QCOMPARE(verifyHierarchy(interface),  0);

    interface = QAccessible::queryAccessibleInterface(mw.menuBar());

    QVERIFY(interface);
    QCOMPARE(interface->childCount(), 6);
    QCOMPARE(interface->role(), QAccessible::MenuBar);

    QAccessibleInterface *iFile = interface->child(0);
    QAccessibleInterface *iEdit = interface->child(1);
    QAccessibleInterface *iSeparator = interface->child(2);
    QAccessibleInterface *iHelp = interface->child(3);
    QAccessibleInterface *iAction = interface->child(4);

    QCOMPARE(iFile->role(), QAccessible::MenuItem);
    QCOMPARE(iEdit->role(), QAccessible::MenuItem);
    QCOMPARE(iSeparator->role(), QAccessible::Separator);
    QCOMPARE(iHelp->role(), QAccessible::MenuItem);
    QCOMPARE(iAction->role(), QAccessible::MenuItem);
#ifndef Q_OS_MAC
    QCOMPARE(mw.mapFromGlobal(interface->rect().topLeft()), mw.menuBar()->geometry().topLeft());
    QCOMPARE(interface->rect().size(), mw.menuBar()->size());

    QVERIFY(interface->rect().contains(iFile->rect()));
    QVERIFY(interface->rect().contains(iEdit->rect()));
    // QVERIFY(interface->rect().contains(childSeparator->rect())); //separator might be invisible
    QVERIFY(interface->rect().contains(iHelp->rect()));
    QVERIFY(interface->rect().contains(iAction->rect()));
#endif

    QCOMPARE(iFile->text(QAccessible::Name), QString("File"));
    QCOMPARE(iEdit->text(QAccessible::Name), QString("Edit"));
    QCOMPARE(iSeparator->text(QAccessible::Name), QString());
    QCOMPARE(iHelp->text(QAccessible::Name), QString("Help"));
    QCOMPARE(iAction->text(QAccessible::Name), QString("Action!"));

// TODO: Currently not working, task to fix is #100019.
#ifndef Q_OS_MAC
    QCOMPARE(iFile->text(QAccessible::Accelerator), tr("Alt+F"));
    QCOMPARE(iEdit->text(QAccessible::Accelerator), tr("Alt+E"));
    QCOMPARE(iSeparator->text(QAccessible::Accelerator), QString());
    QCOMPARE(iHelp->text(QAccessible::Accelerator), tr("Alt+H"));
    QCOMPARE(iAction->text(QAccessible::Accelerator), QString());
#endif

    QVERIFY(iFile->actionInterface());

    QCOMPARE(iFile->actionInterface()->actionNames(), QStringList() << QAccessibleActionInterface::showMenuAction());
    QCOMPARE(iSeparator->actionInterface()->actionNames(), QStringList());
    QCOMPARE(iHelp->actionInterface()->actionNames(), QStringList() << QAccessibleActionInterface::showMenuAction());
    QCOMPARE(iAction->actionInterface()->actionNames(), QStringList() << QAccessibleActionInterface::pressAction());

    bool menuFade = qApp->isEffectEnabled(Qt::UI_FadeMenu);
    int menuFadeDelay = 300;
    iFile->actionInterface()->doAction(QAccessibleActionInterface::showMenuAction());
    if(menuFade)
        QTest::qWait(menuFadeDelay);
    QTRY_VERIFY(file->isVisible() && !edit->isVisible() && !help->isVisible());
    iEdit->actionInterface()->doAction(QAccessibleActionInterface::showMenuAction());
    if(menuFade)
        QTest::qWait(menuFadeDelay);
    QTRY_VERIFY(!file->isVisible() && edit->isVisible() && !help->isVisible());
    iHelp->actionInterface()->doAction(QAccessibleActionInterface::showMenuAction());
    if(menuFade)
        QTest::qWait(menuFadeDelay);
    QTRY_VERIFY(!file->isVisible() && !edit->isVisible() && help->isVisible());
    iAction->actionInterface()->doAction(QAccessibleActionInterface::showMenuAction());
    if(menuFade)
        QTest::qWait(menuFadeDelay);
    QTRY_VERIFY(!file->isVisible() && !edit->isVisible() && !help->isVisible());

    QVERIFY(interface->actionInterface());
    QCOMPARE(interface->actionInterface()->actionNames(), QStringList());
    interface = QAccessible::queryAccessibleInterface(file);
    QCOMPARE(interface->childCount(), 5);
    QCOMPARE(interface->role(), QAccessible::PopupMenu);

    QAccessibleInterface *iFileNew = interface->child(0);
    QAccessibleInterface *iFileOpen = interface->child(1);
    QAccessibleInterface *iFileSave = interface->child(2);
    QAccessibleInterface *iFileSeparator = interface->child(3);
    QAccessibleInterface *iFileExit = interface->child(4);

    QCOMPARE(iFileNew->role(), QAccessible::MenuItem);
    QCOMPARE(iFileOpen->role(), QAccessible::MenuItem);
    QCOMPARE(iFileSave->role(), QAccessible::MenuItem);
    QCOMPARE(iFileSeparator->role(), QAccessible::Separator);
    QCOMPARE(iFileExit->role(), QAccessible::MenuItem);
    QCOMPARE(iFileNew->actionInterface()->actionNames(), QStringList() << QAccessibleActionInterface::showMenuAction());
    QCOMPARE(iFileOpen->actionInterface()->actionNames(), QStringList() << QAccessibleActionInterface::pressAction());
    QCOMPARE(iFileSave->actionInterface()->actionNames(), QStringList() << QAccessibleActionInterface::pressAction());
    QCOMPARE(iFileSeparator->actionInterface()->actionNames(), QStringList());
    QCOMPARE(iFileExit->actionInterface()->actionNames(), QStringList() << QAccessibleActionInterface::pressAction());

    QAccessibleInterface *iface = 0;
    QAccessibleInterface *iface2 = 0;

    // traverse siblings with navigate(Sibling, ...)
    iface = interface->child(0);
    QVERIFY(iface);
    QCOMPARE(iface->role(), QAccessible::MenuItem);

    QAccessible::Role fileRoles[5] = {
        QAccessible::MenuItem,
        QAccessible::MenuItem,
        QAccessible::MenuItem,
        QAccessible::Separator,
        QAccessible::MenuItem
    };
    for (int child = 0; child < 5; ++child) {
        iface2 = interface->child(child);
        QVERIFY(iface2);
        QCOMPARE(iface2->role(), fileRoles[child]);
    }

    // "New" item
    iface = interface->child(0);
    QVERIFY(iface);
    QCOMPARE(iface->role(), QAccessible::MenuItem);

    // "New" menu
    iface2 = iface->child(0);
    iface = iface2;
    QVERIFY(iface);
    QCOMPARE(iface->role(), QAccessible::PopupMenu);

    // "Text file" menu item
    iface2 = iface->child(0);
    iface = iface2;
    QVERIFY(iface);
    QCOMPARE(iface->role(), QAccessible::MenuItem);

    // move mouse pointer away, since that might influence the
    // subsequent tests
    QTest::mouseMove(&mw, QPoint(-1, -1));
    QTest::qWait(100);
    if (menuFade)
        QTest::qWait(menuFadeDelay);

    iFile->actionInterface()->doAction(QAccessibleActionInterface::showMenuAction());
    iFileNew->actionInterface()->doAction(QAccessibleActionInterface::showMenuAction());

    QTRY_VERIFY(file->isVisible());
    QTRY_VERIFY(fileNew->isVisible());
    QVERIFY(!edit->isVisible());
    QVERIFY(!help->isVisible());

    QTestAccessibility::clearEvents();
    mw.hide();

    // Do not crash if the menu don't have a parent
    QMenu *menu = new QMenu;
    menu->addAction(QLatin1String("one"));
    menu->addAction(QLatin1String("two"));
    menu->addAction(QLatin1String("three"));
    iface = QAccessible::queryAccessibleInterface(menu);
    iface2 = iface->parent();
    QVERIFY(iface2);
    QCOMPARE(iface2->role(), QAccessible::Application);
    // caused a *crash*
    iface2->state();
    delete menu;

    }
    QTestAccessibility::clearEvents();
}

void tst_QAccessibility::spinBoxTest()
{
    QSpinBox * const spinBox = new QSpinBox();
    setFrameless(spinBox);
    spinBox->setValue(3);
    spinBox->show();

    QAccessibleInterface * const interface = QAccessible::queryAccessibleInterface(spinBox);
    QVERIFY(interface);
    QCOMPARE(interface->role(), QAccessible::SpinBox);

    QVERIFY(QTest::qWaitForWindowExposed(spinBox));

    const QRect widgetRect = spinBox->geometry();
    const QRect accessibleRect = interface->rect();
    QCOMPARE(accessibleRect, widgetRect);
    QCOMPARE(interface->text(QAccessible::Value), QLatin1String("3"));

    // make sure that the line edit is not there
    const int numChildren = interface->childCount();
    QCOMPARE(numChildren, 0);
    QVERIFY(!interface->child(0));

    QVERIFY(interface->valueInterface());
    QCOMPARE(interface->valueInterface()->currentValue().toInt(), 3);
    interface->valueInterface()->setCurrentValue(23);
    QCOMPARE(interface->valueInterface()->currentValue().toInt(), 23);
    QCOMPARE(spinBox->value(), 23);

    spinBox->setFocus();
    QTestAccessibility::clearEvents();
    QTest::keyPress(spinBox, Qt::Key_Up);
    QTest::qWait(200);
    QAccessibleValueChangeEvent expectedEvent(spinBox, spinBox->value());
    QVERIFY(QTestAccessibility::containsEvent(&expectedEvent));

    QAccessibleTextInterface *textIface = interface->textInterface();
    QVERIFY(textIface);

    delete spinBox;
    QTestAccessibility::clearEvents();
}

void tst_QAccessibility::doubleSpinBoxTest()
{
    QDoubleSpinBox *doubleSpinBox = new QDoubleSpinBox;
    setFrameless(doubleSpinBox);
    doubleSpinBox->show();

    QAccessibleInterface *interface = QAccessible::queryAccessibleInterface(doubleSpinBox);
    QVERIFY(interface);

    QVERIFY(QTest::qWaitForWindowExposed(doubleSpinBox));

    const QRect widgetRect = doubleSpinBox->geometry();
    const QRect accessibleRect = interface->rect();
    QCOMPARE(accessibleRect, widgetRect);

    // Test that we get valid rects for all the spinbox child interfaces.
    const int numChildren = interface->childCount();
    for (int i = 0; i < numChildren; ++i) {
        QAccessibleInterface *childIface = interface->child(i);
        const QRect childRect = childIface->rect();
        QVERIFY(childRect.isValid());
    }

    delete doubleSpinBox;
    QTestAccessibility::clearEvents();
}

static QRect characterRect(const QTextEdit &edit, int offset)
{
    QTextBlock block = edit.document()->findBlock(offset);
    QTextLayout *layout = block.layout();
    QPointF layoutPosition = layout->position();
    int relativeOffset = offset - block.position();
    QTextLine line = layout->lineForTextPosition(relativeOffset);
    QTextBlock::iterator it = block.begin();
    while (!it.fragment().contains(offset))
        ++it;
    QFontMetrics fm(it.fragment().charFormat().font());
    QChar ch = edit.document()->characterAt(offset);
    int w = fm.width(ch);
    int h = fm.height();

    qreal x = line.cursorToX(relativeOffset);
    QRect r(layoutPosition.x() + x, layoutPosition.y() + line.y() + line.ascent() + fm.descent() - h, w, h);
    r.moveTo(edit.viewport()->mapToGlobal(r.topLeft()));

    return r;
}

/* The rects does not have to be exactly the same. They may be slightly different due to
   different ways of calculating them. By having an acceptable delta, this should also
   make the test a bit more resilient against any future changes in the behavior of
   characterRect().
*/
static bool fuzzyRectCompare(const QRect &a, const QRect &b)
{
    static const int MAX_ACCEPTABLE_DELTA = 1;
    const QMargins delta(a.left() - b.left(), a.top() - b.top(),
                         a.right() - b.right(), a.bottom() - b.bottom());

    return qAbs(delta.left()) <= MAX_ACCEPTABLE_DELTA && qAbs(delta.top()) <= MAX_ACCEPTABLE_DELTA
           && qAbs(delta.right()) <= MAX_ACCEPTABLE_DELTA && qAbs(delta.bottom()) <= MAX_ACCEPTABLE_DELTA;
}

static QByteArray msgRectMismatch(const QRect &a, const QRect &b)
{
    QString result;
    QDebug(&result) << a << "!=" << b;
    return result.toLocal8Bit();
}

void tst_QAccessibility::textEditTest()
{
    for (int pass = 0; pass < 2; ++pass) {
        {
        QTextEdit edit;
        edit.setMinimumSize(600, 400);
        setFrameless(&edit);
        int startOffset;
        int endOffset;
        // create two blocks of text. The first block has two lines.
        QString text = "<p>hello world.<br/>How are you today?</p><p>I'm fine, thanks</p>";
        edit.setHtml(text);
        if (pass == 1) {
            QFont font("Helvetica");
            font.setPointSizeF(12.5);
            font.setWordSpacing(1.1);
            edit.document()->setDefaultFont(font);
        }

        edit.show();
        QVERIFY(QTest::qWaitForWindowExposed(&edit));
        QAccessibleInterface *iface = QAccessible::queryAccessibleInterface(&edit);
        QCOMPARE(iface->text(QAccessible::Value), edit.toPlainText());
        QVERIFY(iface->state().focusable);
        QVERIFY(!iface->state().selectable);
        QVERIFY(!iface->state().selected);
        QVERIFY(iface->state().selectableText);

        QAccessibleTextInterface *textIface = iface->textInterface();
        QVERIFY(textIface);

        QCOMPARE(textIface->textAtOffset(8, QAccessible::WordBoundary, &startOffset, &endOffset), QString("world"));
        QCOMPARE(startOffset, 6);
        QCOMPARE(endOffset, 11);
        QCOMPARE(textIface->textAtOffset(15, QAccessible::LineBoundary, &startOffset, &endOffset), QString("How are you today?"));
        QCOMPARE(startOffset, 13);
        QCOMPARE(endOffset, 31);
        QCOMPARE(textIface->characterCount(), 48);
        QFontMetrics fm(edit.document()->defaultFont());
        QCOMPARE(textIface->characterRect(0).size(), QSize(fm.width("h"), fm.height()));
        QCOMPARE(textIface->characterRect(5).size(), QSize(fm.width(" "), fm.height()));
        QCOMPARE(textIface->characterRect(6).size(), QSize(fm.width("w"), fm.height()));

        int offset = 10;
        QCOMPARE(textIface->text(offset, offset + 1), QStringLiteral("d"));
        const QRect actual10 = textIface->characterRect(offset);
        const QRect expected10 = characterRect(edit, offset);
        QVERIFY2(fuzzyRectCompare(actual10, expected10), msgRectMismatch(actual10, expected10).constData());
        offset = 13;
        QCOMPARE(textIface->text(offset, offset + 1), QStringLiteral("H"));
        const QRect actual13 = textIface->characterRect(offset);
        const QRect expected13 = characterRect(edit, offset);
        QVERIFY2(fuzzyRectCompare(actual13, expected13), msgRectMismatch(actual13, expected13).constData());
        offset = 21;
        QCOMPARE(textIface->text(offset, offset + 1), QStringLiteral("y"));
        const QRect actual21 = textIface->characterRect(offset);
        const QRect expected21 = characterRect(edit, offset);
        QVERIFY2(fuzzyRectCompare(actual21, expected21), msgRectMismatch(actual21, expected21).constData());
        offset = 32;
        QCOMPARE(textIface->text(offset, offset + 1), QStringLiteral("I"));
        const QRect actual32 = textIface->characterRect(offset);
        const QRect expected32 = characterRect(edit, offset);
        QVERIFY2(fuzzyRectCompare(actual32, expected32), msgRectMismatch(actual32, expected32).constData());

        QTestAccessibility::clearEvents();

        // select text
        QTextCursor c = edit.textCursor();
        c.setPosition(2);
        c.setPosition(4, QTextCursor::KeepAnchor);
        edit.setTextCursor(c);
        QAccessibleTextSelectionEvent sel(&edit, 2, 4);
        QVERIFY_EVENT(&sel);
        QAccessibleTextCursorEvent cursor(&edit, 4);
        QVERIFY_EVENT(&cursor);

        edit.selectAll();
        int end = edit.textCursor().position();
        sel.setCursorPosition(end);
        sel.setSelection(0, end);
        QVERIFY_EVENT(&sel);

        // check that we have newlines handled
        QString poem = QStringLiteral("Once upon a midnight dreary,\nwhile I pondered, weak and weary,\nOver many a quaint and curious volume of forgotten lore\n");
        QAccessibleEditableTextInterface *editableTextIface = iface->editableTextInterface();
        QVERIFY(editableTextIface);
        editableTextIface->replaceText(0, end, poem);
        QCOMPARE(iface->text(QAccessible::Value), poem);
        QCOMPARE(textIface->text(0, poem.size()), poem);
        QCOMPARE(textIface->text(28, 29), QLatin1String("\n"));
        int start;
        QCOMPARE(textIface->textAtOffset(42, QAccessible::LineBoundary, &start, &end), QStringLiteral("while I pondered, weak and weary,"));
        QCOMPARE(start, 29);
        QCOMPARE(end, 62);
        QCOMPARE(textIface->textAtOffset(28, QAccessible::CharBoundary, &start, &end), QLatin1String("\n"));
        QCOMPARE(start, 28);
        QCOMPARE(end, 29);

        edit.clear();
        QTestAccessibility::clearEvents();

        // make sure we get notifications when typing text
        QTestEventList keys;
        keys.addKeyClick('A');
        keys.simulate(&edit);
        keys.clear();
        QAccessibleTextInsertEvent insertA(&edit, 0, "A");
        QVERIFY_EVENT(&insertA);
        QAccessibleTextCursorEvent move1(&edit, 1);
        QVERIFY_EVENT(&move1);


        keys.addKeyClick('c');
        keys.simulate(&edit);
        keys.clear();
        QAccessibleTextInsertEvent insertC(&edit, 1, "c");
        QVERIFY_EVENT(&insertC);
        QAccessibleTextCursorEvent move2(&edit, 2);
        QVERIFY_EVENT(&move2);

        keys.addKeyClick(Qt::Key_Backspace);
        keys.simulate(&edit);
        keys.clear();

        // FIXME this should get a proper string instead of space
        QAccessibleTextRemoveEvent del(&edit, 1, " ");
        QVERIFY_EVENT(&del);
        QVERIFY_EVENT(&move1);

        // it would be nicer to get a text update event, but the current implementation
        // instead does remove and insert which is also fine
        edit.setText(QStringLiteral("Accessibility rocks"));
        QAccessibleTextRemoveEvent remove(&edit, 0, "  ");
        QVERIFY_EVENT(&remove);

        QAccessibleTextInsertEvent insert(&edit, 0, "Accessibility rocks");
        QVERIFY_EVENT(&insert);
        }
        QTestAccessibility::clearEvents();
    }
}

void tst_QAccessibility::textBrowserTest()
{
    {
    QTextBrowser textBrowser;
    QString text = QLatin1String("Hello world\nhow are you today?\n");
    textBrowser.setText(text);
    textBrowser.show();

    QAccessibleInterface *iface = QAccessible::queryAccessibleInterface(&textBrowser);
    QVERIFY(iface);
    QCOMPARE(iface->role(), QAccessible::StaticText);
    QCOMPARE(iface->text(QAccessible::Value), text);
    int startOffset;
    int endOffset;
    QCOMPARE(iface->textInterface()->textAtOffset(8, QAccessible::WordBoundary, &startOffset, &endOffset), QString("world"));
    QCOMPARE(startOffset, 6);
    QCOMPARE(endOffset, 11);
    QCOMPARE(iface->textInterface()->textAtOffset(14, QAccessible::LineBoundary, &startOffset, &endOffset), QString("how are you today?"));
    QCOMPARE(startOffset, 12);
    QCOMPARE(endOffset, 30);
    QCOMPARE(iface->textInterface()->characterCount(), 31);
    }
    QTestAccessibility::clearEvents();
}

void tst_QAccessibility::mdiAreaTest()
{
    {
    QMdiArea mdiArea;
    mdiArea.resize(400,300);
    mdiArea.show();
    const int subWindowCount = 3;
    for (int i = 0; i < subWindowCount; ++i)
        mdiArea.addSubWindow(new QWidget, Qt::Dialog)->show();

    QList<QMdiSubWindow *> subWindows = mdiArea.subWindowList();
    QCOMPARE(subWindows.count(), subWindowCount);

    QAccessibleInterface *interface = QAccessible::queryAccessibleInterface(&mdiArea);
    QVERIFY(interface);
    QCOMPARE(interface->childCount(), subWindowCount);

    }
    QTestAccessibility::clearEvents();
}

void tst_QAccessibility::mdiSubWindowTest()
{
    {
    QMdiArea mdiArea;
    mdiArea.show();
    qApp->setActiveWindow(&mdiArea);
    QVERIFY(QTest::qWaitForWindowActive(&mdiArea));


    const int subWindowCount =  5;
    for (int i = 0; i < subWindowCount; ++i) {
        QMdiSubWindow *window = mdiArea.addSubWindow(new QPushButton("QAccessibilityTest"));
        window->setAttribute(Qt::WA_LayoutUsesWidgetRect);
        window->show();
        // Parts of this test requires that the sub windows are placed next
        // to each other. In order to achieve that QMdiArea must have
        // a width which is larger than subWindow->width() * subWindowCount.
        if (i == 0) {
            int minimumWidth = window->width() * subWindowCount + 20;
            mdiArea.resize(mdiArea.size().expandedTo(QSize(minimumWidth, 0)));
#if defined(Q_OS_UNIX)
            QCoreApplication::processEvents();
            QTest::qWait(100);
#endif
        }
    }

    QList<QMdiSubWindow *> subWindows = mdiArea.subWindowList();
    QCOMPARE(subWindows.count(), subWindowCount);

    QMdiSubWindow *testWindow = subWindows.at(3);
    QVERIFY(testWindow);
    QAccessibleInterface *interface = QAccessible::queryAccessibleInterface(testWindow);

    // childCount
    QVERIFY(interface);
    QCOMPARE(interface->childCount(), 1);

    // setText / text
    QCOMPARE(interface->text(QAccessible::Name), QString());
    testWindow->setWindowTitle(QLatin1String("ReplaceMe"));
    QCOMPARE(interface->text(QAccessible::Name), QLatin1String("ReplaceMe"));
    interface->setText(QAccessible::Name, QLatin1String("TitleSetOnWindow"));
    QCOMPARE(interface->text(QAccessible::Name), QLatin1String("TitleSetOnWindow"));

    mdiArea.setActiveSubWindow(testWindow);

    // state
    QAccessible::State state;
    state.focusable = true;
    state.focused = true;
    state.movable = true;
    state.sizeable = true;

    QCOMPARE(interface->state(), state);
    const QRect originalGeometry = testWindow->geometry();
    testWindow->showMaximized();
    state.sizeable = false;
    state.movable = false;
    QCOMPARE(interface->state(), state);
    testWindow->showNormal();
    testWindow->move(-10, 0);
    QVERIFY(interface->state().offscreen);
    testWindow->setVisible(false);
    QVERIFY(interface->state().invisible);
    testWindow->setVisible(true);
    testWindow->setEnabled(false);
    QVERIFY(interface->state().disabled);
    testWindow->setEnabled(true);
    qApp->setActiveWindow(&mdiArea);
    mdiArea.setActiveSubWindow(testWindow);
    testWindow->setFocus();
    QVERIFY(testWindow->isAncestorOf(qApp->focusWidget()));
    QVERIFY(interface->state().focused);
    testWindow->setGeometry(originalGeometry);

    // rect
    const QPoint globalPos = testWindow->mapToGlobal(QPoint(0, 0));
    QCOMPARE(interface->rect(), QRect(globalPos, testWindow->size()));
    testWindow->hide();
    QCOMPARE(interface->rect(), QRect());
    QCOMPARE(childRect(interface), QRect());
    testWindow->showMinimized();
    QCOMPARE(childRect(interface), QRect());
    testWindow->showNormal();
    testWindow->widget()->hide();
    QCOMPARE(childRect(interface), QRect());
    testWindow->widget()->show();
    const QRect widgetGeometry = testWindow->contentsRect();
    const QPoint globalWidgetPos = QPoint(globalPos.x() + widgetGeometry.x(),
                                          globalPos.y() + widgetGeometry.y());
#ifdef Q_OS_MAC
    QSKIP("QTBUG-22812");
#endif
    QCOMPARE(childRect(interface), QRect(globalWidgetPos, widgetGeometry.size()));

    // childAt
    QCOMPARE(interface->childAt(-10, 0), static_cast<QAccessibleInterface*>(0));
    QCOMPARE(interface->childAt(globalPos.x(), globalPos.y()), static_cast<QAccessibleInterface*>(0));
    QAccessibleInterface *child = interface->childAt(globalWidgetPos.x(), globalWidgetPos.y());
    QCOMPARE(child->role(), QAccessible::PushButton);
    QCOMPARE(child->text(QAccessible::Name), QString("QAccessibilityTest"));
    testWindow->widget()->hide();
    QCOMPARE(interface->childAt(globalWidgetPos.x(), globalWidgetPos.y()), static_cast<QAccessibleInterface*>(0));

    }
    QTestAccessibility::clearEvents();
}

void tst_QAccessibility::lineEditTest()
{
    QWidget *toplevel = new QWidget;
    {
    QLineEdit *le = new QLineEdit;
    QAccessibleInterface *iface(QAccessible::queryAccessibleInterface(le));
    QVERIFY(iface);
    le->show();

    QApplication::processEvents();
    QCOMPARE(iface->childCount(), 0);
    QVERIFY(iface->state().sizeable);
    QVERIFY(iface->state().movable);
    QVERIFY(iface->state().focusable);
    QVERIFY(!iface->state().selectable);
    QVERIFY(iface->state().selectableText);
    QVERIFY(!iface->state().hasPopup);
    QCOMPARE(bool(iface->state().focused), le->hasFocus());

    QString secret(QLatin1String("secret"));
    le->setText(secret);
    le->setEchoMode(QLineEdit::Normal);
    QVERIFY(!(iface->state().passwordEdit));
    QCOMPARE(iface->text(QAccessible::Value), secret);
    le->setEchoMode(QLineEdit::NoEcho);
    QVERIFY(iface->state().passwordEdit);
    QCOMPARE(iface->text(QAccessible::Value), QString());
    le->setEchoMode(QLineEdit::Password);
    QVERIFY(iface->state().passwordEdit);
    QCOMPARE(iface->text(QAccessible::Value), QString(secret.length(), QLatin1Char('*')));
    le->setEchoMode(QLineEdit::PasswordEchoOnEdit);
    QVERIFY(iface->state().passwordEdit);
    QCOMPARE(iface->text(QAccessible::Value), QString(secret.length(), QLatin1Char('*')));
    le->setEchoMode(QLineEdit::Normal);
    QVERIFY(!(iface->state().passwordEdit));
    QCOMPARE(iface->text(QAccessible::Value), secret);

    le->setParent(toplevel);
    toplevel->show();
    QApplication::processEvents();
    QVERIFY(!(iface->state().sizeable));
    QVERIFY(!(iface->state().movable));
    QVERIFY(iface->state().focusable);
    QVERIFY(!iface->state().selectable);
    QVERIFY(!iface->state().selected);
    QVERIFY(iface->state().selectableText);
    QVERIFY(!iface->state().hasPopup);
    QCOMPARE(bool(iface->state().focused), le->hasFocus());

    QLineEdit *le2 = new QLineEdit(toplevel);
    le2->show();
    QTest::qWait(100);
    le2->activateWindow();
    QTest::qWait(100);
    le->setFocus(Qt::TabFocusReason);
    QTestAccessibility::clearEvents();
    le2->setFocus(Qt::TabFocusReason);
    QAccessibleEvent ev(le2, QAccessible::Focus);
    QTRY_VERIFY(QTestAccessibility::containsEvent(&ev));

    le->setText(QLatin1String("500"));
    le->setValidator(new QIntValidator());
    iface->setText(QAccessible::Value, QLatin1String("This text is not a number"));
    QCOMPARE(le->text(), QLatin1String("500"));

    delete le;
    delete le2;
    }

    {
    // Text interface to get the current text
    QString cite = "I always pass on good advice. It is the only thing to do with it. It is never of any use to oneself. --Oscar Wilde";
    QLineEdit *le3 = new QLineEdit(cite, toplevel);
    le3->show();
    QAccessibleInterface *iface(QAccessible::queryAccessibleInterface(le3));
    QAccessibleTextInterface* textIface = iface->textInterface();
    le3->deselect();
    QTestAccessibility::clearEvents();
    le3->setCursorPosition(3);
    QCOMPARE(textIface->cursorPosition(), 3);

    QAccessibleTextCursorEvent caretEvent(le3, 3);
    QTRY_VERIFY(QTestAccessibility::containsEvent(&caretEvent));
    QCOMPARE(textIface->selectionCount(), 0);
    QTestAccessibility::clearEvents();

    int start, end;
    QCOMPARE(textIface->text(0, 8), QString::fromLatin1("I always"));
    QCOMPARE(textIface->textAtOffset(0, QAccessible::CharBoundary,&start,&end), QString::fromLatin1("I"));
    QCOMPARE(start, 0);
    QCOMPARE(end, 1);
    QCOMPARE(textIface->textBeforeOffset(0, QAccessible::CharBoundary,&start,&end), QString());
    QCOMPARE(textIface->textAfterOffset(0, QAccessible::CharBoundary,&start,&end), QString::fromLatin1(" "));
    QCOMPARE(start, 1);
    QCOMPARE(end, 2);

    QCOMPARE(textIface->textAtOffset(5, QAccessible::CharBoundary,&start,&end), QString::fromLatin1("a"));
    QCOMPARE(start, 5);
    QCOMPARE(end, 6);
    QCOMPARE(textIface->textBeforeOffset(5, QAccessible::CharBoundary,&start,&end), QString::fromLatin1("w"));
    QCOMPARE(textIface->textAfterOffset(5, QAccessible::CharBoundary,&start,&end), QString::fromLatin1("y"));

    QCOMPARE(textIface->textAtOffset(5, QAccessible::WordBoundary,&start,&end), QString::fromLatin1("always"));
    QCOMPARE(start, 2);
    QCOMPARE(end, 8);

    QCOMPARE(textIface->textAtOffset(2, QAccessible::WordBoundary,&start,&end), QString::fromLatin1("always"));
    QCOMPARE(textIface->textAtOffset(7, QAccessible::WordBoundary,&start,&end), QString::fromLatin1("always"));
    QCOMPARE(textIface->textAtOffset(8, QAccessible::WordBoundary,&start,&end), QString::fromLatin1(" "));
    QCOMPARE(textIface->textAtOffset(25, QAccessible::WordBoundary,&start,&end), QString::fromLatin1("advice"));
    QCOMPARE(textIface->textAtOffset(92, QAccessible::WordBoundary,&start,&end), QString::fromLatin1("oneself"));
    QCOMPARE(textIface->textAtOffset(101, QAccessible::WordBoundary,&start,&end), QString::fromLatin1(". --"));

    QCOMPARE(textIface->textBeforeOffset(5, QAccessible::WordBoundary,&start,&end), QString::fromLatin1(" "));
    QCOMPARE(textIface->textAfterOffset(5, QAccessible::WordBoundary,&start,&end), QString::fromLatin1(" "));
    QCOMPARE(textIface->textAtOffset(5, QAccessible::SentenceBoundary,&start,&end), QString::fromLatin1("I always pass on good advice. "));
    QCOMPARE(start, 0);
    QCOMPARE(end, 30);

    QCOMPARE(textIface->textBeforeOffset(40, QAccessible::SentenceBoundary,&start,&end), QString::fromLatin1("I always pass on good advice. "));
    QCOMPARE(textIface->textAfterOffset(5, QAccessible::SentenceBoundary,&start,&end), QString::fromLatin1("It is the only thing to do with it. "));

    QCOMPARE(textIface->textAtOffset(5, QAccessible::ParagraphBoundary,&start,&end), cite);
    QCOMPARE(start, 0);
    QCOMPARE(end, cite.length());
    QCOMPARE(textIface->textAtOffset(5, QAccessible::LineBoundary,&start,&end), cite);
    QCOMPARE(textIface->textAtOffset(5, QAccessible::NoBoundary,&start,&end), cite);

    QTestAccessibility::clearEvents();
    }

    {
        QLineEdit le(QStringLiteral("My characters have geometries."), toplevel);
        // characterRect()
        le.show();
        QVERIFY(QTest::qWaitForWindowExposed(&le));
        QAccessibleInterface *iface(QAccessible::queryAccessibleInterface(&le));
        QAccessibleTextInterface* textIface = iface->textInterface();
        QVERIFY(textIface);
        const QRect lineEditRect = iface->rect();
        // Only first 10 characters, check if they are within the bounds of line edit
        for (int i = 0; i < 10; ++i) {
            QVERIFY(lineEditRect.contains(textIface->characterRect(i)));
        }
        QTestAccessibility::clearEvents();
    }

    {
    // Test events: cursor movement, selection, text changes
    QString text = "Hello, world";
    QLineEdit *lineEdit = new QLineEdit(text, toplevel);
    lineEdit->show();
    QTestAccessibility::clearEvents();
    // cursor
    lineEdit->setCursorPosition(5);
    QAccessibleTextCursorEvent cursorEvent(lineEdit, 5);
    QVERIFY_EVENT(&cursorEvent);
    lineEdit->setCursorPosition(0);
    cursorEvent.setCursorPosition(0);
    QVERIFY_EVENT(&cursorEvent);

    // selection
    lineEdit->setSelection(2, 4);

    QAccessibleTextSelectionEvent sel(lineEdit, 2, 2+4);
    QVERIFY_EVENT(&sel);

    lineEdit->selectAll();
    sel.setSelection(0, lineEdit->text().length());
    sel.setCursorPosition(lineEdit->text().length());
    QVERIFY_EVENT(&sel);

    lineEdit->setSelection(10, -4);
    QCOMPARE(lineEdit->cursorPosition(), 6);
    QAccessibleTextSelectionEvent sel2(lineEdit, 6, 10);
    sel2.setCursorPosition(6);
    QVERIFY_EVENT(&sel2);

    lineEdit->deselect();
    QAccessibleTextSelectionEvent sel3(lineEdit, -1, -1);
    sel3.setCursorPosition(6);
    QVERIFY_EVENT(&sel3);

    // editing
    lineEdit->clear();
    // FIXME: improve redundant updates
    QAccessibleTextRemoveEvent remove(lineEdit, 0, text);
    QVERIFY_EVENT(&remove);

    QAccessibleTextSelectionEvent noSel(lineEdit, -1, -1);
    QVERIFY_EVENT(&noSel);
    QAccessibleTextCursorEvent cursor(lineEdit, 0);
    QVERIFY_EVENT(&cursor);

    lineEdit->setText("foo");
    cursorEvent.setCursorPosition(3);
    QVERIFY_EVENT(&cursorEvent);

    QAccessibleTextInsertEvent e(lineEdit, 0, "foo");
    QVERIFY(QTestAccessibility::containsEvent(&e));

    lineEdit->setText("bar");
    QAccessibleTextUpdateEvent update(lineEdit, 0, "foo", "bar");
    QVERIFY(QTestAccessibility::containsEvent(&update));

    // FIXME check what extra events are around and get rid of them
    QTestAccessibility::clearEvents();

    QTestEventList keys;
    keys.addKeyClick('D');
    keys.simulate(lineEdit);

    QAccessibleTextInsertEvent insertD(lineEdit, 3, "D");
    QVERIFY_EVENT(&insertD);
    keys.clear();
    keys.addKeyClick('E');
    keys.simulate(lineEdit);

    QAccessibleTextInsertEvent insertE(lineEdit, 4, "E");
    QVERIFY(QTestAccessibility::containsEvent(&insertE));
    keys.clear();
    keys.addKeyClick(Qt::Key_Left);
    keys.addKeyClick(Qt::Key_Left);
    keys.simulate(lineEdit);
    cursorEvent.setCursorPosition(4);
    QVERIFY(QTestAccessibility::containsEvent(&cursorEvent));
    cursorEvent.setCursorPosition(3);
    QVERIFY(QTestAccessibility::containsEvent(&cursorEvent));

    keys.clear();
    keys.addKeyClick('C');
    keys.simulate(lineEdit);

    QAccessibleTextInsertEvent insertC(lineEdit, 3, "C");
    QVERIFY(QTestAccessibility::containsEvent(&insertC));

    keys.clear();
    keys.addKeyClick('O');
    keys.simulate(lineEdit);
    QAccessibleTextInsertEvent insertO(lineEdit, 4, "O");
    QVERIFY(QTestAccessibility::containsEvent(&insertO));
    }
    delete toplevel;
    QTestAccessibility::clearEvents();
}

void tst_QAccessibility::lineEditTextFunctions_data()
{
    QTest::addColumn<QString>("text");
    QTest::addColumn<int>("textFunction"); // before = 0, at = 1, after = 2
    QTest::addColumn<int>("boundaryType");
    QTest::addColumn<int>("cursorPosition");
    QTest::addColumn<int>("offset");
    QTest::addColumn<int>("expectedStart");
    QTest::addColumn<int>("expectedEnd");
    QTest::addColumn<QString>("expectedText");

    // -2 gives cursor position, -1 is length
    // invalid positions will return empty strings and either -1 and -1 or both the cursor position, both is fine
    QTest::newRow("char before -2") << "hello" << 0 << (int) QAccessible::CharBoundary << 3 << -2 << 2 << 3 << "l";
    QTest::newRow("char at -2") << "hello" << 1 << (int) QAccessible::CharBoundary << 3 << -2 << 3 << 4 << "l";
    QTest::newRow("char after -2") << "hello" << 2 << (int) QAccessible::CharBoundary << 3 << -2 << 4 << 5 << "o";
    QTest::newRow("char before -1") << "hello" << 0 << (int) QAccessible::CharBoundary << 3 << -1 << 4 << 5 << "o";
    QTest::newRow("char at -1") << "hello" << 1 << (int) QAccessible::CharBoundary << 3 << -1 << -1 << -1 << "";
    QTest::newRow("char after -1") << "hello" << 2 << (int) QAccessible::CharBoundary << 3 << -1 << -1 << -1 << "";
    QTest::newRow("char before 0") << "hello" << 0 << (int) QAccessible::CharBoundary << 0 << 0 << -1 << -1 << "";
    QTest::newRow("char at 0") << "hello" << 1 << (int) QAccessible::CharBoundary << 0 << 0 << 0 << 1 << "h";
    QTest::newRow("char after 0") << "hello" << 2 << (int) QAccessible::CharBoundary << 0 << 0 << 1 << 2 << "e";
    QTest::newRow("char before 1") << "hello" << 0 << (int) QAccessible::CharBoundary << 3 << 1 << 0 << 1 << "h";
    QTest::newRow("char at 1") << "hello" << 1 << (int) QAccessible::CharBoundary << 3 << 1 << 1 << 2 << "e";
    QTest::newRow("char after 1") << "hello" << 2 << (int) QAccessible::CharBoundary << 3 << 1 << 2 << 3 << "l";
    QTest::newRow("char before 4") << "hello" << 0 << (int) QAccessible::CharBoundary << 3 << 4 << 3 << 4 << "l";
    QTest::newRow("char at 4") << "hello" << 1 << (int) QAccessible::CharBoundary << 3 << 4 << 4 << 5 << "o";
    QTest::newRow("char after 4") << "hello" << 2 << (int) QAccessible::CharBoundary << 3 << 4 << -1 << -1 << "";
    QTest::newRow("char before 5") << "hello" << 0 << (int) QAccessible::CharBoundary << 3 << 5 << 4 << 5 << "o";
    QTest::newRow("char at 5") << "hello" << 1 << (int) QAccessible::CharBoundary << 3 << 5 << -1 << -1 << "";
    QTest::newRow("char after 5") << "hello" << 2 << (int) QAccessible::CharBoundary << 3 << 5 << -1 << -1 << "";
    QTest::newRow("char before 6") << "hello" << 0 << (int) QAccessible::CharBoundary << 3 << 6 << -1 << -1 << "";
    QTest::newRow("char at 6") << "hello" << 1 << (int) QAccessible::CharBoundary << 3 << 6 << -1 << -1 << "";
    QTest::newRow("char after 6") << "hello" << 2 << (int) QAccessible::CharBoundary << 3 << 6 << -1 << -1 << "";

    for (int i = -2; i < 6; ++i) {
        const QByteArray iB = QByteArray::number(i);
        QTest::newRow(("line before " + iB).constData())
                      << "hello" << 0 << (int) QAccessible::LineBoundary << 3 << i << -1 << -1 << "";
        QTest::newRow(("line at " + iB).constData())
                      << "hello" << 1 << (int) QAccessible::LineBoundary << 3 << i << 0 << 5 << "hello";
        QTest::newRow(("line after " + iB).constData())
                      << "hello" << 2 << (int) QAccessible::LineBoundary << 3 << i << -1 << -1 << "";
    }
}

void tst_QAccessibility::lineEditTextFunctions()
{
    {
    QFETCH(QString, text);
    QFETCH(int, textFunction);
    QFETCH(int, boundaryType);
    QFETCH(int, cursorPosition);
    QFETCH(int, offset);
    QFETCH(int, expectedStart);
    QFETCH(int, expectedEnd);
    QFETCH(QString, expectedText);

    QLineEdit le;
    le.show();
    le.setText(text);
    le.setCursorPosition(cursorPosition);

    QAccessibleInterface *iface = QAccessible::queryAccessibleInterface(&le);
    QVERIFY(iface);
    QAccessibleTextInterface *textIface = iface->textInterface();
    QVERIFY(textIface);

    int start = -33;
    int end = -33;
    QString result;
    switch (textFunction) {
    case 0:
        result = textIface->textBeforeOffset(offset, (QAccessible::TextBoundaryType) boundaryType, &start, &end);
        break;
    case 1:
        result = textIface->textAtOffset(offset, (QAccessible::TextBoundaryType) boundaryType, &start, &end);
        break;
    case 2:
        result = textIface->textAfterOffset(offset, (QAccessible::TextBoundaryType) boundaryType, &start, &end);
        break;
    }
    QCOMPARE(result, expectedText);
    QCOMPARE(start, expectedStart);
    QCOMPARE(end, expectedEnd);
    }
    QTestAccessibility::clearEvents();
}

void tst_QAccessibility::textInterfaceTest_data()
{
    lineEditTextFunctions_data();
    QString hello = QStringLiteral("hello\nworld\nend");
    QTest::newRow("multi line at 0") << hello << 1 << (int) QAccessible::LineBoundary << 0 << 0 << 0 << 6 << "hello\n";
    QTest::newRow("multi line at 1") << hello << 1 << (int) QAccessible::LineBoundary << 0 << 1 << 0 << 6 << "hello\n";
    QTest::newRow("multi line at 2") << hello << 1 << (int) QAccessible::LineBoundary << 0 << 2 << 0 << 6 << "hello\n";
    QTest::newRow("multi line at 5") << hello << 1 << (int) QAccessible::LineBoundary << 0 << 5 << 0 << 6 << "hello\n";
    QTest::newRow("multi line at 6") << hello << 1 << (int) QAccessible::LineBoundary << 0 << 6 << 6 << 12 << "world\n";
    QTest::newRow("multi line at 7") << hello << 1 << (int) QAccessible::LineBoundary << 0 << 7 << 6 << 12 << "world\n";
    QTest::newRow("multi line at 8") << hello << 1 << (int) QAccessible::LineBoundary << 0 << 8 << 6 << 12 << "world\n";
    QTest::newRow("multi line at 10") << hello << 1 << (int) QAccessible::LineBoundary << 0 << 10 << 6 << 12 << "world\n";
    QTest::newRow("multi line at 11") << hello << 1 << (int) QAccessible::LineBoundary << 0 << 11 << 6 << 12 << "world\n";
    QTest::newRow("multi line at 12") << hello << 1 << (int) QAccessible::LineBoundary << 0 << 12 << 12 << 15 << "end";

    QTest::newRow("multi line before 0") << hello << 0 << (int) QAccessible::LineBoundary << 0 << 0 << -1 << -1 << "";
    QTest::newRow("multi line before 1") << hello << 0 << (int) QAccessible::LineBoundary << 0 << 1 << -1 << -1 << "";
    QTest::newRow("multi line before 2") << hello << 0 << (int) QAccessible::LineBoundary << 0 << 2 << -1 << -1 << "";
    QTest::newRow("multi line before 5") << hello << 0 << (int) QAccessible::LineBoundary << 0 << 5 << -1 << -1 << "";
    QTest::newRow("multi line before 6") << hello << 0 << (int) QAccessible::LineBoundary << 0 << 6 << 0 << 6 << "hello\n";
    QTest::newRow("multi line before 7") << hello << 0 << (int) QAccessible::LineBoundary << 0 << 7 << 0 << 6 << "hello\n";
    QTest::newRow("multi line before 8") << hello << 0 << (int) QAccessible::LineBoundary << 0 << 8 << 0 << 6 << "hello\n";
    QTest::newRow("multi line before 10") << hello << 0 << (int) QAccessible::LineBoundary << 0 << 10 << 0 << 6 << "hello\n";
    QTest::newRow("multi line before 11") << hello << 0 << (int) QAccessible::LineBoundary << 0 << 11 << 0 << 6 << "hello\n";
    QTest::newRow("multi line before 12") << hello << 0 << (int) QAccessible::LineBoundary << 0 << 12 << 6 << 12 << "world\n";

    QTest::newRow("multi line after 0") << hello << 2 << (int) QAccessible::LineBoundary << 0 << 0 << 6 << 12 << "world\n";
    QTest::newRow("multi line after 1") << hello << 2 << (int) QAccessible::LineBoundary << 0 << 1 << 6 << 12 << "world\n";
    QTest::newRow("multi line after 2") << hello << 2 << (int) QAccessible::LineBoundary << 0 << 2 << 6 << 12 << "world\n";
    QTest::newRow("multi line after 5") << hello << 2 << (int) QAccessible::LineBoundary << 0 << 5 << 6 << 12 << "world\n";
    QTest::newRow("multi line after 6") << hello << 2 << (int) QAccessible::LineBoundary << 0 << 6 << 12 << 15 << "end";
    QTest::newRow("multi line after 7") << hello << 2 << (int) QAccessible::LineBoundary << 0 << 7 << 12 << 15 << "end";
    QTest::newRow("multi line after 8") << hello << 2 << (int) QAccessible::LineBoundary << 0 << 8 << 12 << 15 << "end";
    QTest::newRow("multi line after 10") << hello << 2 << (int) QAccessible::LineBoundary << 0 << 10 << 12 << 15 << "end";
    QTest::newRow("multi line after 11") << hello << 2 << (int) QAccessible::LineBoundary << 0 << 11 << 12 << 15 << "end";
    QTest::newRow("multi line after 12") << hello << 2 << (int) QAccessible::LineBoundary << 0 << 12 << -1 << -1 << "";

    QTest::newRow("before 4 \\nFoo\\n") << QStringLiteral("\nFoo\n") << 0 << (int) QAccessible::LineBoundary << 0 << 4 << 0 << 1 << "\n";
    QTest::newRow("at 4 \\nFoo\\n") << QStringLiteral("\nFoo\n") << 1 << (int) QAccessible::LineBoundary << 0 << 4 << 1 << 5 << "Foo\n";
    QTest::newRow("after 4 \\nFoo\\n") << QStringLiteral("\nFoo\n") << 2 << (int) QAccessible::LineBoundary << 0 << 4 << 5 << 5 << "";
    QTest::newRow("before 4 Foo\\nBar\\n") << QStringLiteral("Foo\nBar\n") << 0 << (int) QAccessible::LineBoundary << 0 << 7 << 0 << 4 << "Foo\n";
    QTest::newRow("at 4 Foo\\nBar\\n") << QStringLiteral("Foo\nBar\n") << 1 << (int) QAccessible::LineBoundary << 0 << 7 << 4 << 8 << "Bar\n";
    QTest::newRow("after 4 Foo\\nBar\\n") << QStringLiteral("Foo\nBar\n") << 2 << (int) QAccessible::LineBoundary << 0 << 7 << 8 << 8 << "";
    QTest::newRow("at 0 Foo\\n") << QStringLiteral("Foo\n") << 1 << (int) QAccessible::LineBoundary << 0 << 0 << 0 << 4 << "Foo\n";
}

void tst_QAccessibility::textInterfaceTest()
{
    QFETCH(QString, text);
    QFETCH(int, textFunction);
    QFETCH(int, boundaryType);
    QFETCH(int, cursorPosition);
    QFETCH(int, offset);
    QFETCH(int, expectedStart);
    QFETCH(int, expectedEnd);
    QFETCH(QString, expectedText);

    QAccessible::installFactory(CustomTextWidgetIface::ifaceFactory);
    CustomTextWidget *w = new CustomTextWidget();
    w->text = text;
    w->cursorPosition = cursorPosition;

    QAccessibleInterface *iface = QAccessible::queryAccessibleInterface(w);
    QVERIFY(iface);
    QCOMPARE(iface->text(QAccessible::Value), text);
    QAccessibleTextInterface *textIface = iface->textInterface();
    QVERIFY(textIface);

    int start = -33;
    int end = -33;
    QString result;
    switch (textFunction) {
    case 0:
        result = textIface->textBeforeOffset(offset, (QAccessible::TextBoundaryType) boundaryType, &start, &end);
        break;
    case 1:
        result = textIface->textAtOffset(offset, (QAccessible::TextBoundaryType) boundaryType, &start, &end);
        break;
    case 2:
        result = textIface->textAfterOffset(offset, (QAccessible::TextBoundaryType) boundaryType, &start, &end);
        break;
    }

    QCOMPARE(result, expectedText);
    QCOMPARE(start, expectedStart);
    QCOMPARE(end, expectedEnd);

    delete w;
    QAccessible::removeFactory(CustomTextWidgetIface::ifaceFactory);
    QTestAccessibility::clearEvents();
}

void tst_QAccessibility::groupBoxTest()
{
    {
    QGroupBox *groupBox = new QGroupBox();
    QAccessibleInterface *iface = QAccessible::queryAccessibleInterface(groupBox);

    groupBox->setTitle(QLatin1String("Test QGroupBox"));

    QAccessibleEvent ev(groupBox, QAccessible::NameChanged);
    QVERIFY_EVENT(&ev);

    groupBox->setToolTip(QLatin1String("This group box will be used to test accessibility"));
    QVBoxLayout *layout = new QVBoxLayout();
    QRadioButton *rbutton = new QRadioButton();
    layout->addWidget(rbutton);
    groupBox->setLayout(layout);
    QAccessibleInterface *rButtonIface = QAccessible::queryAccessibleInterface(rbutton);

    QCOMPARE(iface->childCount(), 1);
    QCOMPARE(iface->role(), QAccessible::Grouping);
    QCOMPARE(iface->text(QAccessible::Name), QLatin1String("Test QGroupBox"));
    QCOMPARE(iface->text(QAccessible::Description), QLatin1String("This group box will be used to test accessibility"));
    QVector<QPair<QAccessibleInterface*, QAccessible::Relation> > relations = rButtonIface->relations();
    QCOMPARE(relations.size(), 1);
    QPair<QAccessibleInterface*, QAccessible::Relation> relation = relations.first();
    QCOMPARE(relation.first->object(), groupBox);
    QCOMPARE(relation.second, QAccessible::Label);

    delete groupBox;
    }

    {
    QGroupBox *groupBox = new QGroupBox();
    QAccessibleInterface *iface = QAccessible::queryAccessibleInterface(groupBox);
    QVERIFY(!iface->state().checkable);
    groupBox->setCheckable(true);

    groupBox->setChecked(false);
    QAccessible::State st;
    st.checked = true;
    QAccessibleStateChangeEvent ev(groupBox, st);
    QVERIFY_EVENT(&ev);

    QCOMPARE(iface->role(), QAccessible::CheckBox);
    QAccessibleActionInterface *actionIface = iface->actionInterface();
    QVERIFY(actionIface);
    QAccessible::State state = iface->state();
    QVERIFY(state.checkable);
    QVERIFY(!state.checked);
    QVERIFY(actionIface->actionNames().contains(QAccessibleActionInterface::toggleAction()));
    actionIface->doAction(QAccessibleActionInterface::toggleAction());
    QVERIFY(groupBox->isChecked());
    state = iface->state();
    QVERIFY(state.checked);
    QAccessibleStateChangeEvent ev2(groupBox, st);
    QVERIFY_EVENT(&ev2);

    delete groupBox;
    }
}

bool accessibleInterfaceLeftOf(const QAccessibleInterface *a1, const QAccessibleInterface *a2)
{
    return a1->rect().x() < a2->rect().x();
}

bool accessibleInterfaceAbove(const QAccessibleInterface *a1, const QAccessibleInterface *a2)
{
    return a1->rect().y() < a2->rect().y();
}

void tst_QAccessibility::dialogButtonBoxTest()
{
    {
    QDialogButtonBox box(QDialogButtonBox::Reset |
                         QDialogButtonBox::Help |
                         QDialogButtonBox::Ok, Qt::Horizontal);


    QAccessibleInterface *iface = QAccessible::queryAccessibleInterface(&box);
    QVERIFY(iface);
    box.show();
#if defined(Q_OS_UNIX)
    QCoreApplication::processEvents();
    QTest::qWait(100);
#endif

    QApplication::processEvents();
    QCOMPARE(iface->childCount(), 3);
    QCOMPARE(iface->role(), QAccessible::Grouping);
    QStringList actualOrder;
    QAccessibleInterface *child;
    child = iface->child(0);
    QCOMPARE(child->role(), QAccessible::PushButton);

    QVector<QAccessibleInterface *> buttons;
    for (int i = 0; i < iface->childCount(); ++i)
        buttons <<  iface->child(i);

    std::sort(buttons.begin(), buttons.end(), accessibleInterfaceLeftOf);

    for (int i = 0; i < buttons.count(); ++i)
        actualOrder << buttons.at(i)->text(QAccessible::Name);

    QStringList expectedOrder;
    QDialogButtonBox::ButtonLayout btnlout =
        QDialogButtonBox::ButtonLayout(QApplication::style()->styleHint(QStyle::SH_DialogButtonLayout));
    switch (btnlout) {
    case QDialogButtonBox::WinLayout:
        expectedOrder << QDialogButtonBox::tr("Reset")
                      << QDialogButtonBox::tr("OK")
                      << QDialogButtonBox::tr("Help");
        break;
    case QDialogButtonBox::GnomeLayout:
    case QDialogButtonBox::KdeLayout:
    case QDialogButtonBox::MacLayout:
        expectedOrder << QDialogButtonBox::tr("Help")
                      << QDialogButtonBox::tr("Reset")
                      << QDialogButtonBox::tr("OK");
        break;
    }
    QCOMPARE(actualOrder, expectedOrder);
    QApplication::processEvents();
    QTestAccessibility::clearEvents();
    }

    {
    QDialogButtonBox box(QDialogButtonBox::Reset |
                         QDialogButtonBox::Help |
                         QDialogButtonBox::Ok, Qt::Horizontal);
    setFrameless(&box);


    // Test up and down navigation
    QAccessibleInterface *iface = QAccessible::queryAccessibleInterface(&box);
    QVERIFY(iface);
    box.setOrientation(Qt::Vertical);
    box.show();
#if defined(Q_OS_UNIX)
    QCoreApplication::processEvents();
    QTest::qWait(100);
#endif

    QApplication::processEvents();
    QStringList actualOrder;

    QVector<QAccessibleInterface *> buttons;
    for (int i = 0; i < iface->childCount(); ++i)
        buttons <<  iface->child(i);

    std::sort(buttons.begin(), buttons.end(), accessibleInterfaceAbove);

    for (int i = 0; i < buttons.count(); ++i)
        actualOrder << buttons.at(i)->text(QAccessible::Name);

    QStringList expectedOrder;
    expectedOrder << QDialogButtonBox::tr("OK")
                  << QDialogButtonBox::tr("Reset")
                  << QDialogButtonBox::tr("Help");

    QCOMPARE(actualOrder, expectedOrder);
    QApplication::processEvents();

    }
    QTestAccessibility::clearEvents();
}

void tst_QAccessibility::dialTest()
{
    {
    QDial dial;
    setFrameless(&dial);
    dial.setMinimum(23);
    dial.setMaximum(121);
    dial.setValue(42);
    QCOMPARE(dial.value(), 42);
    dial.show();

    QAccessibleInterface *interface = QAccessible::queryAccessibleInterface(&dial);
    QVERIFY(interface);
    QCOMPARE(interface->childCount(), 0);

    QVERIFY(QTest::qWaitForWindowExposed(&dial));

    QCOMPARE(interface->text(QAccessible::Value), QString::number(dial.value()));
    QCOMPARE(interface->rect(), dial.geometry());

    QAccessibleValueInterface *valueIface = interface->valueInterface();
    QVERIFY(valueIface != 0);
    QCOMPARE(valueIface->minimumValue().toInt(), dial.minimum());
    QCOMPARE(valueIface->maximumValue().toInt(), dial.maximum());
    QCOMPARE(valueIface->currentValue().toInt(), 42);
    dial.setValue(50);
    QCOMPARE(valueIface->currentValue().toInt(), dial.value());
    dial.setValue(0);
    QCOMPARE(valueIface->currentValue().toInt(), dial.value());
    dial.setValue(100);
    QCOMPARE(valueIface->currentValue().toInt(), dial.value());
    valueIface->setCurrentValue(77);
    QCOMPARE(77, dial.value());
    }
    QTestAccessibility::clearEvents();
}

void tst_QAccessibility::rubberBandTest()
{
    QRubberBand rubberBand(QRubberBand::Rectangle);
    QAccessibleInterface *interface = QAccessible::queryAccessibleInterface(&rubberBand);
    QVERIFY(interface);
    QCOMPARE(interface->role(), QAccessible::Border);
    QTestAccessibility::clearEvents();
}

void tst_QAccessibility::abstractScrollAreaTest()
{
    {
    QAbstractScrollArea abstractScrollArea;

    QAccessibleInterface *interface = QAccessible::queryAccessibleInterface(&abstractScrollArea);
    QVERIFY(interface);
    QVERIFY(!interface->rect().isValid());
    QCOMPARE(interface->childAt(200, 200), static_cast<QAccessibleInterface*>(0));

    abstractScrollArea.resize(400, 400);
    abstractScrollArea.show();
#if defined(Q_OS_UNIX)
    QCoreApplication::processEvents();
    QTest::qWait(100);
#endif
    const QRect globalGeometry = QRect(abstractScrollArea.mapToGlobal(QPoint(0, 0)),
                                       abstractScrollArea.size());

    // Viewport.
    QCOMPARE(interface->childCount(), 1);
    QWidget *viewport = abstractScrollArea.viewport();
    QVERIFY(viewport);
    QVERIFY(verifyChild(viewport, interface, 0, globalGeometry));

    // Horizontal scrollBar.
    abstractScrollArea.setHorizontalScrollBarPolicy(Qt::ScrollBarAlwaysOn);
    QWidget *horizontalScrollBar = abstractScrollArea.horizontalScrollBar();

    // On OS X >= 10.9 the scrollbar will be hidden unless explicitly enabled in the preferences
    bool scrollBarsVisible = !horizontalScrollBar->style()->styleHint(QStyle::SH_ScrollBar_Transient, 0, horizontalScrollBar);
    int childCount = scrollBarsVisible ? 2 : 1;
    QCOMPARE(interface->childCount(), childCount);
    QWidget *horizontalScrollBarContainer = horizontalScrollBar->parentWidget();
    if (scrollBarsVisible)
        QVERIFY(verifyChild(horizontalScrollBarContainer, interface, 1, globalGeometry));

    // Horizontal scrollBar widgets.
    QLabel *secondLeftLabel = new QLabel(QLatin1String("L2"));
    abstractScrollArea.addScrollBarWidget(secondLeftLabel, Qt::AlignLeft);
    QCOMPARE(interface->childCount(), childCount);

    QLabel *firstLeftLabel = new QLabel(QLatin1String("L1"));
    abstractScrollArea.addScrollBarWidget(firstLeftLabel, Qt::AlignLeft);
    QCOMPARE(interface->childCount(), childCount);

    QLabel *secondRightLabel = new QLabel(QLatin1String("R2"));
    abstractScrollArea.addScrollBarWidget(secondRightLabel, Qt::AlignRight);
    QCOMPARE(interface->childCount(), childCount);

    QLabel *firstRightLabel = new QLabel(QLatin1String("R1"));
    abstractScrollArea.addScrollBarWidget(firstRightLabel, Qt::AlignRight);
    QCOMPARE(interface->childCount(), childCount);

    // Vertical scrollBar.
    abstractScrollArea.setVerticalScrollBarPolicy(Qt::ScrollBarAlwaysOn);
    if (scrollBarsVisible)
        ++childCount;
    QCOMPARE(interface->childCount(), childCount);
    QWidget *verticalScrollBar = abstractScrollArea.verticalScrollBar();
    QWidget *verticalScrollBarContainer = verticalScrollBar->parentWidget();
    if (scrollBarsVisible)
        QVERIFY(verifyChild(verticalScrollBarContainer, interface, 2, globalGeometry));

    // Vertical scrollBar widgets.
    QLabel *secondTopLabel = new QLabel(QLatin1String("T2"));
    abstractScrollArea.addScrollBarWidget(secondTopLabel, Qt::AlignTop);
    QCOMPARE(interface->childCount(), childCount);

    QLabel *firstTopLabel = new QLabel(QLatin1String("T1"));
    abstractScrollArea.addScrollBarWidget(firstTopLabel, Qt::AlignTop);
    QCOMPARE(interface->childCount(), childCount);

    QLabel *secondBottomLabel = new QLabel(QLatin1String("B2"));
    abstractScrollArea.addScrollBarWidget(secondBottomLabel, Qt::AlignBottom);
    QCOMPARE(interface->childCount(), childCount);

    QLabel *firstBottomLabel = new QLabel(QLatin1String("B1"));
    abstractScrollArea.addScrollBarWidget(firstBottomLabel, Qt::AlignBottom);
    QCOMPARE(interface->childCount(), childCount);

    // CornerWidget.
    ++childCount;
    abstractScrollArea.setCornerWidget(new QLabel(QLatin1String("C")));
    QCOMPARE(interface->childCount(), childCount);
    QWidget *cornerWidget = abstractScrollArea.cornerWidget();
    if (scrollBarsVisible)
        QVERIFY(verifyChild(cornerWidget, interface, 3, globalGeometry));

    QCOMPARE(verifyHierarchy(interface), 0);

    }

    QTestAccessibility::clearEvents();
}

void tst_QAccessibility::scrollAreaTest()
{
    {
    QScrollArea scrollArea;
    scrollArea.show();
#if defined(Q_OS_UNIX)
    QCoreApplication::processEvents();
    QTest::qWait(100);
#endif
    QAccessibleInterface *interface = QAccessible::queryAccessibleInterface(&scrollArea);
    QVERIFY(interface);
    QCOMPARE(interface->childCount(), 1); // The viewport.
    }
    QTestAccessibility::clearEvents();
}

void tst_QAccessibility::listTest()
{
    {
    QListWidget *listView = new QListWidget;
    listView->addItem("Oslo");
    listView->addItem("Berlin");
    listView->addItem("Brisbane");
    listView->resize(400,400);
    listView->show();
    QTest::qWait(1); // Need this for indexOfchild to work.
    QCoreApplication::processEvents();
    QTest::qWait(100);

    QAccessibleInterface *iface = QAccessible::queryAccessibleInterface(listView);
    QCOMPARE(verifyHierarchy(iface), 0);

    QCOMPARE((int)iface->role(), (int)QAccessible::List);
    QCOMPARE(iface->childCount(), 3);

    {
    QAccessibleInterface *child1 = iface->child(0);
    QVERIFY(child1);
    QCOMPARE(iface->indexOfChild(child1), 0);
    QCOMPARE(child1->text(QAccessible::Name), QString("Oslo"));
    QCOMPARE(child1->role(), QAccessible::ListItem);

    QAccessibleInterface *child2 = iface->child(1);
    QVERIFY(child2);
    QCOMPARE(iface->indexOfChild(child2), 1);
    QCOMPARE(child2->text(QAccessible::Name), QString("Berlin"));

    QAccessibleInterface *child3 = iface->child(2);
    QVERIFY(child3);
    QCOMPARE(iface->indexOfChild(child3), 2);
    QCOMPARE(child3->text(QAccessible::Name), QString("Brisbane"));
    }
    QTestAccessibility::clearEvents();

    // Check for events
    QTest::mouseClick(listView->viewport(), Qt::LeftButton, 0, listView->visualItemRect(listView->item(1)).center());
    QAccessibleEvent selectionEvent(listView, QAccessible::SelectionAdd);
    selectionEvent.setChild(1);
    QAccessibleEvent focusEvent(listView, QAccessible::Focus);
    focusEvent.setChild(1);
    QVERIFY(QTestAccessibility::containsEvent(&selectionEvent));
    QVERIFY(QTestAccessibility::containsEvent(&focusEvent));
    QTest::mouseClick(listView->viewport(), Qt::LeftButton, 0, listView->visualItemRect(listView->item(2)).center());

    QAccessibleEvent selectionEvent2(listView, QAccessible::SelectionAdd);
    selectionEvent2.setChild(2);
    QAccessibleEvent focusEvent2(listView, QAccessible::Focus);
    focusEvent2.setChild(2);
    QVERIFY(QTestAccessibility::containsEvent(&selectionEvent2));
    QVERIFY(QTestAccessibility::containsEvent(&focusEvent2));

    listView->addItem("Munich");
    QCOMPARE(iface->childCount(), 4);

    // table 2
    QAccessibleTableInterface *table2 = iface->tableInterface();
    QVERIFY(table2);
    QCOMPARE(table2->columnCount(), 1);
    QCOMPARE(table2->rowCount(), 4);
    QAccessibleInterface *cell1 = table2->cellAt(0,0);
    QVERIFY(cell1);
    QCOMPARE(cell1->text(QAccessible::Name), QString("Oslo"));

    QAccessibleInterface *cell4 = table2->cellAt(3,0);
    QVERIFY(cell4);
    QCOMPARE(cell4->text(QAccessible::Name), QString("Munich"));
    QCOMPARE(cell4->role(), QAccessible::ListItem);

    QAccessibleTableCellInterface *cellInterface = cell4->tableCellInterface();
    QVERIFY(cellInterface);
    QCOMPARE(cellInterface->rowIndex(), 3);
    QCOMPARE(cellInterface->columnIndex(), 0);
    QCOMPARE(cellInterface->rowExtent(), 1);
    QCOMPARE(cellInterface->columnExtent(), 1);
    QCOMPARE(cellInterface->rowHeaderCells(), QList<QAccessibleInterface*>());
    QCOMPARE(cellInterface->columnHeaderCells(), QList<QAccessibleInterface*>());

    QCOMPARE(cellInterface->table()->object(), listView);

    listView->clearSelection();
    QVERIFY(!(cell4->state().expandable));
    QVERIFY( (cell4->state().selectable));
    QVERIFY(!(cell4->state().selected));
    table2->selectRow(3);
    QCOMPARE(listView->selectedItems().size(), 1);
    QCOMPARE(listView->selectedItems().at(0)->text(), QLatin1String("Munich"));
    QVERIFY(cell4->state().selected);
    QVERIFY(cellInterface->isSelected());

    QVERIFY(table2->cellAt(-1, 0) == 0);
    QVERIFY(table2->cellAt(0, -1) == 0);
    QVERIFY(table2->cellAt(0, 1) == 0);
    QVERIFY(table2->cellAt(4, 0) == 0);

    // verify that unique id stays the same
    QAccessible::Id axidMunich = QAccessible::uniqueId(cell4);
    // insertion and deletion of items
    listView->insertItem(1, "Helsinki");
    // list: Oslo, Helsinki, Berlin, Brisbane, Munich

    QAccessibleInterface *cellMunich2 = table2->cellAt(4,0);
    QCOMPARE(cell4, cellMunich2);
    QCOMPARE(axidMunich, QAccessible::uniqueId(cellMunich2));

    delete listView->takeItem(2);
    delete listView->takeItem(2);
    // list: Oslo, Helsinki, Munich

    QAccessibleInterface *cellMunich3 = table2->cellAt(2,0);
    QCOMPARE(cell4, cellMunich3);
    QCOMPARE(axidMunich, QAccessible::uniqueId(cellMunich3));
    delete listView->takeItem(2);
    // list: Oslo, Helsinki
    // verify that it doesn't return an invalid item from the cache
    QVERIFY(table2->cellAt(2,0) == 0);

    delete listView;
    }
    QTestAccessibility::clearEvents();
}

void tst_QAccessibility::treeTest()
{
    QTreeWidget *treeView = new QTreeWidget;

    // Empty model (do not crash, etc)
    treeView->setColumnCount(0);
    QAccessibleInterface *iface = QAccessible::queryAccessibleInterface(treeView);
    QCOMPARE(iface->child(0), static_cast<QAccessibleInterface*>(0));

    treeView->setColumnCount(2);
    QTreeWidgetItem *header = new QTreeWidgetItem;
    header->setText(0, "Artist");
    header->setText(1, "Work");
    treeView->setHeaderItem(header);

    QTreeWidgetItem *root1 = new QTreeWidgetItem;
    root1->setText(0, "Spain");
    treeView->addTopLevelItem(root1);

    QTreeWidgetItem *item1 = new QTreeWidgetItem;
    item1->setText(0, "Picasso");
    item1->setText(1, "Guernica");
    root1->addChild(item1);

    QTreeWidgetItem *item2 = new QTreeWidgetItem;
    item2->setText(0, "Tapies");
    item2->setText(1, "Ambrosia");
    root1->addChild(item2);

    QTreeWidgetItem *root2 = new QTreeWidgetItem;
    root2->setText(0, "Austria");
    treeView->addTopLevelItem(root2);

    QTreeWidgetItem *item3 = new QTreeWidgetItem;
    item3->setText(0, "Klimt");
    item3->setText(1, "The Kiss");
    root2->addChild(item3);

    treeView->resize(400,400);
    treeView->show();

    QCoreApplication::processEvents();
    QTest::qWait(100);

    QCOMPARE(verifyHierarchy(iface), 0);

    QCOMPARE((int)iface->role(), (int)QAccessible::Tree);
    // header and 2 rows (the others are not expanded, thus not visible)
    QCOMPARE(iface->childCount(), 6);

    QAccessibleInterface *header1 = iface->child(0);
    QVERIFY(header1);
    QCOMPARE(iface->indexOfChild(header1), 0);
    QCOMPARE(header1->text(QAccessible::Name), QString("Artist"));
    QCOMPARE(header1->role(), QAccessible::ColumnHeader);

    QAccessibleInterface *child1 = iface->child(2);
    QVERIFY(child1);
    QCOMPARE(iface->indexOfChild(child1), 2);
    QCOMPARE(child1->text(QAccessible::Name), QString("Spain"));
    QCOMPARE(child1->role(), QAccessible::TreeItem);
    QVERIFY(!(child1->state().expanded));

    QAccessibleInterface *child2 = 0;
    child2 = iface->child(4);
    QVERIFY(child2);
    QCOMPARE(iface->indexOfChild(child2), 4);
    QCOMPARE(child2->text(QAccessible::Name), QString("Austria"));

    bool headerHidden = true;
    do {
        treeView->setHeaderHidden(headerHidden);
        header1 = iface->child(0);
        QCOMPARE(header1->role(), QAccessible::ColumnHeader);
        QCOMPARE(!!header1->state().invisible, headerHidden);
        QCOMPARE(header1->text(QAccessible::Name), QStringLiteral("Artist"));
        header1 = iface->child(1);
        QCOMPARE(header1->role(), QAccessible::ColumnHeader);
        QCOMPARE(!!header1->state().invisible, headerHidden);
        QCOMPARE(header1->text(QAccessible::Name), QStringLiteral("Work"));

        QAccessibleInterface *accSpain = iface->child(2);
        QCOMPARE(accSpain->role(), QAccessible::TreeItem);
        QCOMPARE(iface->indexOfChild(accSpain), 2);
        headerHidden = !headerHidden;
    } while (!headerHidden);

    QTestAccessibility::clearEvents();

    // table 2
    QAccessibleTableInterface *table2 = iface->tableInterface();
    QVERIFY(table2);
    QCOMPARE(table2->columnCount(), 2);
    QCOMPARE(table2->rowCount(), 2);
    QAccessibleInterface *cell1 = table2->cellAt(0,0);
    QVERIFY(cell1);
    QCOMPARE(cell1->text(QAccessible::Name), QString("Spain"));
    QAccessibleInterface *cell2 = table2->cellAt(1,0);
    QVERIFY(cell2);
    QCOMPARE(cell2->text(QAccessible::Name), QString("Austria"));
    QCOMPARE(cell2->role(), QAccessible::TreeItem);
    QCOMPARE(cell2->tableCellInterface()->rowIndex(), 1);
    QCOMPARE(cell2->tableCellInterface()->columnIndex(), 0);
    QVERIFY(cell2->state().expandable);
    QCOMPARE(iface->indexOfChild(cell2), 4);
    QVERIFY(!(cell2->state().expanded));
    QCOMPARE(table2->columnDescription(1), QString("Work"));

    treeView->expandAll();

    // Need this for indexOfchild to work.
    QCoreApplication::processEvents();
    QTest::qWait(100);

    QCOMPARE(table2->columnCount(), 2);
    QCOMPARE(table2->rowCount(), 5);
    cell1 = table2->cellAt(1,0);
    QCOMPARE(cell1->text(QAccessible::Name), QString("Picasso"));
    QCOMPARE(iface->indexOfChild(cell1), 4); // 2 header + 2 for root item

    cell2 = table2->cellAt(4,0);
    QCOMPARE(cell2->text(QAccessible::Name), QString("Klimt"));
    QCOMPARE(cell2->role(), QAccessible::TreeItem);
    QCOMPARE(cell2->tableCellInterface()->rowIndex(), 4);
    QCOMPARE(cell2->tableCellInterface()->columnIndex(), 0);
    QVERIFY(!(cell2->state().expandable));
    QCOMPARE(iface->indexOfChild(cell2), 10);

    QPoint pos = treeView->mapToGlobal(QPoint(0,0));
    QModelIndex index = treeView->model()->index(0, 0, treeView->model()->index(1, 0));
    pos += treeView->visualRect(index).center();
    pos += QPoint(0, treeView->header()->height());
    QAccessibleInterface *childAt2(iface->childAt(pos.x(), pos.y()));
    QVERIFY(childAt2);
    QCOMPARE(childAt2->text(QAccessible::Name), QString("Klimt"));

    QCOMPARE(table2->columnDescription(0), QString("Artist"));
    QCOMPARE(table2->columnDescription(1), QString("Work"));

    delete treeView;
    QTestAccessibility::clearEvents();
}

// The table used below is this:
// Button  (0) | h1   (1) | h2   (2) | h3   (3)
// v1      (4) | 0.0  (5) | 1.0  (6) | 2.0  (7)
// v2      (8) | 0.1  (9) | 1.1 (10) | 2.1 (11)
// v3     (12) | 0.2 (13) | 1.2 (14) | 2.2 (15)
void tst_QAccessibility::tableTest()
{
    QTableWidget *tableView = new QTableWidget(3, 3);
    tableView->setColumnCount(3);
    QStringList hHeader;
    hHeader << "h1" << "h2" << "h3";
    tableView->setHorizontalHeaderLabels(hHeader);

    QStringList vHeader;
    vHeader << "v1" << "v2" << "v3";
    tableView->setVerticalHeaderLabels(vHeader);

    for (int i = 0; i<9; ++i) {
        QTableWidgetItem *item = new QTableWidgetItem;
        item->setText(QString::number(i/3) + QString(".") + QString::number(i%3));
        tableView->setItem(i/3, i%3, item);
    }

    tableView->resize(600,600);
    tableView->show();
    QVERIFY(QTest::qWaitForWindowExposed(tableView));

    QAccessibleInterface *iface = QAccessible::queryAccessibleInterface(tableView);
    QCOMPARE(verifyHierarchy(iface), 0);

    QCOMPARE(iface->role(), QAccessible::Table);
    // header and 2 rows (the others are not expanded, thus not visible)
    QCOMPARE(iface->childCount(), 9+3+3+1); // cell+headers+topleft button

    QAccessibleInterface *cornerButton(iface->child(0));
    QVERIFY(cornerButton);
    QCOMPARE(iface->indexOfChild(cornerButton), 0);
    QCOMPARE(cornerButton->role(), QAccessible::Pane);

    QAccessibleInterface *h2(iface->child(2));
    QVERIFY(h2);
    QCOMPARE(iface->indexOfChild(h2), 2);
    QCOMPARE(h2->text(QAccessible::Name), QString("h2"));
    QCOMPARE(h2->role(), QAccessible::ColumnHeader);
    QVERIFY(!(h2->state().expanded));

    QAccessibleInterface *v3(iface->child(12));
    QVERIFY(v3);
    QCOMPARE(iface->indexOfChild(v3), 12);
    QCOMPARE(v3->text(QAccessible::Name), QString("v3"));
    QCOMPARE(v3->role(), QAccessible::RowHeader);
    QVERIFY(!(v3->state().expanded));


    QAccessibleInterface *child10(iface->child(10));
    QVERIFY(child10);
    QCOMPARE(iface->indexOfChild(child10), 10);
    QCOMPARE(child10->text(QAccessible::Name), QString("1.1"));
    QAccessibleTableCellInterface *cell10Iface = child10->tableCellInterface();
    QCOMPARE(cell10Iface->rowIndex(), 1);
    QCOMPARE(cell10Iface->columnIndex(), 1);
    QPoint pos = tableView->mapToGlobal(QPoint(0,0));
    pos += tableView->visualRect(tableView->model()->index(1, 1)).center();
    pos += QPoint(tableView->verticalHeader()->width(), tableView->horizontalHeader()->height());
    QAccessibleInterface *childAt10(iface->childAt(pos.x(), pos.y()));
    QCOMPARE(childAt10->text(QAccessible::Name), QString("1.1"));

    QAccessibleInterface *child11(iface->child(11));
    QCOMPARE(iface->indexOfChild(child11), 11);
    QCOMPARE(child11->text(QAccessible::Name), QString("1.2"));


    QTestAccessibility::clearEvents();

    // table 2
    QAccessibleTableInterface *table2 = iface->tableInterface();
    QVERIFY(table2);
    QCOMPARE(table2->columnCount(), 3);
    QCOMPARE(table2->rowCount(), 3);
    QAccessibleInterface *cell1 = table2->cellAt(0,0);
    QVERIFY(cell1);
    QCOMPARE(cell1->text(QAccessible::Name), QString("0.0"));
    QCOMPARE(iface->indexOfChild(cell1), 5);

    QAccessibleInterface *cell2(table2->cellAt(0,1));
    QVERIFY(cell2);
    QCOMPARE(cell2->text(QAccessible::Name), QString("0.1"));
    QCOMPARE(cell2->role(), QAccessible::Cell);
    QCOMPARE(cell2->tableCellInterface()->rowIndex(), 0);
    QCOMPARE(cell2->tableCellInterface()->columnIndex(), 1);
    QCOMPARE(iface->indexOfChild(cell2), 6);

    QAccessibleInterface *cell3(table2->cellAt(1,2));
    QVERIFY(cell3);
    QCOMPARE(cell3->text(QAccessible::Name), QString("1.2"));
    QCOMPARE(cell3->role(), QAccessible::Cell);
    QCOMPARE(cell3->tableCellInterface()->rowIndex(), 1);
    QCOMPARE(cell3->tableCellInterface()->columnIndex(), 2);
    QCOMPARE(iface->indexOfChild(cell3), 11);

    QCOMPARE(table2->columnDescription(0), QString("h1"));
    QCOMPARE(table2->columnDescription(1), QString("h2"));
    QCOMPARE(table2->columnDescription(2), QString("h3"));
    QCOMPARE(table2->rowDescription(0), QString("v1"));
    QCOMPARE(table2->rowDescription(1), QString("v2"));
    QCOMPARE(table2->rowDescription(2), QString("v3"));

    tableView->clearSelection();
    tableView->setSelectionBehavior(QAbstractItemView::SelectItems);
    tableView->setSelectionMode(QAbstractItemView::SingleSelection);
    QVERIFY(!table2->selectRow(0));
    QVERIFY(!table2->isRowSelected(0));
    tableView->setSelectionBehavior(QAbstractItemView::SelectRows);
    QVERIFY(table2->selectRow(0));
    QVERIFY(table2->selectRow(1));
    QVERIFY(!table2->isRowSelected(0));
    tableView->setSelectionMode(QAbstractItemView::MultiSelection);
    QVERIFY(table2->selectRow(0));
    QVERIFY(table2->isRowSelected(1));
    QVERIFY(table2->unselectRow(0));
    QVERIFY(!table2->isRowSelected(0));
    tableView->setSelectionBehavior(QAbstractItemView::SelectColumns);
    QVERIFY(!table2->selectRow(0));
    QVERIFY(!table2->isRowSelected(0));
    tableView->clearSelection();
    QCOMPARE(table2->selectedColumnCount(), 0);
    QCOMPARE(table2->selectedRowCount(), 0);
    QVERIFY(table2->selectColumn(1));
    QVERIFY(table2->isColumnSelected(1));
    tableView->clearSelection();
    tableView->setSelectionMode(QAbstractItemView::ContiguousSelection);
    table2->selectColumn(0);
    table2->selectColumn(2);
    QVERIFY(!(table2->isColumnSelected(2) && table2->isColumnSelected(0)));
    tableView->clearSelection();
    tableView->setSelectionBehavior(QAbstractItemView::SelectItems);
    tableView->setSelectionMode(QAbstractItemView::MultiSelection);
    table2->selectColumn(1);
    table2->selectRow(1);
    QVERIFY(table2->isColumnSelected(1));
    QVERIFY(table2->isRowSelected(1));

    QAccessibleInterface *cell4 = table2->cellAt(2,2);
    QVERIFY(cell1->actionInterface());
    QVERIFY(cell1->tableCellInterface());

    tableView->clearSelection();
    tableView->setSelectionBehavior(QAbstractItemView::SelectRows);
    tableView->setSelectionMode(QAbstractItemView::SingleSelection);
    QVERIFY(!cell1->tableCellInterface()->isSelected());
    QVERIFY(cell1->actionInterface()->actionNames().contains(QAccessibleActionInterface::toggleAction()));
    cell1->actionInterface()->doAction(QAccessibleActionInterface::toggleAction());
    QVERIFY(cell2->tableCellInterface()->isSelected());

    tableView->clearSelection();
    tableView->setSelectionBehavior(QAbstractItemView::SelectColumns);
    cell3->actionInterface()->doAction(QAccessibleActionInterface::toggleAction());
    QVERIFY(cell4->tableCellInterface()->isSelected());

    tableView->clearSelection();
    tableView->setSelectionBehavior(QAbstractItemView::SelectItems);
    tableView->setSelectionMode(QAbstractItemView::SingleSelection);
    cell1->actionInterface()->doAction(QAccessibleActionInterface::toggleAction());
    QVERIFY(cell1->tableCellInterface()->isSelected());
    cell2->actionInterface()->doAction(QAccessibleActionInterface::toggleAction());
    QVERIFY(!cell1->tableCellInterface()->isSelected());

    tableView->clearSelection();
    tableView->setSelectionMode(QAbstractItemView::MultiSelection);
    cell1->actionInterface()->doAction(QAccessibleActionInterface::toggleAction());
    cell2->actionInterface()->doAction(QAccessibleActionInterface::toggleAction());
    QVERIFY(cell1->tableCellInterface()->isSelected());
    QVERIFY(cell2->tableCellInterface()->isSelected());
    cell2->actionInterface()->doAction(QAccessibleActionInterface::toggleAction());
    QVERIFY(cell1->tableCellInterface()->isSelected());
    QVERIFY(!cell2->tableCellInterface()->isSelected());

    QAccessibleInterface *cell00 = table2->cellAt(0, 0);
    QAccessible::Id id00 = QAccessible::uniqueId(cell00);
    QVERIFY(id00);
    QCOMPARE(cell00->tableCellInterface()->rowIndex(), 0);
    QCOMPARE(cell00->tableCellInterface()->columnIndex(), 0);

    QAccessibleInterface *cell01 = table2->cellAt(0, 1);

    QAccessibleInterface *cell02 = table2->cellAt(0, 2);
    QAccessible::Id id02 = QAccessible::uniqueId(cell02);
    QVERIFY(id02);
    QCOMPARE(cell02->tableCellInterface()->rowIndex(), 0);
    QCOMPARE(cell02->tableCellInterface()->columnIndex(), 2);

    QAccessibleInterface *cell20 = table2->cellAt(2, 0);
    QAccessible::Id id20 = QAccessible::uniqueId(cell20);
    QVERIFY(id20);
    QCOMPARE(cell20->tableCellInterface()->rowIndex(), 2);
    QCOMPARE(cell20->tableCellInterface()->columnIndex(), 0);

    QAccessibleInterface *cell22 = table2->cellAt(2, 2);
    QAccessible::Id id22 = QAccessible::uniqueId(cell22);
    QVERIFY(id22);
    QCOMPARE(cell22->tableCellInterface()->rowIndex(), 2);
    QCOMPARE(cell22->tableCellInterface()->columnIndex(), 2);

    // modification: inserting and removing rows/columns
    tableView->insertRow(2);
    // Button  (0) | h1   (1) | h2   (2) | h3   (3)
    // v1      (4) | 0.0  (5) | 1.0  (6) | 2.0  (7)
    // v2      (8) | 0.1  (9) | 1.1 (10) | 2.1 (11)
    // new    (12) |     (13) |     (14) |     (15)
    // v3     (16) | 0.2 (17) | 1.2 (18) | 2.2 (19)

    QAccessibleInterface *cell00_new = table2->cellAt(0, 0);
    QCOMPARE(cell00, cell00_new);
    QCOMPARE(cell00->tableCellInterface()->rowIndex(), 0);
    QCOMPARE(cell00->tableCellInterface()->columnIndex(), 0);

    QAccessibleInterface *cell02_new = table2->cellAt(0, 2);
    QCOMPARE(cell02, cell02_new);
    QCOMPARE(cell02_new->tableCellInterface()->rowIndex(), 0);
    QCOMPARE(cell02_new->tableCellInterface()->columnIndex(), 2);

    QAccessibleInterface *cell20_new = table2->cellAt(2, 0);
    QAccessibleInterface *cell30_new = table2->cellAt(3, 0);
    QAccessible::Id id20_new = QAccessible::uniqueId(cell20_new);
    QVERIFY(id20_new != id20);
    QAccessible::Id id30_new = QAccessible::uniqueId(cell30_new);
    QCOMPARE(id20, id30_new);
    QCOMPARE(cell20->tableCellInterface()->rowIndex(), 3);
    QCOMPARE(cell20->tableCellInterface()->columnIndex(), 0);

    QAccessibleInterface *cell22_new = table2->cellAt(2, 2);
    QAccessibleInterface *cell32_new = table2->cellAt(3, 2);
    QAccessible::Id id22_new = QAccessible::uniqueId(cell22_new);
    QVERIFY(id22_new != id22);
    QAccessible::Id id32_new = QAccessible::uniqueId(cell32_new);
    QCOMPARE(id22, id32_new);
    QCOMPARE(cell32_new->tableCellInterface()->rowIndex(), 3);
    QCOMPARE(cell32_new->tableCellInterface()->columnIndex(), 2);


    QVERIFY(table2->cellAt(0, 0) == cell1);

    tableView->insertColumn(2);
    // Button  (0) | h1   (1) | h2   (2) |  (3) | h3   (4)
    // v1      (5) | 0.0  (6) | 1.0  (7) |  (8) | 2.0  (9)
    // v2     (10) | 0.1 (11) | 1.1 (12) | (13) | 2.1 (14)
    // new    (15) |     (16) |     (17) | (18) |     (19)
    // v3     (20) | 0.2 (21) | 1.2 (22) | (23) | 2.2 (24)

    cell00_new = table2->cellAt(0, 0);
    QCOMPARE(cell00, cell00_new);
    QCOMPARE(cell00->tableCellInterface()->rowIndex(), 0);
    QCOMPARE(cell00->tableCellInterface()->columnIndex(), 0);

    QAccessibleInterface *cell01_new = table2->cellAt(0, 1);
    QCOMPARE(cell01, cell01_new);
    QCOMPARE(cell01_new->tableCellInterface()->rowIndex(), 0);
    QCOMPARE(cell01_new->tableCellInterface()->columnIndex(), 1);

    QAccessibleInterface *cell03_new = table2->cellAt(0, 3);
    QVERIFY(cell03_new);
    QCOMPARE(cell03_new->tableCellInterface()->rowIndex(), 0);
    QCOMPARE(cell03_new->tableCellInterface()->columnIndex(), 3);
    QCOMPARE(iface->indexOfChild(cell03_new), 9);
    QCOMPARE(cell03_new, cell02);

    cell30_new = table2->cellAt(3, 0);
    QCOMPARE(cell30_new, cell20);
    QCOMPARE(iface->indexOfChild(cell30_new), 21);


    {
        QTestAccessibility::clearEvents();
        QModelIndex index00 = tableView->model()->index(1, 1, tableView->rootIndex());
        tableView->setSelectionBehavior(QAbstractItemView::SelectItems);
        tableView->setSelectionMode(QAbstractItemView::SingleSelection);
        tableView->selectionModel()->select(index00, QItemSelectionModel::ClearAndSelect);
        QAccessibleEvent event(tableView, QAccessible::SelectionAdd);
        event.setChild(12);
        QCOMPARE(QTestAccessibility::containsEvent(&event), true);
        QTestAccessibility::clearEvents();
        tableView->setSelectionBehavior(QAbstractItemView::SelectItems);
        tableView->setSelectionMode(QAbstractItemView::SingleSelection);
        tableView->selectionModel()->select(index00, QItemSelectionModel::ClearAndSelect);
        tableView->horizontalHeader()->setVisible(false);

    }
    delete tableView;
    QVERIFY(!QAccessible::accessibleInterface(id00));
    QTestAccessibility::clearEvents();
}

void tst_QAccessibility::calendarWidgetTest()
{
#if QT_CONFIG(calendarwidget)
    {
    QCalendarWidget calendarWidget;

    QAccessibleInterface *interface = QAccessible::queryAccessibleInterface(&calendarWidget);
    QVERIFY(interface);
    QCOMPARE(interface->role(), QAccessible::Table);
    QVERIFY(!interface->rect().isValid());
    QCOMPARE(interface->childAt(200, 200), static_cast<QAccessibleInterface*>(0));

    calendarWidget.resize(400, 300);
    calendarWidget.show();
#if defined(Q_OS_UNIX)
    QCoreApplication::processEvents();
    QTest::qWait(100);
#endif

    // 1 = navigationBar, 2 = view.
    QCOMPARE(interface->childCount(), 2);

    const QRect globalGeometry = QRect(calendarWidget.mapToGlobal(QPoint(0, 0)),
                                       calendarWidget.size());
    QCOMPARE(interface->rect(), globalGeometry);

    QWidget *navigationBar = 0;
    foreach (QObject *child, calendarWidget.children()) {
        if (child->objectName() == QLatin1String("qt_calendar_navigationbar")) {
            navigationBar = static_cast<QWidget *>(child);
            break;
        }
    }
    QVERIFY(navigationBar);
    QVERIFY(verifyChild(navigationBar, interface, 0, globalGeometry));

    QAbstractItemView *calendarView = 0;
    foreach (QObject *child, calendarWidget.children()) {
        if (child->objectName() == QLatin1String("qt_calendar_calendarview")) {
            calendarView = static_cast<QAbstractItemView *>(child);
            break;
        }
    }
    QVERIFY(calendarView);
    QVERIFY(verifyChild(calendarView, interface, 1, globalGeometry));

    // Hide navigation bar.
    calendarWidget.setNavigationBarVisible(false);
    QCOMPARE(interface->childCount(), 1);
    QVERIFY(!navigationBar->isVisible());

    QVERIFY(verifyChild(calendarView, interface, 0, globalGeometry));

    // Show navigation bar.
    calendarWidget.setNavigationBarVisible(true);
    QCOMPARE(interface->childCount(), 2);
    QVERIFY(navigationBar->isVisible());

    // Navigate to the navigation bar via Child.
    QAccessibleInterface *navigationBarInterface = interface->child(0);
    QVERIFY(navigationBarInterface);
    QCOMPARE(navigationBarInterface->object(), (QObject*)navigationBar);

    // Navigate to the view via Child.
    QAccessibleInterface *calendarViewInterface = interface->child(1);
    QVERIFY(calendarViewInterface);
    QCOMPARE(calendarViewInterface->object(), (QObject*)calendarView);

    QVERIFY(!interface->child(-1));

    // In order for geometric navigation to work they must share the same parent
    QCOMPARE(navigationBarInterface->parent()->object(), calendarViewInterface->parent()->object());
    QVERIFY(navigationBarInterface->rect().bottom() < calendarViewInterface->rect().top());
    calendarViewInterface = 0;
    navigationBarInterface = 0;

    }
    QTestAccessibility::clearEvents();
#endif // QT_CONFIG(calendarwidget)
}

void tst_QAccessibility::dockWidgetTest()
{
#if QT_CONFIG(dockwidget)
    // Set up a proper main window with two dock widgets
    QMainWindow *mw = new QMainWindow();
    QFrame *central = new QFrame(mw);
    mw->setCentralWidget(central);
    QMenuBar *mb = new QMenuBar(mw);
    mb->addAction(tr("&File"));
    mw->setMenuBar(mb);

    QDockWidget *dock1 = new QDockWidget(mw);
    dock1->setWindowTitle("Dock 1");
    mw->addDockWidget(Qt::LeftDockWidgetArea, dock1);
    QPushButton *pb1 = new QPushButton(tr("Push me"), dock1);
    dock1->setWidget(pb1);

    QDockWidget *dock2 = new QDockWidget(mw);
    dock2->setWindowTitle("Dock 2");
    mw->addDockWidget(Qt::BottomDockWidgetArea, dock2);
    QPushButton *pb2 = new QPushButton(tr("Push me"), dock2);
    dock2->setWidget(pb2);
    dock2->setFeatures(QDockWidget::DockWidgetClosable);

    mw->resize(600,400);
    mw->show();
    QVERIFY(QTest::qWaitForWindowExposed(mw));

    QAccessibleInterface *accMainWindow = QAccessible::queryAccessibleInterface(mw);
    // 4 children: menu bar, dock1, dock2, and central widget
    QCOMPARE(accMainWindow->childCount(), 4);
    QAccessibleInterface *accDock1 = 0;
    QAccessibleInterface *accDock2 = 0;
    for (int i = 0; i < 4; ++i) {
        QAccessibleInterface *child = accMainWindow->child(i);
        if (child && child->object() == dock1)
            accDock1 = child;
        if (child && child->object() == dock2)
            accDock2 = child;
    }

    // Dock widgets consist of
    // 0 contents
    // 1 close button
    // 2 float button
    QVERIFY(accDock1);
    QCOMPARE(accDock1->role(), QAccessible::Window);
    QCOMPARE(accDock1->text(QAccessible::Name), dock1->windowTitle());
    QCOMPARE(accDock1->childCount(), 3);

    QAccessibleInterface *dock1Widget = accDock1->child(0);
    QCOMPARE(dock1Widget->role(), QAccessible::Button);
    QCOMPARE(dock1Widget->text(QAccessible::Name), pb1->text());

#ifdef Q_OS_MAC
    QEXPECT_FAIL("", "Dock Widget geometry on Mac seems broken.", Continue);
#endif
    QVERIFY(accDock1->rect().contains(dock1Widget->rect()));
    QCOMPARE(accDock1->indexOfChild(dock1Widget), 0);
    QCOMPARE(dock1Widget->parent()->object(), dock1);

    QAccessibleInterface *dock1Close = accDock1->child(1);
    QCOMPARE(dock1Close->role(), QAccessible::Button);
    QCOMPARE(dock1Close->text(QAccessible::Name), QDockWidget::tr("Close"));
    QVERIFY(accDock1->rect().contains(dock1Close->rect()));
    QCOMPARE(accDock1->indexOfChild(dock1Close), 1);
    QCOMPARE(dock1Close->parent()->object(), dock1);

    QAccessibleInterface *dock1Float = accDock1->child(2);
    QCOMPARE(dock1Float->role(), QAccessible::Button);
    QCOMPARE(dock1Float->text(QAccessible::Name), QDockWidget::tr("Float"));
    QVERIFY(accDock1->rect().contains(dock1Float->rect()));
    QCOMPARE(accDock1->indexOfChild(dock1Float), 2);
    QVERIFY(!dock1Float->state().invisible);

    QVERIFY(accDock2);
    QCOMPARE(accDock2->role(), QAccessible::Window);
    QCOMPARE(accDock2->text(QAccessible::Name), dock2->windowTitle());
    QCOMPARE(accDock2->childCount(), 3);

    QAccessibleInterface *dock2Widget = accDock2->child(0);
    QCOMPARE(dock2Widget->role(), QAccessible::Button);
    QCOMPARE(dock2Widget->text(QAccessible::Name), pb1->text());
#ifdef Q_OS_MAC
    QEXPECT_FAIL("", "Dock Widget geometry on Mac seems broken.", Continue);
#endif
    QVERIFY(accDock2->rect().contains(dock2Widget->rect()));
    QCOMPARE(accDock2->indexOfChild(dock2Widget), 0);

    QAccessibleInterface *dock2Close = accDock2->child(1);
    QCOMPARE(dock2Close->role(), QAccessible::Button);
    QCOMPARE(dock2Close->text(QAccessible::Name), QDockWidget::tr("Close"));
    QVERIFY(accDock2->rect().contains(dock2Close->rect()));
    QCOMPARE(accDock2->indexOfChild(dock2Close), 1);
    QVERIFY(!dock2Close->state().invisible);

    QAccessibleInterface *dock2Float = accDock2->child(2);
    QCOMPARE(dock2Float->role(), QAccessible::Button);
    QCOMPARE(dock2Float->text(QAccessible::Name), QDockWidget::tr("Float"));
    QCOMPARE(accDock2->indexOfChild(dock2Float), 2);
    QVERIFY(dock2Float->state().invisible);

    QPoint buttonPoint = pb2->mapToGlobal(QPoint(pb2->width()/2, pb2->height()/2));
    QAccessibleInterface *childAt = accDock2->childAt(buttonPoint.x(), buttonPoint.y());
    QVERIFY(childAt);
    QCOMPARE(childAt->object(), pb2);

    QWidget *close1 = qobject_cast<QWidget*>(dock1Close->object());
    QPoint close1ButtonPoint = close1->mapToGlobal(QPoint(close1->width()/2, close1->height()/2));
    QAccessibleInterface *childAt2 = accDock1->childAt(close1ButtonPoint.x(), close1ButtonPoint.y());
    QVERIFY(childAt2);
    QCOMPARE(childAt2->object(), close1);

    // custom title bar widget
    QDockWidget *dock3 = new QDockWidget(mw);
    dock3->setWindowTitle("Dock 3");
    mw->addDockWidget(Qt::LeftDockWidgetArea, dock3);
    QPushButton *pb3 = new QPushButton(tr("Push me"), dock3);
    dock3->setWidget(pb3);
    QLabel *titleLabel = new QLabel("I am a title widget");
    dock3->setTitleBarWidget(titleLabel);

    QAccessibleInterface *accDock3 = accMainWindow->child(4);
    QVERIFY(accDock3);
    QCOMPARE(accDock3->role(), QAccessible::Window);
    QCOMPARE(accDock3->text(QAccessible::Name), dock3->windowTitle());
    QCOMPARE(accDock3->childCount(), 2);
    QAccessibleInterface *titleWidget = accDock3->child(1);
    QVERIFY(titleWidget);
    QCOMPARE(titleWidget->text(QAccessible::Name), titleLabel->text());
    QAccessibleInterface *dock3Widget = accDock3->child(0);
    QCOMPARE(dock3Widget->text(QAccessible::Name), pb3->text());

    delete mw;
    QTestAccessibility::clearEvents();
#endif // QT_CONFIG(dockwidget)
}

void tst_QAccessibility::comboBoxTest()
{
    { // not editable combobox
    QComboBox combo;
    combo.addItems(QStringList() << "one" << "two" << "three");
    // Fully decorated windows have a minimum width of 160 on Windows.
    combo.setMinimumWidth(200);
    combo.show();
    QVERIFY(QTest::qWaitForWindowExposed(&combo));

    QAccessibleInterface *iface = QAccessible::queryAccessibleInterface(&combo);
    QCOMPARE(verifyHierarchy(iface), 0);

    QCOMPARE(iface->role(), QAccessible::ComboBox);
    QCOMPARE(iface->childCount(), 1);

#ifdef Q_OS_UNIX
    QCOMPARE(iface->text(QAccessible::Name), QLatin1String("one"));
#endif
    QCOMPARE(iface->text(QAccessible::Value), QLatin1String("one"));
    combo.setCurrentIndex(2);
#ifdef Q_OS_UNIX
    QCOMPARE(iface->text(QAccessible::Name), QLatin1String("three"));
#endif
    QCOMPARE(iface->text(QAccessible::Value), QLatin1String("three"));

    QAccessibleInterface *listIface = iface->child(0);
    QCOMPARE(listIface->role(), QAccessible::List);
    QCOMPARE(listIface->childCount(), 3);

    QVERIFY(!combo.view()->isVisible());
    QVERIFY(iface->actionInterface());
    QCOMPARE(iface->actionInterface()->actionNames(), QStringList() << QAccessibleActionInterface::showMenuAction() << QAccessibleActionInterface::pressAction());
    iface->actionInterface()->doAction(QAccessibleActionInterface::showMenuAction());
    QTRY_VERIFY(combo.view()->isVisible());

    }

    { // editable combobox
    QComboBox editableCombo;
    editableCombo.setMinimumWidth(200);
    editableCombo.show();
    editableCombo.setEditable(true);
    editableCombo.addItems(QStringList() << "foo" << "bar" << "baz");

    QAccessibleInterface *iface = QAccessible::queryAccessibleInterface(&editableCombo);
    QCOMPARE(verifyHierarchy(iface), 0);

    QCOMPARE(iface->role(), QAccessible::ComboBox);
    QCOMPARE(iface->childCount(), 2);

    QAccessibleInterface *listIface = iface->child(0);
    QCOMPARE(listIface->role(), QAccessible::List);
    QAccessibleInterface *editIface = iface->child(1);
    QCOMPARE(editIface->role(), QAccessible::EditableText);
    }

    QTestAccessibility::clearEvents();
}

void tst_QAccessibility::labelTest()
{
    QWidget *window = new QWidget;
    QString text = "Hello World";
    QLabel *label = new QLabel(text, window);
    setFrameless(label);
    QLineEdit *buddy = new QLineEdit(window);
    label->setBuddy(buddy);
    window->resize(320, 200);
    window->show();

    QVERIFY(QTest::qWaitForWindowExposed(window));
#if defined(Q_OS_UNIX)
    QCoreApplication::processEvents();
#endif
    QTest::qWait(100);

    QAccessibleInterface *acc_label = QAccessible::queryAccessibleInterface(label);
    QVERIFY(acc_label);

    QCOMPARE(acc_label->text(QAccessible::Name), text);

    QVector<QPair<QAccessibleInterface *, QAccessible::Relation> > rels =  acc_label->relations();
    QCOMPARE(rels.count(), 1);
    QAccessibleInterface *iface = rels.first().first;
    QAccessible::Relation rel = rels.first().second;

    QCOMPARE(rel, QAccessible::Labelled);
    QCOMPARE(iface->role(), QAccessible::EditableText);

    delete window;
    QTestAccessibility::clearEvents();

    QPixmap testPixmap(50, 50);
    testPixmap.fill();

    QLabel imageLabel;
    imageLabel.setPixmap(testPixmap);
    imageLabel.setToolTip("Test Description");

    acc_label = QAccessible::queryAccessibleInterface(&imageLabel);
    QVERIFY(acc_label);

    QAccessibleImageInterface *imageInterface = acc_label->imageInterface();
    QVERIFY(imageInterface);

    QCOMPARE(imageInterface->imageSize(), testPixmap.size());
    QCOMPARE(imageInterface->imageDescription(), QString::fromLatin1("Test Description"));
    const QPoint labelPos = imageLabel.mapToGlobal(QPoint(0,0));
    QCOMPARE(imageInterface->imagePosition(), labelPos);

    QTestAccessibility::clearEvents();
}

void tst_QAccessibility::accelerators()
{
    QWidget *window = new QWidget;
    QHBoxLayout *lay = new QHBoxLayout(window);
    QLabel *label = new QLabel(tr("&Line edit"), window);
    QLineEdit *le = new QLineEdit(window);
    lay->addWidget(label);
    lay->addWidget(le);
    label->setBuddy(le);

    window->show();

    QAccessibleInterface *accLineEdit = QAccessible::queryAccessibleInterface(le);
    QCOMPARE(accLineEdit->text(QAccessible::Accelerator), QKeySequence(Qt::ALT).toString(QKeySequence::NativeText) + QLatin1String("L"));
    QCOMPARE(accLineEdit->text(QAccessible::Accelerator), QKeySequence(Qt::ALT).toString(QKeySequence::NativeText) + QLatin1String("L"));
    label->setText(tr("Q &"));
    QCOMPARE(accLineEdit->text(QAccessible::Accelerator), QString());
    label->setText(tr("Q &&"));
    QCOMPARE(accLineEdit->text(QAccessible::Accelerator), QString());
    label->setText(tr("Q && A"));
    QCOMPARE(accLineEdit->text(QAccessible::Accelerator), QString());
    label->setText(tr("Q &&&A"));
    QCOMPARE(accLineEdit->text(QAccessible::Accelerator), QKeySequence(Qt::ALT).toString(QKeySequence::NativeText) + QLatin1String("A"));
    label->setText(tr("Q &&A"));
    QCOMPARE(accLineEdit->text(QAccessible::Accelerator), QString());

#if !defined(QT_NO_DEBUG) && !defined(Q_OS_MAC)
    QTest::ignoreMessage(QtWarningMsg, "QKeySequence::mnemonic: \"Q &A&B\" contains multiple occurrences of '&'");
#endif
    label->setText(tr("Q &A&B"));
    QCOMPARE(accLineEdit->text(QAccessible::Accelerator), QKeySequence(Qt::ALT).toString(QKeySequence::NativeText) + QLatin1String("A"));

#if defined(Q_OS_UNIX)
    QCoreApplication::processEvents();
#endif
    QTest::qWait(100);
    delete window;
    QTestAccessibility::clearEvents();
}

#ifdef QT_SUPPORTS_IACCESSIBLE2
static IUnknown *queryIA2(IAccessible *acc, const IID &iid)
{
    IUnknown *resultInterface = 0;
    IServiceProvider *pService = 0;
    HRESULT hr = acc->QueryInterface(IID_IServiceProvider, (void **)&pService);
    if (SUCCEEDED(hr)) {
        IAccessible2 *pIA2 = 0;
        hr = pService->QueryService(IID_IAccessible, IID_IAccessible2, (void**)&pIA2);
        if (SUCCEEDED(hr) && pIA2) {
            // The control supports IAccessible2.
            // pIA2 is the reference to the accessible object's IAccessible2 interface.
            hr = pIA2->QueryInterface(iid, (void**)&resultInterface);
            pIA2->Release();
        }
        // The control supports IAccessible2.
        pService->Release();
    }
    return resultInterface;
}
#endif

void tst_QAccessibility::bridgeTest()
{
    // For now this is a simple test to see if the bridge is working at all.
    // Ideally it should be extended to test all aspects of the bridge.
#if defined(Q_OS_WIN) && !defined(Q_OS_WINRT)
<<<<<<< HEAD

    QWidget *window = new QWidget;
    QVBoxLayout *lay = new QVBoxLayout(window);
    QPushButton *button = new QPushButton(tr("Push me"), window);
    QTextEdit *te = new QTextEdit(window);
=======
    // First, test MSAA part of bridge
    QWidget window;
    QVBoxLayout *lay = new QVBoxLayout(&window);
    QPushButton *button = new QPushButton(tr("Push me"), &window);
    QTextEdit *te = new QTextEdit(&window);
>>>>>>> a4113d0c
    te->setText(QLatin1String("hello world\nhow are you today?\n"));

    // Add QTableWidget
    QTableWidget *tableWidget = new QTableWidget(3, 3, &window);
    tableWidget->setColumnCount(3);
    QStringList hHeader;
    hHeader << "h1" << "h2" << "h3";
    tableWidget->setHorizontalHeaderLabels(hHeader);

    QStringList vHeader;
    vHeader << "v1" << "v2" << "v3";
    tableWidget->setVerticalHeaderLabels(vHeader);

    for (int i = 0; i<9; ++i) {
        QTableWidgetItem *item = new QTableWidgetItem;
        item->setText(QString::number(i/3) + QString(".") + QString::number(i%3));
        tableWidget->setItem(i/3, i%3, item);
    }

    tableWidget->setFixedSize(600, 600);

    QLabel *label = new QLabel(tr("Push my buddy"));
    label->setBuddy(button);

    lay->addWidget(button);
    lay->addWidget(te);
    lay->addWidget(tableWidget);
    lay->addWidget(label);

    window.show();
    QVERIFY(QTest::qWaitForWindowExposed(&window));

    // Validate button position through the accessible interface.
    QAccessibleInterface *iface = QAccessible::queryAccessibleInterface(button);
    QPoint buttonPos = button->mapToGlobal(QPoint(0,0));
    QRect buttonRect = iface->rect();
    QCOMPARE(buttonRect.topLeft(), buttonPos);

    // All set, now test the bridge.
<<<<<<< HEAD
    POINT pt;
    pt.x = buttonRect.center().x();
    pt.y = buttonRect.center().y();
=======
    const QPoint nativePos = QHighDpi::toNativePixels(buttonRect.center(), window.windowHandle());
    POINT pt{nativePos.x(), nativePos.y()};
    IAccessible *iaccButton;
>>>>>>> a4113d0c

    // Initialize COM stuff.
    HRESULT hr = CoInitialize(nullptr);
    QVERIFY(SUCCEEDED(hr));

    // Get UI Automation interface.
    IUIAutomation *automation = nullptr;
    hr = CoCreateInstance(CLSID_CUIAutomation, nullptr, CLSCTX_INPROC_SERVER, IID_PPV_ARGS(&automation));
    QVERIFY(SUCCEEDED(hr));

<<<<<<< HEAD
    // Get button element from UI Automation using point.
    IUIAutomationElement *buttonElement = nullptr;
    hr = automation->ElementFromPoint(pt, &buttonElement);
    QVERIFY(SUCCEEDED(hr));
=======
    QCOMPARE(varRole.vt, (VARTYPE)VT_I4);
    QCOMPARE(varRole.lVal, (LONG)ROLE_SYSTEM_PUSHBUTTON);

    // **** Test accLocation ****
    long x, y, w, h;
    // Do not crash on insane arguments.
    varChild.lVal = 999;
    hr = iaccButton->accLocation(&x, &y, &w, &h, varChild);
    QCOMPARE(SUCCEEDED(hr), false);

    hr = iaccButton->accLocation(&x, &y, &w, &h, varSELF);
    QCOMPARE(buttonRect, QHighDpi::fromNativePixels(QRect(x, y, w, h), window.windowHandle()));

#ifdef QT_SUPPORTS_IACCESSIBLE2
    // Test IAccessible2 part of bridge
    if (IAccessible2 *ia2Button = (IAccessible2*)queryIA2(iaccButton, IID_IAccessible2)) {
        // The control supports IAccessible2.
        // ia2Button is the reference to the accessible object's IAccessible2 interface.

        /***** Test IAccessibleComponent *****/
        IAccessibleComponent *ia2Component = 0;
        hr = ia2Button->QueryInterface(IID_IAccessibleComponent, (void**)&ia2Component);
        QVERIFY(SUCCEEDED(hr));
        long x, y;
        hr = ia2Component->get_locationInParent(&x, &y);
        QVERIFY(SUCCEEDED(hr));
        QCOMPARE(button->pos(), QHighDpi::fromNativePixels(QPoint(x, y), window.windowHandle()));
        ia2Component->Release();

        /***** Test IAccessibleAction *****/
        IAccessibleAction *ia2Action = 0;
        hr = ia2Button->QueryInterface(IID_IAccessibleAction, (void**)&ia2Action);
        QVERIFY(SUCCEEDED(hr));
        QVERIFY(ia2Action);
        long nActions;
        ia2Action->nActions(&nActions);
        QVERIFY(nActions >= 1); // "Press" and "SetFocus"
        BSTR actionName;
        ia2Action->get_name(0, &actionName);
        QString name((QChar*)actionName);
        ::SysFreeString(actionName);
        QCOMPARE(name, QAccessibleActionInterface::pressAction());
        ia2Action->Release();

        /***** Test IAccessibleRelation *****/
        long nRelations = 0;
        hr = ia2Button->get_nRelations(&nRelations);
        QVERIFY(SUCCEEDED(hr));
        QCOMPARE(nRelations, (long)1);

        IAccessibleRelation **relations = (IAccessibleRelation **)::CoTaskMemAlloc(sizeof(IAccessibleRelation *) * 4);
        hr = ia2Button->get_relations(4, relations, &nRelations);
        QVERIFY(SUCCEEDED(hr));
        QCOMPARE(nRelations, (long)1);

        IAccessibleRelation *relation = relations[0];
        BSTR relType;
        hr = relation->get_relationType(&relType);
        QCOMPARE(QString::fromWCharArray(relType), QLatin1String("labelFor"));
        ::SysFreeString(relType);

        long nTargets;
        relation->get_nTargets(&nTargets);
        QCOMPARE(nTargets, (long)1);
        IAccessible *target;    // target is the label
        hr = relation->get_target(0, (IUnknown**)&target);
        QVERIFY(SUCCEEDED(hr));

        VARIANT varRole;
        hr = target->get_accRole(varSELF, &varRole);
        QVERIFY(SUCCEEDED(hr));
        Q_ASSERT(varRole.vt == (VARTYPE)VT_I4);
        QCOMPARE(varRole.lVal, (LONG)ROLE_SYSTEM_STATICTEXT);
>>>>>>> a4113d0c

    // Check that it has a button control type ID.
    CONTROLTYPEID controlTypeId;
    hr = buttonElement->get_CurrentControlType(&controlTypeId);
    QVERIFY(SUCCEEDED(hr));
    QCOMPARE(controlTypeId, UIA_ButtonControlTypeId);

    // Test the bounding rectangle.
    RECT rect;
    hr = buttonElement->get_CurrentBoundingRectangle(&rect);
    QVERIFY(SUCCEEDED(hr));
    QCOMPARE(buttonRect, QRect(rect.left, rect.top, rect.right - rect.left, rect.bottom - rect.top));

    buttonElement->Release();

<<<<<<< HEAD
    // Get native window handle.
    QWindow *windowHandle = window->windowHandle();
    QVERIFY(windowHandle != 0);
=======
    /**************************************************
     *   QWidget
     **************************************************/
    QWindow *windowHandle = window.windowHandle();
>>>>>>> a4113d0c
    QPlatformNativeInterface *platform = QGuiApplication::platformNativeInterface();
    QVERIFY(platform != 0);
    HWND hWnd = (HWND)platform->nativeResourceForWindow("handle", windowHandle);
    QVERIFY(hWnd != 0);

    // Get automation element for the window from handle.
    IUIAutomationElement *windowElement = nullptr;
    hr = automation->ElementFromHandle(hWnd, &windowElement);
    QVERIFY(SUCCEEDED(hr));
    QVERIFY(windowElement != 0);

    // Validate that the top-level widget is reported as a window.
    hr = windowElement->get_CurrentControlType(&controlTypeId);
    QVERIFY(SUCCEEDED(hr));
    QCOMPARE(controlTypeId, UIA_WindowControlTypeId);

    // Get a tree walker to walk over elements.
    IUIAutomationTreeWalker *controlWalker = nullptr;
    IUIAutomationElement *node = nullptr;
    QList<IUIAutomationElement *> nodeList;

    hr = automation->get_ControlViewWalker(&controlWalker);
    QVERIFY(SUCCEEDED(hr));
    QVERIFY(controlWalker != 0);

    hr = controlWalker->GetFirstChildElement(windowElement, &node);
    QVERIFY(SUCCEEDED(hr));
    QVERIFY(node != 0);

    int numElements = 5; // Title bar + 4 widgets

    while (node) {
        nodeList.append(node);
        QVERIFY(nodeList.size() <= numElements);
        IUIAutomationElement *next = nullptr;
        hr = controlWalker->GetNextSiblingElement(node, &next);
        QVERIFY(SUCCEEDED(hr));
        node = next;
    }
    QCOMPARE(nodeList.size(), numElements);

    // Title bar
    hr = nodeList.at(0)->get_CurrentControlType(&controlTypeId);
    QVERIFY(SUCCEEDED(hr));
    QCOMPARE(controlTypeId, UIA_TitleBarControlTypeId);

    // Button
    hr = nodeList.at(1)->get_CurrentControlType(&controlTypeId);
    QVERIFY(SUCCEEDED(hr));
    QCOMPARE(controlTypeId, UIA_ButtonControlTypeId);

    // Edit
    hr = nodeList.at(2)->get_CurrentControlType(&controlTypeId);
    QVERIFY(SUCCEEDED(hr));
    QCOMPARE(controlTypeId, UIA_EditControlTypeId);

    // Table
    hr = nodeList.at(3)->get_CurrentControlType(&controlTypeId);
    QVERIFY(SUCCEEDED(hr));
    QCOMPARE(controlTypeId, UIA_TableControlTypeId);

    // Label
    hr = nodeList.at(4)->get_CurrentControlType(&controlTypeId);
    QVERIFY(SUCCEEDED(hr));
    QCOMPARE(controlTypeId, UIA_EditControlTypeId);

    for (auto nd : nodeList) {
        nd->Release();
    }

    controlWalker->Release();
    windowElement->Release();
    automation->Release();
    CoUninitialize();

    QTestAccessibility::clearEvents();
#endif
}

QTEST_MAIN(tst_QAccessibility)
#include "tst_qaccessibility.moc"<|MERGE_RESOLUTION|>--- conflicted
+++ resolved
@@ -3736,19 +3736,11 @@
     // For now this is a simple test to see if the bridge is working at all.
     // Ideally it should be extended to test all aspects of the bridge.
 #if defined(Q_OS_WIN) && !defined(Q_OS_WINRT)
-<<<<<<< HEAD
-
-    QWidget *window = new QWidget;
-    QVBoxLayout *lay = new QVBoxLayout(window);
-    QPushButton *button = new QPushButton(tr("Push me"), window);
-    QTextEdit *te = new QTextEdit(window);
-=======
-    // First, test MSAA part of bridge
+
     QWidget window;
     QVBoxLayout *lay = new QVBoxLayout(&window);
     QPushButton *button = new QPushButton(tr("Push me"), &window);
     QTextEdit *te = new QTextEdit(&window);
->>>>>>> a4113d0c
     te->setText(QLatin1String("hello world\nhow are you today?\n"));
 
     // Add QTableWidget
@@ -3788,15 +3780,8 @@
     QCOMPARE(buttonRect.topLeft(), buttonPos);
 
     // All set, now test the bridge.
-<<<<<<< HEAD
-    POINT pt;
-    pt.x = buttonRect.center().x();
-    pt.y = buttonRect.center().y();
-=======
     const QPoint nativePos = QHighDpi::toNativePixels(buttonRect.center(), window.windowHandle());
     POINT pt{nativePos.x(), nativePos.y()};
-    IAccessible *iaccButton;
->>>>>>> a4113d0c
 
     // Initialize COM stuff.
     HRESULT hr = CoInitialize(nullptr);
@@ -3807,86 +3792,10 @@
     hr = CoCreateInstance(CLSID_CUIAutomation, nullptr, CLSCTX_INPROC_SERVER, IID_PPV_ARGS(&automation));
     QVERIFY(SUCCEEDED(hr));
 
-<<<<<<< HEAD
     // Get button element from UI Automation using point.
     IUIAutomationElement *buttonElement = nullptr;
     hr = automation->ElementFromPoint(pt, &buttonElement);
     QVERIFY(SUCCEEDED(hr));
-=======
-    QCOMPARE(varRole.vt, (VARTYPE)VT_I4);
-    QCOMPARE(varRole.lVal, (LONG)ROLE_SYSTEM_PUSHBUTTON);
-
-    // **** Test accLocation ****
-    long x, y, w, h;
-    // Do not crash on insane arguments.
-    varChild.lVal = 999;
-    hr = iaccButton->accLocation(&x, &y, &w, &h, varChild);
-    QCOMPARE(SUCCEEDED(hr), false);
-
-    hr = iaccButton->accLocation(&x, &y, &w, &h, varSELF);
-    QCOMPARE(buttonRect, QHighDpi::fromNativePixels(QRect(x, y, w, h), window.windowHandle()));
-
-#ifdef QT_SUPPORTS_IACCESSIBLE2
-    // Test IAccessible2 part of bridge
-    if (IAccessible2 *ia2Button = (IAccessible2*)queryIA2(iaccButton, IID_IAccessible2)) {
-        // The control supports IAccessible2.
-        // ia2Button is the reference to the accessible object's IAccessible2 interface.
-
-        /***** Test IAccessibleComponent *****/
-        IAccessibleComponent *ia2Component = 0;
-        hr = ia2Button->QueryInterface(IID_IAccessibleComponent, (void**)&ia2Component);
-        QVERIFY(SUCCEEDED(hr));
-        long x, y;
-        hr = ia2Component->get_locationInParent(&x, &y);
-        QVERIFY(SUCCEEDED(hr));
-        QCOMPARE(button->pos(), QHighDpi::fromNativePixels(QPoint(x, y), window.windowHandle()));
-        ia2Component->Release();
-
-        /***** Test IAccessibleAction *****/
-        IAccessibleAction *ia2Action = 0;
-        hr = ia2Button->QueryInterface(IID_IAccessibleAction, (void**)&ia2Action);
-        QVERIFY(SUCCEEDED(hr));
-        QVERIFY(ia2Action);
-        long nActions;
-        ia2Action->nActions(&nActions);
-        QVERIFY(nActions >= 1); // "Press" and "SetFocus"
-        BSTR actionName;
-        ia2Action->get_name(0, &actionName);
-        QString name((QChar*)actionName);
-        ::SysFreeString(actionName);
-        QCOMPARE(name, QAccessibleActionInterface::pressAction());
-        ia2Action->Release();
-
-        /***** Test IAccessibleRelation *****/
-        long nRelations = 0;
-        hr = ia2Button->get_nRelations(&nRelations);
-        QVERIFY(SUCCEEDED(hr));
-        QCOMPARE(nRelations, (long)1);
-
-        IAccessibleRelation **relations = (IAccessibleRelation **)::CoTaskMemAlloc(sizeof(IAccessibleRelation *) * 4);
-        hr = ia2Button->get_relations(4, relations, &nRelations);
-        QVERIFY(SUCCEEDED(hr));
-        QCOMPARE(nRelations, (long)1);
-
-        IAccessibleRelation *relation = relations[0];
-        BSTR relType;
-        hr = relation->get_relationType(&relType);
-        QCOMPARE(QString::fromWCharArray(relType), QLatin1String("labelFor"));
-        ::SysFreeString(relType);
-
-        long nTargets;
-        relation->get_nTargets(&nTargets);
-        QCOMPARE(nTargets, (long)1);
-        IAccessible *target;    // target is the label
-        hr = relation->get_target(0, (IUnknown**)&target);
-        QVERIFY(SUCCEEDED(hr));
-
-        VARIANT varRole;
-        hr = target->get_accRole(varSELF, &varRole);
-        QVERIFY(SUCCEEDED(hr));
-        Q_ASSERT(varRole.vt == (VARTYPE)VT_I4);
-        QCOMPARE(varRole.lVal, (LONG)ROLE_SYSTEM_STATICTEXT);
->>>>>>> a4113d0c
 
     // Check that it has a button control type ID.
     CONTROLTYPEID controlTypeId;
@@ -3902,16 +3811,9 @@
 
     buttonElement->Release();
 
-<<<<<<< HEAD
     // Get native window handle.
-    QWindow *windowHandle = window->windowHandle();
+    QWindow *windowHandle = window.windowHandle();
     QVERIFY(windowHandle != 0);
-=======
-    /**************************************************
-     *   QWidget
-     **************************************************/
-    QWindow *windowHandle = window.windowHandle();
->>>>>>> a4113d0c
     QPlatformNativeInterface *platform = QGuiApplication::platformNativeInterface();
     QVERIFY(platform != 0);
     HWND hWnd = (HWND)platform->nativeResourceForWindow("handle", windowHandle);
