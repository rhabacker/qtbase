--- conflicted
+++ resolved
@@ -1,8 +1,6 @@
 CONFIG += benchmark
 QT = core testlib
 
-<<<<<<< HEAD
-CONFIG += release
 # Enable c++17 support for std::filesystem
 qtConfig(cxx17_filesystem) {
     CONFIG += c++17
@@ -10,8 +8,6 @@
         QMAKE_LFLAGS += -lstdc++fs
 }
 
-=======
 TARGET = tst_bench_qdiriterator
->>>>>>> 14c55e29
 SOURCES += main.cpp qfilesystemiterator.cpp
 HEADERS += qfilesystemiterator.h