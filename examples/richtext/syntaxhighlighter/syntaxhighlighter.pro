--- conflicted
+++ resolved
@@ -17,9 +17,5 @@
    addFiles.path = .
    DEPLOYMENT += addFiles
 }
-<<<<<<< HEAD
 QT += widgets
-maemo5: include($$QT_SOURCE_TREE/examples/maemo5pkgrules.pri)
-=======
 maemo5: CONFIG += qt_example
->>>>>>> db37aa10
