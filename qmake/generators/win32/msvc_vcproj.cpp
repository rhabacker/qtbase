--- conflicted
+++ resolved
@@ -56,101 +56,6 @@
 const char _GUIDExtraCompilerFiles[]   = "{E0D8C965-CC5F-43d7-AD63-FAEF0BBC0F85}";
 const char _GUIDDeploymentFiles[]      = "{D9D6E243-F8AF-46E4-B9FD-80ECBC20BA3E}";
 const char _GUIDDistributionFiles[]    = "{B83CAF91-C7BF-462F-B76C-EA11631F866C}";
-<<<<<<< HEAD
-=======
-QT_END_NAMESPACE
-
-#ifdef Q_OS_WIN32
-#include <qt_windows.h>
-#include <windows/registry_p.h>
-
-QT_BEGIN_NAMESPACE
-
-struct DotNetCombo {
-    DotNET version;
-    const char *versionStr;
-    const char *regKey;
-} dotNetCombo[] = {
-    {NET2017, "MSVC.NET 2017 (15.0)", "Software\\Microsoft\\VisualStudio\\SxS\\VS7\\15.0"},
-    {NET2015, "MSVC.NET 2015 (14.0)", "Software\\Microsoft\\VisualStudio\\14.0\\Setup\\VC\\ProductDir"},
-    {NET2013, "MSVC.NET 2013 (12.0)", "Software\\Microsoft\\VisualStudio\\12.0\\Setup\\VC\\ProductDir"},
-    {NET2013, "MSVC.NET 2013 Express Edition (12.0)", "Software\\Microsoft\\VCExpress\\12.0\\Setup\\VC\\ProductDir"},
-    {NET2012, "MSVC.NET 2012 (11.0)", "Software\\Microsoft\\VisualStudio\\11.0\\Setup\\VC\\ProductDir"},
-    {NET2012, "MSVC.NET 2012 Express Edition (11.0)", "Software\\Microsoft\\VCExpress\\11.0\\Setup\\VC\\ProductDir"},
-    {NET2010, "MSVC.NET 2010 (10.0)", "Software\\Microsoft\\VisualStudio\\10.0\\Setup\\VC\\ProductDir"},
-    {NET2010, "MSVC.NET 2010 Express Edition (10.0)", "Software\\Microsoft\\VCExpress\\10.0\\Setup\\VC\\ProductDir"},
-    {NET2008, "MSVC.NET 2008 (9.0)", "Software\\Microsoft\\VisualStudio\\9.0\\Setup\\VC\\ProductDir"},
-    {NET2008, "MSVC.NET 2008 Express Edition (9.0)", "Software\\Microsoft\\VCExpress\\9.0\\Setup\\VC\\ProductDir"},
-    {NET2005, "MSVC.NET 2005 (8.0)", "Software\\Microsoft\\VisualStudio\\8.0\\Setup\\VC\\ProductDir"},
-    {NET2005, "MSVC.NET 2005 Express Edition (8.0)", "Software\\Microsoft\\VCExpress\\8.0\\Setup\\VC\\ProductDir"},
-    {NET2003, "MSVC.NET 2003 (7.1)", "Software\\Microsoft\\VisualStudio\\7.1\\Setup\\VC\\ProductDir"},
-    {NET2002, "MSVC.NET 2002 (7.0)", "Software\\Microsoft\\VisualStudio\\7.0\\Setup\\VC\\ProductDir"},
-    {NETUnknown, "", ""},
-};
-
-QT_END_NAMESPACE
-#endif
-
-QT_BEGIN_NAMESPACE
-DotNET which_dotnet_version(const QByteArray &preferredVersion = QByteArray())
-{
-#ifndef Q_OS_WIN32
-    Q_UNUSED(preferredVersion);
-    return NET2002; // Always generate 7.0 versions on other platforms
-#else
-    // Only search for the version once
-    static DotNET current_version = NETUnknown;
-    if(current_version != NETUnknown)
-        return current_version;
-
-    // Fallback to .NET 2002
-    current_version = NET2002;
-
-    const DotNetCombo *lowestInstalledVersion = 0;
-    QHash<DotNET, QString> installPaths;
-    int installed = 0;
-    int i = 0;
-    for(; dotNetCombo[i].version; ++i) {
-        QString path = qt_readRegistryKey(HKEY_LOCAL_MACHINE, dotNetCombo[i].regKey,
-                                          KEY_WOW64_32KEY);
-        if (!path.isEmpty() && installPaths.value(dotNetCombo[i].version) != path) {
-            lowestInstalledVersion = &dotNetCombo[i];
-            installPaths.insert(lowestInstalledVersion->version, path);
-            ++installed;
-            current_version = lowestInstalledVersion->version;
-            if (QByteArray(lowestInstalledVersion->versionStr).contains(preferredVersion)) {
-                installed = 1;
-                break;
-            }
-        }
-    }
-
-    if (installed < 2)
-        return current_version;
-
-    // More than one version installed, search directory path
-    QString paths = qgetenv("PATH");
-    const QStringList pathlist = paths.split(QLatin1Char(';'));
-    for (const QString &path : pathlist) {
-        for (i = 0; dotNetCombo[i].version; ++i) {
-            const QString productPath = installPaths.value(dotNetCombo[i].version);
-            if (productPath.isEmpty())
-                continue;
-            if (path.startsWith(productPath, Qt::CaseInsensitive)) {
-                current_version = dotNetCombo[i].version;
-                return current_version;
-            }
-        }
-    }
-
-    warn_msg(WarnLogic, "Generator: MSVC.NET: Found more than one version of Visual Studio, but"
-                        " none in your PATH. Falling back to lowest version (%s)",
-                        qPrintable(lowestInstalledVersion->versionStr));
-
-    return current_version;
-#endif
-};
->>>>>>> 00c9ec63
 
 // Flatfile Tags ----------------------------------------------------
 const char _slnHeader70[]       = "Microsoft Visual Studio Solution File, Format Version 7.00";
@@ -625,14 +530,10 @@
         return;
     }
 
-<<<<<<< HEAD
     switch (vcProject.Configuration.CompilerVersion) {
-=======
-    switch (which_dotnet_version(project->first("MSVC_VER").toLatin1())) {
     case NET2017:
         t << _slnHeader141;
         break;
->>>>>>> 00c9ec63
     case NET2015:
         t << _slnHeader140;
         break;
@@ -954,14 +855,10 @@
 
     // Own elements -----------------------------
     vcProject.Name = project->first("QMAKE_ORIG_TARGET").toQString();
-<<<<<<< HEAD
     switch (vcProject.Configuration.CompilerVersion) {
-=======
-    switch (which_dotnet_version(project->first("MSVC_VER").toLatin1())) {
     case NET2017:
         vcProject.Version = "15.00";
         break;
->>>>>>> 00c9ec63
     case NET2015:
         vcProject.Version = "14.00";
         break;
