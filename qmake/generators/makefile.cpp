/****************************************************************************
**
** Copyright (C) 2016 The Qt Company Ltd.
** Contact: https://www.qt.io/licensing/
**
** This file is part of the qmake application of the Qt Toolkit.
**
** $QT_BEGIN_LICENSE:GPL-EXCEPT$
** Commercial License Usage
** Licensees holding valid commercial Qt licenses may use this file in
** accordance with the commercial license agreement provided with the
** Software or, alternatively, in accordance with the terms contained in
** a written agreement between you and The Qt Company. For licensing terms
** and conditions see https://www.qt.io/terms-conditions. For further
** information use the contact form at https://www.qt.io/contact-us.
**
** GNU General Public License Usage
** Alternatively, this file may be used under the terms of the GNU
** General Public License version 3 as published by the Free Software
** Foundation with exceptions as appearing in the file LICENSE.GPL3-EXCEPT
** included in the packaging of this file. Please review the following
** information to ensure the GNU General Public License requirements will
** be met: https://www.gnu.org/licenses/gpl-3.0.html.
**
** $QT_END_LICENSE$
**
****************************************************************************/

#include "makefile.h"
#include "option.h"
#include "cachekeys.h"
#include "meta.h"

#include <ioutils.h>

#include <qdir.h>
#include <qfile.h>
#include <qtextstream.h>
#include <qregexp.h>
#include <qhash.h>
#include <qdebug.h>
#include <qbuffer.h>
#include <qdatetime.h>

#if defined(Q_OS_UNIX)
#include <unistd.h>
#else
#include <io.h>
#endif
#include <stdio.h>
#include <stdlib.h>
#include <time.h>
#include <fcntl.h>
#include <sys/types.h>
#include <sys/stat.h>

#include <algorithm>

QT_BEGIN_NAMESPACE

using namespace QMakeInternal;

bool MakefileGenerator::canExecute(const QStringList &cmdline, int *a) const
{
    int argv0 = -1;
    for(int i = 0; i < cmdline.count(); ++i) {
        if(!cmdline.at(i).contains('=')) {
            argv0 = i;
            break;
        }
    }
    if(a)
        *a = argv0;
    if(argv0 != -1) {
        const QString c = Option::normalizePath(cmdline.at(argv0));
        if(exists(c))
            return true;
    }
    return false;
}

QString MakefileGenerator::mkdir_p_asstring(const QString &dir, bool escape) const
{
    return "@" + makedir.arg(
        escape ? escapeFilePath(Option::fixPathToTargetOS(dir, false, false)) : dir);
}

bool MakefileGenerator::mkdir(const QString &in_path) const
{
    QString path = Option::normalizePath(in_path);
    if(QFile::exists(path))
        return true;

    return QDir().mkpath(path);
}

void
MakefileGenerator::verifyCompilers()
{
    ProValueMap &v = project->variables();
    ProStringList &quc = v["QMAKE_EXTRA_COMPILERS"];
    for(int i = 0; i < quc.size(); ) {
        bool error = false;
        const ProString &comp = quc.at(i);
        const ProKey okey(comp + ".output");
        if (v[okey].isEmpty()) {
            const ProKey ofkey(comp + ".output_function");
            if (!v[ofkey].isEmpty()) {
                v[okey].append("${QMAKE_FUNC_FILE_IN_" + v[ofkey].first() + "}");
            } else {
                error = true;
                warn_msg(WarnLogic, "Compiler: %s: No output file specified", comp.toLatin1().constData());
            }
        } else if (v[ProKey(comp + ".input")].isEmpty()) {
            error = true;
            warn_msg(WarnLogic, "Compiler: %s: No input variable specified", comp.toLatin1().constData());
        }
        if(error)
            quc.removeAt(i);
        else
            ++i;
    }
}

void
MakefileGenerator::initOutPaths()
{
    ProValueMap &v = project->variables();
    //for shadow builds
    if(!v.contains("QMAKE_ABSOLUTE_SOURCE_PATH")) {
        if (Option::globals->do_cache && !project->cacheFile().isEmpty() &&
           v.contains("QMAKE_ABSOLUTE_SOURCE_ROOT")) {
            QString root = v["QMAKE_ABSOLUTE_SOURCE_ROOT"].first().toQString();
            root = QDir::fromNativeSeparators(root);
            if(!root.isEmpty()) {
                QFileInfo fi = fileInfo(project->cacheFile());
                if(!fi.makeAbsolute()) {
                    QString cache_r = fi.path(), pwd = Option::output_dir;
                    if(pwd.startsWith(cache_r) && !pwd.startsWith(root)) {
                        pwd = root + pwd.mid(cache_r.length());
                        if(exists(pwd))
                            v.insert("QMAKE_ABSOLUTE_SOURCE_PATH", ProStringList(pwd));
                    }
                }
            }
        }
    }
    if(!v["QMAKE_ABSOLUTE_SOURCE_PATH"].isEmpty()) {
        ProString &asp = v["QMAKE_ABSOLUTE_SOURCE_PATH"].first();
        asp = QDir::fromNativeSeparators(asp.toQString());
        if(asp.isEmpty() || asp == Option::output_dir) //if they're the same, why bother?
            v["QMAKE_ABSOLUTE_SOURCE_PATH"].clear();
    }

    //some builtin directories
    if(project->isEmpty("PRECOMPILED_DIR") && !project->isEmpty("OBJECTS_DIR"))
        v["PRECOMPILED_DIR"] = v["OBJECTS_DIR"];
    static const char * const dirs[] = { "OBJECTS_DIR", "DESTDIR",
                                         "SUBLIBS_DIR", "DLLDESTDIR",
                                         "PRECOMPILED_DIR", nullptr };
    for (int x = 0; dirs[x]; x++) {
        const ProKey dkey(dirs[x]);
        if (v[dkey].isEmpty())
            continue;
        const ProString orig_path = v[dkey].first();

        ProString &pathRef = v[dkey].first();
        pathRef = fileFixify(pathRef.toQString(), FileFixifyFromOutdir);

#ifdef Q_OS_WIN
        // We don't want to add a separator for DLLDESTDIR on Windows (###why?)
        if (dkey != "DLLDESTDIR")
#endif
        {
            if(!pathRef.endsWith(Option::dir_sep))
                pathRef += Option::dir_sep;
        }

        if (noIO() || (project->first("TEMPLATE") == "subdirs"))
            continue;

        QString path = project->first(dkey).toQString(); //not to be changed any further
        path = fileFixify(path, FileFixifyBackwards);
        debug_msg(3, "Fixed output_dir %s (%s) into %s", dirs[x],
                  orig_path.toLatin1().constData(), path.toLatin1().constData());
        if(!mkdir(path))
            warn_msg(WarnLogic, "%s: Cannot access directory '%s'", dirs[x],
                     path.toLatin1().constData());
    }

    //out paths from the extra compilers
    const ProStringList &quc = project->values("QMAKE_EXTRA_COMPILERS");
    for (ProStringList::ConstIterator it = quc.begin(); it != quc.end(); ++it) {
        QString tmp_out = project->first(ProKey(*it + ".output")).toQString();
        if(tmp_out.isEmpty())
            continue;
        const ProStringList &tmp = project->values(ProKey(*it + ".input"));
        for (ProStringList::ConstIterator it2 = tmp.begin(); it2 != tmp.end(); ++it2) {
            ProStringList &inputs = project->values((*it2).toKey());
            for (ProStringList::Iterator input = inputs.begin(); input != inputs.end(); ++input) {
                QString finp = fileFixify((*input).toQString(), FileFixifyFromOutdir);
                QString path = replaceExtraCompilerVariables(tmp_out, finp, QString(), NoShell);
                path = Option::normalizePath(path);
                int slash = path.lastIndexOf('/');
                if(slash != -1) {
                    path = path.left(slash);
                    // Make out path only if it does not contain makefile variables
                    if(!path.contains("${"))
                        if(path != "." &&
                           !mkdir(fileFixify(path, FileFixifyBackwards)))
                            warn_msg(WarnLogic, "%s: Cannot access directory '%s'",
                                     (*it).toLatin1().constData(), path.toLatin1().constData());
                }
            }
        }
    }

    if(!v["DESTDIR"].isEmpty()) {
        QDir d(v["DESTDIR"].first().toQString());
        if (Option::normalizePath(d.absolutePath()) == Option::normalizePath(Option::output_dir))
            v.remove("DESTDIR");
    }
}

QMakeProject
*MakefileGenerator::projectFile() const
{
    return project;
}

void
MakefileGenerator::setProjectFile(QMakeProject *p)
{
    if(project)
        return;
    project = p;
    if (project->isActiveConfig("win32"))
        target_mode = TARG_WIN_MODE;
    else if (project->isActiveConfig("mac"))
        target_mode = TARG_MAC_MODE;
    else
        target_mode = TARG_UNIX_MODE;
    init();
    bool linkPrl = (Option::qmake_mode == Option::QMAKE_GENERATE_MAKEFILE)
                   && project->isActiveConfig("link_prl");
    bool mergeLflags = !project->isActiveConfig("no_smart_library_merge")
                       && !project->isActiveConfig("no_lflags_merge");
    findLibraries(linkPrl, mergeLflags);
}

ProStringList
MakefileGenerator::findFilesInVPATH(ProStringList l, uchar flags, const QString &vpath_var)
{
    ProStringList vpath;
    const ProValueMap &v = project->variables();
    for(int val_it = 0; val_it < l.count(); ) {
        bool remove_file = false;
        ProString &val = l[val_it];
        if(!val.isEmpty()) {
            QString qval = val.toQString();
            QString file = fixEnvVariables(qval);
            if (file.isEmpty()) {
                ++val_it;
                continue;
            }
            if(!(flags & VPATH_NoFixify))
                file = fileFixify(file, FileFixifyBackwards);

            if(exists(file)) {
                ++val_it;
                continue;
            }
            bool found = false;
            if (QDir::isRelativePath(qval)) {
                if(vpath.isEmpty()) {
                    if(!vpath_var.isEmpty())
                        vpath = v[ProKey(vpath_var)];
                    vpath += v["VPATH"] + v["QMAKE_ABSOLUTE_SOURCE_PATH"];
                    if(Option::output_dir != qmake_getpwd())
                        vpath << Option::output_dir;
                }
                for (ProStringList::Iterator vpath_it = vpath.begin();
                    vpath_it != vpath.end(); ++vpath_it) {
                    QString real_dir = Option::normalizePath((*vpath_it).toQString());
                    if (exists(real_dir + '/' + val)) {
                        ProString dir = (*vpath_it);
                        if(!dir.endsWith(Option::dir_sep))
                            dir += Option::dir_sep;
                        val = dir + val;
                        if(!(flags & VPATH_NoFixify))
                            val = fileFixify(val.toQString());
                        found = true;
                        debug_msg(1, "Found file through vpath %s -> %s",
                                  file.toLatin1().constData(), val.toLatin1().constData());
                        break;
                    }
                }
            }
            if(!found) {
                QString dir, regex = val.toQString(), real_dir;
                if(regex.lastIndexOf(Option::dir_sep) != -1) {
                    dir = regex.left(regex.lastIndexOf(Option::dir_sep) + 1);
                    real_dir = dir;
                    if(!(flags & VPATH_NoFixify))
                        real_dir = fileFixify(real_dir, FileFixifyBackwards) + '/';
                    regex.remove(0, dir.length());
                }
                if(real_dir.isEmpty() || exists(real_dir)) {
                    QStringList files = QDir(real_dir).entryList(QStringList(regex),
                                                QDir::NoDotAndDotDot | QDir::AllEntries);
                    if(files.isEmpty()) {
                        debug_msg(1, "%s:%d Failure to find %s in vpath (%s)",
                                  __FILE__, __LINE__, val.toLatin1().constData(),
                                  vpath.join(QString("::")).toLatin1().constData());
                        if(flags & VPATH_RemoveMissingFiles)
                            remove_file = true;
                        else if(flags & VPATH_WarnMissingFiles)
                            warn_msg(WarnLogic, "Failure to find: %s", val.toLatin1().constData());
                    } else {
                        l.removeAt(val_it);
                        QString a;
                        for(int i = (int)files.count()-1; i >= 0; i--) {
                            a = real_dir + files[i];
                            if(!(flags & VPATH_NoFixify))
                                a = fileFixify(a);
                            l.insert(val_it, a);
                        }
                    }
                } else {
                    debug_msg(1, "%s:%d Cannot match %s%s, as %s does not exist.",
                              __FILE__, __LINE__, real_dir.toLatin1().constData(),
                              regex.toLatin1().constData(), real_dir.toLatin1().constData());
                    if(flags & VPATH_RemoveMissingFiles)
                        remove_file = true;
                    else if(flags & VPATH_WarnMissingFiles)
                        warn_msg(WarnLogic, "Failure to find: %s", val.toLatin1().constData());
                }
            }
        }
        if(remove_file)
            l.removeAt(val_it);
        else
            ++val_it;
    }
    return l;
}

void
MakefileGenerator::initCompiler(const MakefileGenerator::Compiler &comp)
{
    ProValueMap &v = project->variables();
    ProStringList &l = v[ProKey(comp.variable_in)];
    // find all the relevant file inputs
    if(!init_compiler_already.contains(comp.variable_in)) {
        init_compiler_already.insert(comp.variable_in, true);
        if(!noIO())
            l = findFilesInVPATH(l, (comp.flags & Compiler::CompilerRemoveNoExist) ?
                                 VPATH_RemoveMissingFiles : VPATH_WarnMissingFiles, "VPATH_" + comp.variable_in);
    }
}

void
MakefileGenerator::init()
{
    verifyCompilers();
    initOutPaths();

    ProValueMap &v = project->variables();

    v["QMAKE_BUILTIN_COMPILERS"] = ProStringList() << "C" << "CXX";

    v["QMAKE_LANGUAGE_C"] = ProString("c");
    v["QMAKE_LANGUAGE_CXX"] = ProString("c++");
    v["QMAKE_LANGUAGE_OBJC"] = ProString("objective-c");
    v["QMAKE_LANGUAGE_OBJCXX"] = ProString("objective-c++");

    if (v["TARGET"].isEmpty())
        warn_msg(WarnLogic, "TARGET is empty");

    makedir = v["QMAKE_MKDIR_CMD"].join(' ');
    chkexists = v["QMAKE_CHK_EXISTS"].join(' ');
    if (makedir.isEmpty()) { // Backwards compat with Qt < 5.0.2 specs
        if (isWindowsShell()) {
            makedir = "if not exist %1 mkdir %1 & if not exist %1 exit 1";
            chkexists = "if not exist %1";
        } else {
            makedir = "test -d %1 || mkdir -p %1";
            chkexists = "test -e %1 ||";
        }
    }

    if (v["QMAKE_CC_O_FLAG"].isEmpty())
        v["QMAKE_CC_O_FLAG"].append("-o ");

    if (v["QMAKE_LINK_O_FLAG"].isEmpty())
        v["QMAKE_LINK_O_FLAG"].append("-o ");

    setSystemIncludes(v["QMAKE_DEFAULT_INCDIRS"]);

    ProStringList &incs = project->values("INCLUDEPATH");
    if (!project->isActiveConfig("no_include_pwd")) {
        if (Option::output_dir != qmake_getpwd()) {
            // Pretend that the build dir is the source dir for #include purposes,
            // consistently with the "transparent shadow builds" strategy. This is
            // also consistent with #include "foo.h" falling back to #include <foo.h>
            // behavior if it doesn't find the file in the source dir.
            incs.prepend(Option::output_dir);
        }
        // This makes #include <foo.h> work if the header lives in the source dir.
        // The benefit of that is questionable, as generally the user should use the
        // correct include style, and extra compilers that put stuff in the source dir
        // should add the dir themselves.
        // More importantly, it makes #include "foo.h" work with MSVC when shadow-building,
        // as this compiler looks files up relative to %CD%, not the source file's parent.
        incs.prepend(qmake_getpwd());
    }
    incs.append(project->specDir());

    const auto platform = v["QMAKE_PLATFORM"];
    resolveDependenciesInFrameworks = platform.contains("darwin");

    const char * const cacheKeys[] = { "_QMAKE_STASH_", "_QMAKE_SUPER_CACHE_", nullptr };
    for (int i = 0; cacheKeys[i]; ++i) {
        if (v[cacheKeys[i]].isEmpty())
            continue;
        const ProString &file = v[cacheKeys[i]].first();
        if (file.isEmpty())
            continue;

        QFileInfo fi(fileInfo(file.toQString()));

        // If the file lives in the output dir we treat it as 'owned' by
        // the current project, so it should be distcleaned by it as well.
        if (fi.path() == Option::output_dir)
            v["QMAKE_DISTCLEAN"].append(fi.fileName());
    }

    ProStringList &quc = v["QMAKE_EXTRA_COMPILERS"];

    //make sure the COMPILERS are in the correct input/output chain order
    for(int comp_out = 0, jump_count = 0; comp_out < quc.size(); ++comp_out) {
    continue_compiler_chain:
        if(jump_count > quc.size()) //just to avoid an infinite loop here
            break;
        const ProKey vokey(quc.at(comp_out) + ".variable_out");
        if (v.contains(vokey)) {
            const ProStringList &outputs = v.value(vokey);
            for(int out = 0; out < outputs.size(); ++out) {
                for(int comp_in = 0; comp_in < quc.size(); ++comp_in) {
                    if(comp_in == comp_out)
                        continue;
                    const ProKey ikey(quc.at(comp_in) + ".input");
                    if (v.contains(ikey)) {
                        const ProStringList &inputs = v.value(ikey);
                        for(int in = 0; in < inputs.size(); ++in) {
                            if(inputs.at(in) == outputs.at(out) && comp_out > comp_in) {
                                ++jump_count;
                                //move comp_out to comp_in and continue the compiler chain
                                // quc.move(comp_out, comp_in);
                                quc.insert(comp_in, quc.value(comp_out));
                                // comp_out > comp_in, so the insertion did move everything up
                                quc.remove(comp_out + 1);
                                comp_out = comp_in;
                                goto continue_compiler_chain;
                            }
                        }
                    }
                }
            }
        }
    }

    if(!project->isEmpty("QMAKE_SUBSTITUTES")) {
        const ProStringList &subs = v["QMAKE_SUBSTITUTES"];
        for(int i = 0; i < subs.size(); ++i) {
            QString sub = subs.at(i).toQString();
            QString inn = sub + ".input", outn = sub + ".output";
            const ProKey innkey(inn), outnkey(outn);
            if (v.contains(innkey) || v.contains(outnkey)) {
                if (!v.contains(innkey) || !v.contains(outnkey)) {
                    warn_msg(WarnLogic, "Substitute '%s' has only one of .input and .output",
                             sub.toLatin1().constData());
                    continue;
                }
                const ProStringList &tinn = v[innkey], &toutn = v[outnkey];
                if (tinn.length() != 1) {
                    warn_msg(WarnLogic, "Substitute '%s.input' does not have exactly one value",
                             sub.toLatin1().constData());
                    continue;
                }
                if (toutn.length() != 1) {
                    warn_msg(WarnLogic, "Substitute '%s.output' does not have exactly one value",
                             sub.toLatin1().constData());
                    continue;
                }
                inn = fileFixify(tinn.first().toQString(), FileFixifyToIndir);
                outn = fileFixify(toutn.first().toQString(), FileFixifyBackwards);
            } else {
                inn = fileFixify(sub, FileFixifyToIndir);
                if (!QFile::exists(inn)) {
                    // random insanity for backwards compat: .in file specified with absolute out dir
                    inn = fileFixify(sub);
                }
                if(!inn.endsWith(".in")) {
                    warn_msg(WarnLogic, "Substitute '%s' does not end with '.in'",
                             inn.toLatin1().constData());
                    continue;
                }
                outn = fileFixify(inn.left(inn.length() - 3), FileFixifyBackwards);
            }

            const ProKey confign(sub + ".CONFIG");
            bool verbatim  = false;
            if (v.contains(confign))
                verbatim = v[confign].contains(QLatin1String("verbatim"));

            QFile in(inn);
            if (in.open(QFile::ReadOnly)) {
                QByteArray contentBytes;
                if (verbatim) {
                    contentBytes = in.readAll();
                } else {
                    QString contents;
                    QStack<int> state;
                    enum { IN_CONDITION, MET_CONDITION, PENDING_CONDITION };
                    for (int count = 1; !in.atEnd(); ++count) {
                        QString line = QString::fromLatin1(in.readLine());
                        if (line.startsWith("!!IF ")) {
                            if (state.isEmpty() || state.top() == IN_CONDITION) {
                                QString test = line.mid(5, line.length()-(5+1));
                                if (project->test(test, inn, count))
                                    state.push(IN_CONDITION);
                                else
                                    state.push(PENDING_CONDITION);
                            } else {
                                state.push(MET_CONDITION);
                            }
                        } else if (line.startsWith("!!ELIF ")) {
                            if (state.isEmpty()) {
                                warn_msg(WarnLogic, "(%s:%d): Unexpected else condition",
                                        in.fileName().toLatin1().constData(), count);
                            } else if (state.top() == PENDING_CONDITION) {
                                QString test = line.mid(7, line.length()-(7+1));
                                if (project->test(test, inn, count))  {
                                    state.pop();
                                    state.push(IN_CONDITION);
                                }
                            } else if (state.top() == IN_CONDITION) {
                                state.pop();
                                state.push(MET_CONDITION);
                            }
                        } else if (line.startsWith("!!ELSE")) {
                            if (state.isEmpty()) {
                                warn_msg(WarnLogic, "(%s:%d): Unexpected else condition",
                                        in.fileName().toLatin1().constData(), count);
                            } else if (state.top() == PENDING_CONDITION) {
                                state.pop();
                                state.push(IN_CONDITION);
                            } else if (state.top() == IN_CONDITION) {
                                state.pop();
                                state.push(MET_CONDITION);
                            }
                        } else if (line.startsWith("!!ENDIF")) {
                            if (state.isEmpty())
                                warn_msg(WarnLogic, "(%s:%d): Unexpected endif",
                                        in.fileName().toLatin1().constData(), count);
                            else
                                state.pop();
                        } else if (state.isEmpty() || state.top() == IN_CONDITION) {
                            contents += project->expand(line, in.fileName(), count);
                        }
                    }
                    contentBytes = contents.toLatin1();
                }
                QFile out(outn);
                QFileInfo outfi(out);
                if (out.exists() && out.open(QFile::ReadOnly)) {
                    QByteArray old = out.readAll();
                    if (contentBytes == old) {
                        v["QMAKE_INTERNAL_INCLUDED_FILES"].append(in.fileName());
                        v["QMAKE_DISTCLEAN"].append(outfi.absoluteFilePath());
                        continue;
                    }
                    out.close();
                    if(!out.remove()) {
                        warn_msg(WarnLogic, "Cannot clear substitute '%s'",
                                 out.fileName().toLatin1().constData());
                        continue;
                    }
                }
                mkdir(outfi.absolutePath());
                if(out.open(QFile::WriteOnly)) {
                    v["QMAKE_INTERNAL_INCLUDED_FILES"].append(in.fileName());
                    v["QMAKE_DISTCLEAN"].append(outfi.absoluteFilePath());
                    out.write(contentBytes);
                } else {
                    warn_msg(WarnLogic, "Cannot open substitute for output '%s'",
                             out.fileName().toLatin1().constData());
                }
            } else {
                warn_msg(WarnLogic, "Cannot open substitute for input '%s'",
                         in.fileName().toLatin1().constData());
            }
        }
    }

    int x;

    //build up a list of compilers
    QVector<Compiler> compilers;
    {
        const char *builtins[] = { "OBJECTS", "SOURCES", "PRECOMPILED_HEADER", nullptr };
        for(x = 0; builtins[x]; ++x) {
            Compiler compiler;
            compiler.variable_in = builtins[x];
            compiler.flags = Compiler::CompilerBuiltin;
            compiler.type = QMakeSourceFileInfo::TYPE_C;
            if(!strcmp(builtins[x], "OBJECTS"))
                compiler.flags |= Compiler::CompilerNoCheckDeps;
            compilers.append(compiler);
        }
        for (ProStringList::ConstIterator it = quc.cbegin(); it != quc.cend(); ++it) {
            const ProStringList &inputs = v[ProKey(*it + ".input")];
            for(x = 0; x < inputs.size(); ++x) {
                Compiler compiler;
                compiler.variable_in = inputs.at(x).toQString();
                compiler.flags = Compiler::CompilerNoFlags;
                const ProStringList &config = v[ProKey(*it + ".CONFIG")];
                if (config.indexOf("ignore_no_exist") != -1)
                    compiler.flags |= Compiler::CompilerRemoveNoExist;
                if (config.indexOf("no_dependencies") != -1)
                    compiler.flags |= Compiler::CompilerNoCheckDeps;
                if (config.indexOf("add_inputs_as_makefile_deps") != -1)
                    compiler.flags |= Compiler::CompilerAddInputsAsMakefileDeps;

                const ProKey dkey(*it + ".dependency_type");
                ProString dep_type;
                if (!project->isEmpty(dkey))
                    dep_type = project->first(dkey);
                if (dep_type.isEmpty())
                    compiler.type = QMakeSourceFileInfo::TYPE_UNKNOWN;
                else if(dep_type == "TYPE_UI")
                    compiler.type = QMakeSourceFileInfo::TYPE_UI;
                else
                    compiler.type = QMakeSourceFileInfo::TYPE_C;
                compilers.append(compiler);
            }
        }
    }
    { //do the path fixifying
        ProStringList paths;
        for(x = 0; x < compilers.count(); ++x) {
            if(!paths.contains(compilers.at(x).variable_in))
                paths << compilers.at(x).variable_in;
        }
        paths << "INCLUDEPATH" << "QMAKE_INTERNAL_INCLUDED_FILES" << "PRECOMPILED_HEADER";
        for(int y = 0; y < paths.count(); y++) {
            ProStringList &l = v[paths[y].toKey()];
            for (ProStringList::Iterator it = l.begin(); it != l.end(); ++it) {
                if((*it).isEmpty())
                    continue;
                QString fn = (*it).toQString();
                if (exists(fn))
                    (*it) = fileFixify(fn);
            }
        }
    }

    if(noIO() || !doDepends() || project->isActiveConfig("GNUmake"))
        QMakeSourceFileInfo::setDependencyMode(QMakeSourceFileInfo::NonRecursive);
    for(x = 0; x < compilers.count(); ++x)
        initCompiler(compilers.at(x));

    //merge actual compiler outputs into their variable_out. This is done last so that
    //files are already properly fixified.
    for (ProStringList::Iterator it = quc.begin(); it != quc.end(); ++it) {
        const ProKey ikey(*it + ".input");
        const ProKey vokey(*it + ".variable_out");
        const ProStringList &config = project->values(ProKey(*it + ".CONFIG"));
        const ProString &tmp_out = project->first(ProKey(*it + ".output"));
        if(tmp_out.isEmpty())
            continue;
        if (config.indexOf("combine") != -1) {
            const ProStringList &compilerInputs = project->values(ikey);
            // Don't generate compiler output if it doesn't have input.
            if (compilerInputs.isEmpty() || project->values(compilerInputs.first().toKey()).isEmpty())
                continue;
            if(tmp_out.indexOf("$") == -1) {
                if(!verifyExtraCompiler((*it), QString())) //verify
                    continue;
                QString out = fileFixify(tmp_out.toQString(), FileFixifyFromOutdir);
                bool pre_dep = (config.indexOf("target_predeps") != -1);
                if (v.contains(vokey)) {
                    const ProStringList &var_out = v.value(vokey);
                    for(int i = 0; i < var_out.size(); ++i) {
                        ProKey v = var_out.at(i).toKey();
                        if(v == QLatin1String("SOURCES"))
                            v = "GENERATED_SOURCES";
                        else if(v == QLatin1String("OBJECTS"))
                            pre_dep = false;
                        ProStringList &list = project->values(v);
                        if(!list.contains(out))
                            list.append(out);
                    }
                } else if (config.indexOf("no_link") == -1) {
                    ProStringList &list = project->values("OBJECTS");
                    pre_dep = false;
                    if(!list.contains(out))
                        list.append(out);
                } else {
                        ProStringList &list = project->values("UNUSED_SOURCES");
                        if(!list.contains(out))
                            list.append(out);
                }
                if(pre_dep) {
                    ProStringList &list = project->values("PRE_TARGETDEPS");
                    if(!list.contains(out))
                        list.append(out);
                }
            }
        } else {
            const ProStringList &tmp = project->values(ikey);
            for (ProStringList::ConstIterator it2 = tmp.begin(); it2 != tmp.end(); ++it2) {
                const ProStringList &inputs = project->values((*it2).toKey());
                for (ProStringList::ConstIterator input = inputs.constBegin(); input != inputs.constEnd(); ++input) {
                    if((*input).isEmpty())
                        continue;
                    QString inpf = (*input).toQString();
                    if (!verifyExtraCompiler((*it).toQString(), inpf)) //verify
                        continue;
                    QString out = replaceExtraCompilerVariables(tmp_out.toQString(), inpf, QString(), NoShell);
                    out = fileFixify(out, FileFixifyFromOutdir);
                    bool pre_dep = (config.indexOf("target_predeps") != -1);
                    if (v.contains(vokey)) {
                        const ProStringList &var_out = project->values(vokey);
                        for(int i = 0; i < var_out.size(); ++i) {
                            ProKey v = var_out.at(i).toKey();
                            if(v == QLatin1String("SOURCES"))
                                v = "GENERATED_SOURCES";
                            else if(v == QLatin1String("OBJECTS"))
                                pre_dep = false;
                            ProStringList &list = project->values(v);
                            if(!list.contains(out))
                                list.append(out);
                        }
                    } else if (config.indexOf("no_link") == -1) {
                        pre_dep = false;
                        ProStringList &list = project->values("OBJECTS");
                        if(!list.contains(out))
                            list.append(out);
                    } else {
                        ProStringList &list = project->values("UNUSED_SOURCES");
                        if(!list.contains(out))
                            list.append(out);
                    }
                    if(pre_dep) {
                        ProStringList &list = project->values("PRE_TARGETDEPS");
                        if(!list.contains(out))
                            list.append(out);
                    }
                }
            }
        }
    }

    //handle dependencies
    depHeuristicsCache.clear();
    if(!noIO()) {
        // dependency paths
        ProStringList incDirs = v["DEPENDPATH"] + v["QMAKE_ABSOLUTE_SOURCE_PATH"];
        if(project->isActiveConfig("depend_includepath"))
            incDirs += v["INCLUDEPATH"];
        QList<QMakeLocalFileName> deplist;
        deplist.reserve(incDirs.size());
        for (ProStringList::Iterator it = incDirs.begin(); it != incDirs.end(); ++it)
            deplist.append(QMakeLocalFileName((*it).toQString()));
        QMakeSourceFileInfo::setDependencyPaths(deplist);
        debug_msg(1, "Dependency Directories: %s",
                  incDirs.join(QString(" :: ")).toLatin1().constData());
        //cache info
        if(project->isActiveConfig("qmake_cache")) {
            QString cache_file;
            if(!project->isEmpty("QMAKE_INTERNAL_CACHE_FILE")) {
                cache_file = QDir::fromNativeSeparators(project->first("QMAKE_INTERNAL_CACHE_FILE").toQString());
            } else {
                cache_file = ".qmake.internal.cache";
                if(project->isActiveConfig("build_pass"))
                    cache_file += ".BUILD." + project->first("BUILD_PASS");
            }
            if(cache_file.indexOf('/') == -1)
                cache_file.prepend(Option::output_dir + '/');
            QMakeSourceFileInfo::setCacheFile(cache_file);
        }

        //add to dependency engine
        for(x = 0; x < compilers.count(); ++x) {
            const MakefileGenerator::Compiler &comp = compilers.at(x);
            if(!(comp.flags & Compiler::CompilerNoCheckDeps)) {
                const ProKey ikey(comp.variable_in);
                addSourceFiles(v[ikey], QMakeSourceFileInfo::SEEK_DEPS,
                               (QMakeSourceFileInfo::SourceFileType)comp.type);

                if (comp.flags & Compiler::CompilerAddInputsAsMakefileDeps) {
                    ProStringList &l = v[ikey];
                    for (int i=0; i < l.size(); ++i) {
                        if(v["QMAKE_INTERNAL_INCLUDED_FILES"].indexOf(l.at(i)) == -1)
                            v["QMAKE_INTERNAL_INCLUDED_FILES"].append(l.at(i));
                    }
                }
            }
        }
    }

    processSources(); //remove anything in SOURCES which is included (thus it need not be linked in)

    //all sources and generated sources must be turned into objects at some point (the one builtin compiler)
    v["OBJECTS"] += createObjectList(v["SOURCES"]) + createObjectList(v["GENERATED_SOURCES"]);

    //Translation files
    if(!project->isEmpty("TRANSLATIONS")) {
        ProStringList &trf = project->values("TRANSLATIONS");
        for (ProStringList::Iterator it = trf.begin(); it != trf.end(); ++it)
            (*it) = Option::fixPathToTargetOS((*it).toQString());
    }

    //fix up the target deps
    static const char * const fixpaths[] = { "PRE_TARGETDEPS", "POST_TARGETDEPS", nullptr };
    for (int path = 0; fixpaths[path]; path++) {
        ProStringList &l = v[fixpaths[path]];
        for (ProStringList::Iterator val_it = l.begin(); val_it != l.end(); ++val_it) {
            if(!(*val_it).isEmpty())
                (*val_it) = Option::fixPathToTargetOS((*val_it).toQString(), false, false);
        }
    }

    //extra depends
    if(!project->isEmpty("DEPENDS")) {
        ProStringList &l = v["DEPENDS"];
        for (ProStringList::Iterator it = l.begin(); it != l.end(); ++it) {
            const ProStringList &files = v[ProKey(*it + ".file")] + v[ProKey(*it + ".files")]; //why do I support such evil things?
            for (ProStringList::ConstIterator file_it = files.begin(); file_it != files.end(); ++file_it) {
                QStringList &out_deps = findDependencies((*file_it).toQString());
                const ProStringList &in_deps = v[ProKey(*it + ".depends")]; //even more evilness..
                for (ProStringList::ConstIterator dep_it = in_deps.begin(); dep_it != in_deps.end(); ++dep_it) {
                    QString dep = (*dep_it).toQString();
                    if (exists(dep)) {
                        out_deps.append(dep);
                    } else {
                        QString dir, regex = Option::normalizePath(dep);
                        if (regex.lastIndexOf('/') != -1) {
                            dir = regex.left(regex.lastIndexOf('/') + 1);
                            regex.remove(0, dir.length());
                        }
                        QStringList files = QDir(dir).entryList(QStringList(regex));
                        if(files.isEmpty()) {
                            warn_msg(WarnLogic, "Dependency for [%s]: Not found %s", (*file_it).toLatin1().constData(),
                                     dep.toLatin1().constData());
                        } else {
                            for(int i = 0; i < files.count(); i++)
                                out_deps.append(dir + files[i]);
                        }
                    }
                }
            }
        }
    }

    // escape qmake command
    project->values("QMAKE_QMAKE") =
            ProStringList(escapeFilePath(Option::fixPathToTargetOS(Option::globals->qmake_abslocation, false)));
}

bool
MakefileGenerator::processPrlFile(QString &file, bool baseOnly)
{
    QString f = fileFixify(file, FileFixifyBackwards);
    // Explicitly given full .prl name
    if (!baseOnly && f.endsWith(Option::prl_ext))
        return processPrlFileCore(file, QStringRef(), f);
    // Explicitly given or derived (from -l) base name
    if (processPrlFileCore(file, QStringRef(), f + Option::prl_ext))
        return true;
    if (!baseOnly) {
        // Explicitly given full library name
        int off = qMax(f.lastIndexOf('/'), f.lastIndexOf('\\')) + 1;
        int ext = f.midRef(off).lastIndexOf('.');
        if (ext != -1)
            return processPrlFileBase(file, f.midRef(off), f.leftRef(off + ext), off);
    }
    return false;
}

bool
MakefileGenerator::processPrlFileBase(QString &origFile, const QStringRef &origName,
                                      const QStringRef &fixedBase, int /*slashOff*/)
{
    return processPrlFileCore(origFile, origName, fixedBase + Option::prl_ext);
}

bool
MakefileGenerator::processPrlFileCore(QString &origFile, const QStringRef &origName,
                                      const QString &fixedFile)
{
    const QString meta_file = QMakeMetaInfo::checkLib(fixedFile);
    if (meta_file.isEmpty())
        return false;
    QMakeMetaInfo libinfo;
    debug_msg(1, "Processing PRL file: %s", meta_file.toLatin1().constData());
    if (!libinfo.readLib(meta_file)) {
        fprintf(stderr, "Error processing meta file %s\n", meta_file.toLatin1().constData());
        return false;
    }
    if (project->isActiveConfig("no_read_prl_qmake")) {
        debug_msg(2, "Ignored meta file %s", meta_file.toLatin1().constData());
        return false;
    }
    ProString tgt = libinfo.first("QMAKE_PRL_TARGET");
    if (tgt.isEmpty()) {
        fprintf(stderr, "Error: %s does not define QMAKE_PRL_TARGET\n",
                        meta_file.toLatin1().constData());
        return false;
    }
    if (!tgt.contains('.') && !libinfo.values("QMAKE_PRL_CONFIG").contains("lib_bundle")) {
        fprintf(stderr, "Error: %s defines QMAKE_PRL_TARGET without extension\n",
                        meta_file.toLatin1().constData());
        return false;
    }
    if (origName.isEmpty()) {
        // We got a .prl file as input, replace it with an actual library.
        int off = qMax(origFile.lastIndexOf('/'), origFile.lastIndexOf('\\')) + 1;
        debug_msg(1, "  Replacing library reference %s with %s",
                     origFile.mid(off).toLatin1().constData(),
                     tgt.toQString().toLatin1().constData());
        origFile.replace(off, 1000, tgt.toQString());
    } else if (tgt != origName) {
        // We got an actual library as input, and found the wrong .prl for it.
        debug_msg(2, "Mismatched meta file %s (want %s, got %s)",
                     meta_file.toLatin1().constData(),
                     origName.toLatin1().constData(), tgt.toLatin1().constData());
        return false;
    }
    project->values("QMAKE_CURRENT_PRL_LIBS") = libinfo.values("QMAKE_PRL_LIBS");
    ProStringList &defs = project->values("DEFINES");
    const ProStringList &prl_defs = project->values("PRL_EXPORT_DEFINES");
    for (const ProString &def : libinfo.values("QMAKE_PRL_DEFINES"))
        if (!defs.contains(def) && prl_defs.contains(def))
            defs.append(def);
    QString mf = fileFixify(meta_file);
    if (!project->values("QMAKE_PRL_INTERNAL_FILES").contains(mf))
       project->values("QMAKE_PRL_INTERNAL_FILES").append(mf);
    if (!project->values("QMAKE_INTERNAL_INCLUDED_FILES").contains(mf))
       project->values("QMAKE_INTERNAL_INCLUDED_FILES").append(mf);
    return true;
}

void
MakefileGenerator::filterIncludedFiles(const char *var)
{
    ProStringList &inputs = project->values(var);
    auto isIncluded = [this](const ProString &input) {
        return QMakeSourceFileInfo::included(input.toQString()) > 0;
    };
    inputs.erase(std::remove_if(inputs.begin(), inputs.end(),
                                isIncluded),
                 inputs.end());
}

static QString
qv(const ProString &val)
{
    return ' ' + QMakeEvaluator::quoteValue(val);
}

static QString
qv(const ProStringList &val)
{
    QString ret;
    for (const ProString &v : val)
        ret += qv(v);
    return ret;
}

void
MakefileGenerator::writePrlFile(QTextStream &t)
{
    QString bdir = Option::output_dir;
    if(bdir.isEmpty())
        bdir = qmake_getpwd();
    t << "QMAKE_PRL_BUILD_DIR =" << qv(bdir) << Qt::endl;

    t << "QMAKE_PRO_INPUT =" << qv(project->projectFile().section('/', -1)) << Qt::endl;

    if(!project->isEmpty("QMAKE_ABSOLUTE_SOURCE_PATH"))
        t << "QMAKE_PRL_SOURCE_DIR =" << qv(project->first("QMAKE_ABSOLUTE_SOURCE_PATH")) << Qt::endl;
    t << "QMAKE_PRL_TARGET =" << qv(project->first("LIB_TARGET")) << Qt::endl;
    if(!project->isEmpty("PRL_EXPORT_DEFINES"))
        t << "QMAKE_PRL_DEFINES =" << qv(project->values("PRL_EXPORT_DEFINES")) << Qt::endl;
    if(!project->isEmpty("PRL_EXPORT_CFLAGS"))
        t << "QMAKE_PRL_CFLAGS =" << qv(project->values("PRL_EXPORT_CFLAGS")) << Qt::endl;
    if(!project->isEmpty("PRL_EXPORT_CXXFLAGS"))
        t << "QMAKE_PRL_CXXFLAGS =" << qv(project->values("PRL_EXPORT_CXXFLAGS")) << Qt::endl;
    if(!project->isEmpty("CONFIG"))
        t << "QMAKE_PRL_CONFIG =" << qv(project->values("CONFIG")) << Qt::endl;
    if(!project->isEmpty("TARGET_VERSION_EXT"))
        t << "QMAKE_PRL_VERSION = " << project->first("TARGET_VERSION_EXT") << Qt::endl;
    else if(!project->isEmpty("VERSION"))
        t << "QMAKE_PRL_VERSION = " << project->first("VERSION") << Qt::endl;
    if(project->isActiveConfig("staticlib") || project->isActiveConfig("explicitlib")) {
        ProStringList libs;
        if (!project->isActiveConfig("staticlib"))
            libs << "LIBS" << "QMAKE_LIBS";
        else
            libs << "LIBS" << "LIBS_PRIVATE" << "QMAKE_LIBS" << "QMAKE_LIBS_PRIVATE";
        t << "QMAKE_PRL_LIBS =";
        for (ProStringList::Iterator it = libs.begin(); it != libs.end(); ++it)
            t << qv(project->values((*it).toKey()));
        t << Qt::endl;

        t << "QMAKE_PRL_LIBS_FOR_CMAKE = ";
        QString sep;
        for (ProStringList::Iterator it = libs.begin(); it != libs.end(); ++it) {
            t << sep << project->values((*it).toKey()).join(';').replace('\\', "\\\\");
            sep = ';';
        }
        t << Qt::endl;
    }
}

bool
MakefileGenerator::writeProjectMakefile()
{
    QTextStream t(&Option::output);

    //header
    writeHeader(t);

    QList<SubTarget*> targets;
    {
        ProStringList builds = project->values("BUILDS");
        targets.reserve(builds.size());
        for (ProStringList::Iterator it = builds.begin(); it != builds.end(); ++it) {
            SubTarget *st = new SubTarget;
            targets.append(st);
            st->makefile = "$(MAKEFILE)." + (*it);
            st->name = (*it).toQString();
            const ProKey tkey(*it + ".target");
            st->target = (project->isEmpty(tkey) ? (*it) : project->first(tkey)).toQString();
        }
    }
    if(project->isActiveConfig("build_all")) {
        t << "first: all\n";
        QList<SubTarget*>::Iterator it;

        //install
        t << "install: ";
        for (SubTarget *s : qAsConst(targets))
            t << s->target << '-';
        t << "install " << Qt::endl;

        //uninstall
        t << "uninstall: ";
        for(it = targets.begin(); it != targets.end(); ++it)
            t << (*it)->target << "-uninstall ";
        t << Qt::endl;
    } else {
        t << "first: " << targets.first()->target << Qt::endl
          << "install: " << targets.first()->target << "-install\n"
          << "uninstall: " << targets.first()->target << "-uninstall\n";
    }

    writeSubTargets(t, targets, SubTargetsNoFlags);
    if(!project->isActiveConfig("no_autoqmake")) {
        QString mkf = escapeDependencyPath(fileFixify(Option::output.fileName()));
        for(QList<SubTarget*>::Iterator it = targets.begin(); it != targets.end(); ++it)
            t << escapeDependencyPath((*it)->makefile) << ": " << mkf << Qt::endl;
    }
    qDeleteAll(targets);
    return true;
}

bool
MakefileGenerator::write()
{
    if(!project)
        return false;
    writePrlFile();
    if(Option::qmake_mode == Option::QMAKE_GENERATE_MAKEFILE || //write makefile
       Option::qmake_mode == Option::QMAKE_GENERATE_PROJECT) {
        QTextStream t(&Option::output);
        if(!writeMakefile(t)) {
#if 1
            warn_msg(WarnLogic, "Unable to generate output for: %s [TEMPLATE %s]",
                     Option::output.fileName().toLatin1().constData(),
                     project->first("TEMPLATE").toLatin1().constData());
            if(Option::output.exists())
                Option::output.remove();
#endif
        }
    }
    return true;
}

QString
MakefileGenerator::prlFileName(bool fixify)
{
    QString ret = project->first("PRL_TARGET") + Option::prl_ext;
    if(fixify) {
        if(!project->isEmpty("DESTDIR"))
            ret.prepend(project->first("DESTDIR").toQString());
        ret = fileFixify(ret, FileFixifyBackwards);
    }
    return ret;
}

void
MakefileGenerator::writePrlFile()
{
    if((Option::qmake_mode == Option::QMAKE_GENERATE_MAKEFILE ||
            Option::qmake_mode == Option::QMAKE_GENERATE_PRL)
       && project->values("QMAKE_FAILED_REQUIREMENTS").isEmpty()
       && project->isActiveConfig("create_prl")
       && (project->first("TEMPLATE") == "lib"
       || project->first("TEMPLATE") == "vclib"
       || project->first("TEMPLATE") == "aux")
       && (!project->isActiveConfig("plugin") || project->isActiveConfig("static"))) { //write prl file
        QString local_prl = prlFileName();
        QString prl = fileFixify(local_prl);
        mkdir(fileInfo(local_prl).path());
        QFile ft(local_prl);
        if(ft.open(QIODevice::WriteOnly)) {
            project->values("ALL_DEPS").append(prl);
            project->values("QMAKE_INTERNAL_PRL_FILE").append(prl);
            project->values("QMAKE_DISTCLEAN").append(prl);
            QTextStream t(&ft);
            writePrlFile(t);
        }
    }
}

void
MakefileGenerator::writeObj(QTextStream &t, const char *src)
{
    const ProStringList &srcl = project->values(src);
    const ProStringList objl = createObjectList(srcl);

    ProStringList::ConstIterator oit = objl.begin();
    ProStringList::ConstIterator sit = srcl.begin();
    QLatin1String stringSrc("$src");
    QLatin1String stringObj("$obj");
    for(;sit != srcl.end() && oit != objl.end(); ++oit, ++sit) {
        if((*sit).isEmpty())
            continue;

        QString srcf = (*sit).toQString();
        QString dstf = (*oit).toQString();
        t << escapeDependencyPath(dstf) << ": " << escapeDependencyPath(srcf)
          << " " << finalizeDependencyPaths(findDependencies(srcf)).join(" \\\n\t\t");

        ProKey comp;
        for (const ProString &compiler : project->values("QMAKE_BUILTIN_COMPILERS")) {
            // Unfortunately we were not consistent about the C++ naming
            ProString extensionSuffix = compiler;
            if (extensionSuffix == "CXX")
                extensionSuffix = ProString("CPP");

            // Nor the C naming
            ProString compilerSuffix = compiler;
            if (compilerSuffix == "C")
                compilerSuffix = ProString("CC");

            for (const ProString &extension : project->values(ProKey("QMAKE_EXT_" + extensionSuffix))) {
                if ((*sit).endsWith(extension)) {
                    comp = ProKey("QMAKE_RUN_" + compilerSuffix);
                    break;
                }
            }

            if (!comp.isNull())
                break;
        }

        if (comp.isEmpty())
            comp = "QMAKE_RUN_CC";
        if (!project->isEmpty(comp)) {
            QString p = var(comp);
            p.replace(stringSrc, escapeFilePath(srcf));
            p.replace(stringObj, escapeFilePath(dstf));
            t << "\n\t" << p;
        }
        t << Qt::endl << Qt::endl;
    }
}

QString
MakefileGenerator::filePrefixRoot(const QString &root, const QString &path)
{
    QString ret(path);
    if(path.length() > 2 && path[1] == ':') //c:\foo
        ret.insert(2, root);
    else
        ret.prepend(root);
    while (ret.endsWith('\\'))
        ret.chop(1);
    return ret;
}

void
MakefileGenerator::writeInstalls(QTextStream &t, bool noBuild)
{
    QString rm_dir_contents("-$(DEL_FILE)");
    if (!isWindowsShell()) //ick
        rm_dir_contents = "-$(DEL_FILE) -r";

    QString all_installs, all_uninstalls;
    QSet<QString> made_dirs, removed_dirs;
    const ProStringList &l = project->values("INSTALLS");
    for (ProStringList::ConstIterator it = l.begin(); it != l.end(); ++it) {
        const ProKey pvar(*it + ".path");
        const ProStringList &installConfigValues = project->values(ProKey(*it + ".CONFIG"));
        if (installConfigValues.indexOf("no_path") == -1 &&
            installConfigValues.indexOf("dummy_install") == -1 &&
           project->values(pvar).isEmpty()) {
            warn_msg(WarnLogic, "%s is not defined: install target not created\n", pvar.toLatin1().constData());
            continue;
        }

        bool do_default = true;
        const QString root = installRoot();
        QString dst;
        if (installConfigValues.indexOf("no_path") == -1 &&
            installConfigValues.indexOf("dummy_install") == -1) {
            dst = fileFixify(project->first(pvar).toQString(), FileFixifyAbsolute, false);
            if(!dst.endsWith(Option::dir_sep))
                dst += Option::dir_sep;
        }

        QStringList tmp, inst, uninst;
        //other
        ProStringList tmp2 = project->values(ProKey(*it + ".extra"));
        if (tmp2.isEmpty())
            tmp2 = project->values(ProKey(*it + ".commands")); //to allow compatible name
        if (!tmp2.isEmpty()) {
            do_default = false;
            inst << tmp2.join(' ');
        }
        //masks
        tmp2 = findFilesInVPATH(project->values(ProKey(*it + ".files")), VPATH_NoFixify);
        tmp = fileFixify(tmp2.toQStringList(), FileFixifyAbsolute);
        if(!tmp.isEmpty()) {
            do_default = false;
            QString base_path = project->first(ProKey(*it + ".base")).toQString();
            if (!base_path.isEmpty()) {
                base_path = Option::fixPathToTargetOS(base_path, false, true);
                if (!base_path.endsWith(Option::dir_sep))
                    base_path += Option::dir_sep;
            }
            for(QStringList::Iterator wild_it = tmp.begin(); wild_it != tmp.end(); ++wild_it) {
                QString wild = Option::fixPathToTargetOS((*wild_it), false, false);
                QString dirstr = qmake_getpwd(), filestr = wild;
                int slsh = filestr.lastIndexOf(Option::dir_sep);
                if(slsh != -1) {
                    dirstr = filestr.left(slsh+1);
                    filestr.remove(0, slsh+1);
                }
                if(!dirstr.endsWith(Option::dir_sep))
                    dirstr += Option::dir_sep;
                QString dst_dir = dst;
                if (!base_path.isEmpty()) {
                    if (!dirstr.startsWith(base_path)) {
                        warn_msg(WarnLogic, "File %s in install rule %s does not start with base %s",
                                            qPrintable(wild), qPrintable((*it).toQString()),
                                            qPrintable(base_path));
                    } else {
                        QString dir_sfx = dirstr.mid(base_path.length());
                        dst_dir += dir_sfx;
                        if (!dir_sfx.isEmpty() && !made_dirs.contains(dir_sfx)) {
                            made_dirs.insert(dir_sfx);
                            QString tmp_dst = fileFixify(dst_dir, FileFixifyAbsolute, false);
                            tmp_dst.chop(1);
                            inst << mkdir_p_asstring(filePrefixRoot(root, tmp_dst));
                            for (int i = dst.length(); i < dst_dir.length(); i++) {
                                if (dst_dir.at(i) == Option::dir_sep) {
                                    QString subd = dst_dir.left(i);
                                    if (!removed_dirs.contains(subd)) {
                                        removed_dirs.insert(subd);
                                        tmp_dst = fileFixify(subd, FileFixifyAbsolute, false);
                                        uninst << "-$(DEL_DIR) "
                                                  + escapeFilePath(filePrefixRoot(root, tmp_dst));
                                    }
                                }
                            }
                        }
                    }
                }
                bool is_target = (wild == fileFixify(var("TARGET"), FileFixifyAbsolute));
                const bool noStrip = installConfigValues.contains("nostrip");
                if(is_target || exists(wild)) { //real file or target
                    QFileInfo fi(fileInfo(wild));
                    QString dst_file = filePrefixRoot(root, dst_dir);
                    if (!dst_file.endsWith(Option::dir_sep))
                        dst_file += Option::dir_sep;
                    dst_file += fi.fileName();
                    QString cmd;
                    if (is_target || (!fi.isDir() && fi.isExecutable()))
                       cmd = QLatin1String("$(QINSTALL_PROGRAM)");
                    else
                       cmd = QLatin1String("$(QINSTALL)");
                    cmd += " " + escapeFilePath(wild) + " " + escapeFilePath(dst_file);
                    inst << cmd;
                    if (!noStrip && !project->isActiveConfig("debug_info") && !project->isActiveConfig("nostrip") &&
                       !fi.isDir() && fi.isExecutable() && !project->isEmpty("QMAKE_STRIP"))
                        inst << QString("-") + var("QMAKE_STRIP") + " " +
                                  escapeFilePath(filePrefixRoot(root, fileFixify(dst_dir + filestr, FileFixifyAbsolute, false)));
                    uninst.append(rm_dir_contents + " " + escapeFilePath(filePrefixRoot(root, fileFixify(dst_dir + filestr, FileFixifyAbsolute, false))));
                    continue;
                }
                QString local_dirstr = Option::normalizePath(dirstr);
                QStringList files = QDir(local_dirstr).entryList(QStringList(filestr),
                                            QDir::NoDotAndDotDot | QDir::AllEntries);
                if (installConfigValues.contains("no_check_exist") && files.isEmpty()) {
                    QString dst_file = filePrefixRoot(root, dst_dir);
                    if (!dst_file.endsWith(Option::dir_sep))
                        dst_file += Option::dir_sep;
                    dst_file += filestr;
                    QString cmd;
                    if (installConfigValues.contains("executable"))
                        cmd = QLatin1String("$(QINSTALL_PROGRAM)");
                    else
                        cmd = QLatin1String("$(QINSTALL)");
                    cmd += " " + escapeFilePath(wild) + " " + escapeFilePath(dst_file);
                    inst << cmd;
                    uninst.append(rm_dir_contents + " " + escapeFilePath(filePrefixRoot(root, fileFixify(dst_dir + filestr, FileFixifyAbsolute, false))));
                }
                for(int x = 0; x < files.count(); x++) {
                    QString file = files[x];
                    uninst.append(rm_dir_contents + " " + escapeFilePath(filePrefixRoot(root, fileFixify(dst_dir + file, FileFixifyAbsolute, false))));
                    QFileInfo fi(fileInfo(dirstr + file));
                    QString dst_file = filePrefixRoot(root, fileFixify(dst_dir, FileFixifyAbsolute, false));
                    if (!dst_file.endsWith(Option::dir_sep))
                        dst_file += Option::dir_sep;
                    dst_file += fi.fileName();
                    QString cmd = QLatin1String("$(QINSTALL) ") +
                                  escapeFilePath(dirstr + file) + " " + escapeFilePath(dst_file);
                    inst << cmd;
                    if (!noStrip && !project->isActiveConfig("debug_info") && !project->isActiveConfig("nostrip") &&
                       !fi.isDir() && fi.isExecutable() && !project->isEmpty("QMAKE_STRIP"))
                        inst << QString("-") + var("QMAKE_STRIP") + " " +
                                  escapeFilePath(filePrefixRoot(root, fileFixify(dst_dir + file, FileFixifyAbsolute, false)));
                }
            }
        }
        QString target;
        //default?
        if (do_default)
            target = defaultInstall((*it).toQString());
        else
            target = inst.join("\n\t");
        QString puninst = project->values(ProKey(*it + ".uninstall")).join(' ');
        if (!puninst.isEmpty())
            uninst << puninst;

        if (!target.isEmpty() || installConfigValues.indexOf("dummy_install") != -1) {
            if (noBuild || installConfigValues.indexOf("no_build") != -1)
                t << "install_" << (*it) << ":";
            else if(project->isActiveConfig("build_all"))
                t << "install_" << (*it) << ": all";
            else
                t << "install_" << (*it) << ": first";
            const ProStringList &deps = project->values(ProKey(*it + ".depends"));
            if(!deps.isEmpty()) {
                for (ProStringList::ConstIterator dep_it = deps.begin(); dep_it != deps.end(); ++dep_it) {
                    QString targ = var(ProKey(*dep_it + ".target"));
                    if(targ.isEmpty())
                        targ = (*dep_it).toQString();
                    t << " " << escapeDependencyPath(targ);
                }
            }
            t << " FORCE\n\t";
            const ProStringList &dirs = project->values(pvar);
            for (ProStringList::ConstIterator pit = dirs.begin(); pit != dirs.end(); ++pit) {
                QString tmp_dst = fileFixify((*pit).toQString(), FileFixifyAbsolute, false);
                t << mkdir_p_asstring(filePrefixRoot(root, tmp_dst)) << "\n\t";
            }
            t << target << Qt::endl << Qt::endl;
            if(!uninst.isEmpty()) {
                t << "uninstall_" << (*it) << ": FORCE";
                for (int i = uninst.size(); --i >= 0; )
                    t << "\n\t" << uninst.at(i);
                t << "\n\t-$(DEL_DIR) " << escapeFilePath(filePrefixRoot(root, dst)) << " \n\n";
            }
            t << Qt::endl;

            if (installConfigValues.indexOf("no_default_install") == -1) {
                all_installs += QString("install_") + (*it) + " ";
                if(!uninst.isEmpty())
                    all_uninstalls += "uninstall_" + (*it) + " ";
            }
        }   else {
            debug_msg(1, "no definition for install %s: install target not created",(*it).toLatin1().constData());
        }
    }
    t << "install:" << depVar("INSTALLDEPS") << ' ' << all_installs
      << " FORCE\n\nuninstall: " << all_uninstalls << depVar("UNINSTALLDEPS")
      << " FORCE\n\n";
}

QString
MakefileGenerator::var(const ProKey &var) const
{
    return val(project->values(var));
}

QString
MakefileGenerator::fileVar(const ProKey &var) const
{
    return val(escapeFilePaths(project->values(var)));
}

QString
MakefileGenerator::fileVarList(const ProKey &var) const
{
    return valList(escapeFilePaths(project->values(var)));
}

QString
MakefileGenerator::depVar(const ProKey &var) const
{
    return val(escapeDependencyPaths(project->values(var)));
}

QString
MakefileGenerator::val(const ProStringList &varList) const
{
    return valGlue(varList, "", " ", "");
}

QString
MakefileGenerator::val(const QStringList &varList) const
{
    return valGlue(varList, "", " ", "");
}

QString
MakefileGenerator::varGlue(const ProKey &var, const QString &before, const QString &glue, const QString &after) const
{
    return valGlue(project->values(var), before, glue, after);
}

QString
MakefileGenerator::fileVarGlue(const ProKey &var, const QString &before, const QString &glue, const QString &after) const
{
    return valGlue(escapeFilePaths(project->values(var)), before, glue, after);
}

QString
MakefileGenerator::fixFileVarGlue(const ProKey &var, const QString &before, const QString &glue, const QString &after) const
{
    ProStringList varList;
    const auto values = project->values(var);
    varList.reserve(values.size());
    for (const ProString &val : values)
        varList << escapeFilePath(Option::fixPathToTargetOS(val.toQString()));
    return valGlue(varList, before, glue, after);
}

QString
MakefileGenerator::valGlue(const ProStringList &varList, const QString &before, const QString &glue, const QString &after) const
{
    QString ret;
    for (ProStringList::ConstIterator it = varList.begin(); it != varList.end(); ++it) {
        if (!(*it).isEmpty()) {
            if (!ret.isEmpty())
                ret += glue;
            ret += (*it).toQString();
        }
    }
    return ret.isEmpty() ? QString("") : before + ret + after;
}

QString
MakefileGenerator::valGlue(const QStringList &varList, const QString &before, const QString &glue, const QString &after) const
{
    QString ret;
    for(QStringList::ConstIterator it = varList.begin(); it != varList.end(); ++it) {
        if(!(*it).isEmpty()) {
            if(!ret.isEmpty())
                ret += glue;
            ret += (*it);
        }
    }
    return ret.isEmpty() ? QString("") : before + ret + after;
}


QString
MakefileGenerator::varList(const ProKey &var) const
{
    return valList(project->values(var));
}

QString
MakefileGenerator::valList(const ProStringList &varList) const
{
    return valGlue(varList, "", " \\\n\t\t", "");
}

QString
MakefileGenerator::valList(const QStringList &varList) const
{
    return valGlue(varList, "", " \\\n\t\t", "");
}

ProStringList
MakefileGenerator::createObjectList(const ProStringList &sources)
{
    ProStringList ret;
    QString objdir;
    if(!project->values("OBJECTS_DIR").isEmpty())
        objdir = project->first("OBJECTS_DIR").toQString();
    for (ProStringList::ConstIterator it = sources.begin(); it != sources.end(); ++it) {
        QString sfn = (*it).toQString();
        QFileInfo fi(fileInfo(Option::normalizePath(sfn)));
        QString dir;
        if (project->isActiveConfig("object_parallel_to_source")) {
            // The source paths are relative to the output dir, but we need source-relative paths
            QString sourceRelativePath = fileFixify(sfn, FileFixifyBackwards);

            if (sourceRelativePath.startsWith(".." + Option::dir_sep))
                sourceRelativePath = fileFixify(sourceRelativePath, FileFixifyAbsolute);

            if (QDir::isAbsolutePath(sourceRelativePath))
                sourceRelativePath.remove(0, sourceRelativePath.indexOf(Option::dir_sep) + 1);

            dir = objdir; // We still respect OBJECTS_DIR

            int lastDirSepPosition = sourceRelativePath.lastIndexOf(Option::dir_sep);
            if (lastDirSepPosition != -1)
                dir += sourceRelativePath.leftRef(lastDirSepPosition + 1);

            if (!noIO()) {
                // Ensure that the final output directory of each object exists
                QString outRelativePath = fileFixify(dir, FileFixifyBackwards);
                if (!mkdir(outRelativePath))
                    warn_msg(WarnLogic, "Cannot create directory '%s'", outRelativePath.toLatin1().constData());
            }
        } else {
            dir = objdir;
        }
        ret.append(dir + fi.completeBaseName() + Option::obj_ext);
    }
    return ret;
}

ReplaceExtraCompilerCacheKey::ReplaceExtraCompilerCacheKey(
        const QString &v, const QStringList &i, const QStringList &o, MakefileGenerator::ReplaceFor s)
{
    static QString doubleColon = QLatin1String("::");

    hash = 0;
    pwd = qmake_getpwd();
    var = v;
    {
        QStringList il = i;
        il.sort();
        in = il.join(doubleColon);
    }
    {
        QStringList ol = o;
        ol.sort();
        out = ol.join(doubleColon);
    }
    forShell = s;
}

bool ReplaceExtraCompilerCacheKey::operator==(const ReplaceExtraCompilerCacheKey &f) const
{
    return (hashCode() == f.hashCode() &&
            f.forShell == forShell &&
            f.in == in &&
            f.out == out &&
            f.var == var &&
            f.pwd == pwd);
}


QString
MakefileGenerator::replaceExtraCompilerVariables(
        const QString &orig_var, const QStringList &in, const QStringList &out, ReplaceFor forShell)
{
    //lazy cache
    ReplaceExtraCompilerCacheKey cacheKey(orig_var, in, out, forShell);
    QString cacheVal = extraCompilerVariablesCache.value(cacheKey);
    if(!cacheVal.isNull())
        return cacheVal;

    //do the work
    QString ret = orig_var;
    QRegExp reg_var("\\$\\{.*\\}");
    reg_var.setMinimal(true);
    for(int rep = 0; (rep = reg_var.indexIn(ret, rep)) != -1; ) {
        QStringList val;
        const ProString var(ret.mid(rep + 2, reg_var.matchedLength() - 3));
        bool filePath = false;
        if(val.isEmpty() && var.startsWith(QLatin1String("QMAKE_VAR_"))) {
            const ProKey varname = var.mid(10).toKey();
            val += project->values(varname).toQStringList();
        }
        if(val.isEmpty() && var.startsWith(QLatin1String("QMAKE_VAR_FIRST_"))) {
            const ProKey varname = var.mid(16).toKey();
            val += project->first(varname).toQString();
        }

        if(val.isEmpty() && !in.isEmpty()) {
            if(var.startsWith(QLatin1String("QMAKE_FUNC_FILE_IN_"))) {
                filePath = true;
                const ProKey funcname = var.mid(19).toKey();
                val += project->expand(funcname, QList<ProStringList>() << ProStringList(in));
            } else if(var == QLatin1String("QMAKE_FILE_BASE") || var == QLatin1String("QMAKE_FILE_IN_BASE")) {
                filePath = true;
                for(int i = 0; i < in.size(); ++i) {
                    QFileInfo fi(fileInfo(Option::normalizePath(in.at(i))));
                    QString base = fi.completeBaseName();
                    if(base.isNull())
                        base = fi.fileName();
                    val += base;
                }
            } else if (var == QLatin1String("QMAKE_FILE_EXT") || var == QLatin1String("QMAKE_FILE_IN_EXT")) {
                filePath = true;
                for(int i = 0; i < in.size(); ++i) {
                    QFileInfo fi(fileInfo(Option::normalizePath(in.at(i))));
                    QString ext;
                    // Ensure complementarity with QMAKE_FILE_BASE
                    int baseLen = fi.completeBaseName().length();
                    if(baseLen == 0)
                        ext = fi.fileName();
                    else
                        ext = fi.fileName().remove(0, baseLen);
                    val += ext;
                }
            } else if (var == QLatin1String("QMAKE_FILE_IN_NAME")) {
                filePath = true;
                for (int i = 0; i < in.size(); ++i)
                    val += fileInfo(Option::normalizePath(in.at(i))).fileName();
            } else if(var == QLatin1String("QMAKE_FILE_PATH") || var == QLatin1String("QMAKE_FILE_IN_PATH")) {
                filePath = true;
                for(int i = 0; i < in.size(); ++i)
                    val += fileInfo(Option::normalizePath(in.at(i))).path();
            } else if(var == QLatin1String("QMAKE_FILE_NAME") || var == QLatin1String("QMAKE_FILE_IN")) {
                filePath = true;
                for(int i = 0; i < in.size(); ++i)
                    val += fileInfo(Option::normalizePath(in.at(i))).filePath();

            }
        }
        if(val.isEmpty() && !out.isEmpty()) {
            if(var.startsWith(QLatin1String("QMAKE_FUNC_FILE_OUT_"))) {
                filePath = true;
                const ProKey funcname = var.mid(20).toKey();
                val += project->expand(funcname, QList<ProStringList>() << ProStringList(out));
            } else if (var == QLatin1String("QMAKE_FILE_OUT_PATH")) {
                filePath = true;
                for (int i = 0; i < out.size(); ++i)
                    val += fileInfo(Option::normalizePath(out.at(i))).path();
            } else if(var == QLatin1String("QMAKE_FILE_OUT")) {
                filePath = true;
                for(int i = 0; i < out.size(); ++i)
                    val += fileInfo(Option::normalizePath(out.at(i))).filePath();
            } else if(var == QLatin1String("QMAKE_FILE_OUT_BASE")) {
                filePath = true;
                for(int i = 0; i < out.size(); ++i) {
                    QFileInfo fi(fileInfo(Option::normalizePath(out.at(i))));
                    QString base = fi.completeBaseName();
                    if(base.isNull())
                        base = fi.fileName();
                    val += base;
                }
            }
        }
        if(val.isEmpty() && var.startsWith(QLatin1String("QMAKE_FUNC_"))) {
            const ProKey funcname = var.mid(11).toKey();
            val += project->expand(funcname, QList<ProStringList>() << ProStringList(in) << ProStringList(out));
        }

        if(!val.isEmpty()) {
            QString fullVal;
            if (filePath && forShell != NoShell) {
                for(int i = 0; i < val.size(); ++i) {
                    if(!fullVal.isEmpty())
                        fullVal += " ";
                    if (forShell == LocalShell)
                        fullVal += IoUtils::shellQuote(Option::fixPathToLocalOS(val.at(i), false));
                    else
                        fullVal += escapeFilePath(Option::fixPathToTargetOS(val.at(i), false));
                }
            } else {
                fullVal = val.join(' ');
            }
            ret.replace(rep, reg_var.matchedLength(), fullVal);
            rep += fullVal.length();
        } else {
            rep += reg_var.matchedLength();
        }
    }

    //cache the value
    extraCompilerVariablesCache.insert(cacheKey, ret);
    return ret;
}

bool
MakefileGenerator::verifyExtraCompiler(const ProString &comp, const QString &file_unfixed)
{
    if(noIO())
        return false;
    const QString file = Option::normalizePath(file_unfixed);

    const ProStringList &config = project->values(ProKey(comp + ".CONFIG"));
    if (config.indexOf("moc_verify") != -1) {
        if(!file.isNull()) {
            QMakeSourceFileInfo::addSourceFile(file, QMakeSourceFileInfo::SEEK_MOCS);
            if(!mocable(file)) {
                return false;
            } else {
                project->values("MOCABLES").append(file);
            }
        }
    } else if (config.indexOf("function_verify") != -1) {
        ProString tmp_out = project->first(ProKey(comp + ".output"));
        if(tmp_out.isEmpty())
            return false;
        ProStringList verify_function = project->values(ProKey(comp + ".verify_function"));
        if(verify_function.isEmpty())
            return false;

        for(int i = 0; i < verify_function.size(); ++i) {
            bool invert = false;
            ProString verify = verify_function.at(i);
            if(verify.at(0) == QLatin1Char('!')) {
                invert = true;
                verify = verify.mid(1);
            }

            if (config.indexOf("combine") != -1) {
                bool pass = project->test(verify.toKey(), QList<ProStringList>() << ProStringList(tmp_out) << ProStringList(file));
                if(invert)
                    pass = !pass;
                if(!pass)
                    return false;
            } else {
                const ProStringList &tmp = project->values(ProKey(comp + ".input"));
                for (ProStringList::ConstIterator it = tmp.begin(); it != tmp.end(); ++it) {
                    const ProStringList &inputs = project->values((*it).toKey());
                    for (ProStringList::ConstIterator input = inputs.begin(); input != inputs.end(); ++input) {
                        if((*input).isEmpty())
                            continue;
                        QString inpf = (*input).toQString();
                        QString in = fileFixify(inpf);
                        if(in == file) {
                            bool pass = project->test(verify.toKey(),
                                                      QList<ProStringList>() << ProStringList(replaceExtraCompilerVariables(tmp_out.toQString(), inpf, QString(), NoShell)) <<
                                                      ProStringList(file));
                            if(invert)
                                pass = !pass;
                            if(!pass)
                                return false;
                            break;
                        }
                    }
                }
            }
        }
    } else if (config.indexOf("verify") != -1) {
        QString tmp_out = project->first(ProKey(comp + ".output")).toQString();
        if(tmp_out.isEmpty())
            return false;
        const QString tmp_cmd = project->values(ProKey(comp + ".commands")).join(' ');
        if (config.indexOf("combine") != -1) {
            QString cmd = replaceExtraCompilerVariables(tmp_cmd, QString(), tmp_out, LocalShell);
            if(system(cmd.toLatin1().constData()))
                return false;
        } else {
            const ProStringList &tmp = project->values(ProKey(comp + ".input"));
            for (ProStringList::ConstIterator it = tmp.begin(); it != tmp.end(); ++it) {
                const ProStringList &inputs = project->values((*it).toKey());
                for (ProStringList::ConstIterator input = inputs.begin(); input != inputs.end(); ++input) {
                    if((*input).isEmpty())
                        continue;
                    QString inpf = (*input).toQString();
                    QString in = fileFixify(inpf);
                    if(in == file) {
                        QString out = replaceExtraCompilerVariables(tmp_out, inpf, QString(), NoShell);
                        QString cmd = replaceExtraCompilerVariables(tmp_cmd, in, out, LocalShell);
                        if(system(cmd.toLatin1().constData()))
                            return false;
                        break;
                    }
                }
            }
        }
    }
    return true;
}

void
MakefileGenerator::writeExtraTargets(QTextStream &t)
{
    const ProStringList &qut = project->values("QMAKE_EXTRA_TARGETS");
    for (ProStringList::ConstIterator it = qut.begin(); it != qut.end(); ++it) {
        QString targ = var(ProKey(*it + ".target")),
                 cmd = var(ProKey(*it + ".commands")), deps;
        if(targ.isEmpty())
            targ = (*it).toQString();
        const ProStringList &deplist = project->values(ProKey(*it + ".depends"));
        for (ProStringList::ConstIterator dep_it = deplist.begin(); dep_it != deplist.end(); ++dep_it) {
            QString dep = var(ProKey(*dep_it + ".target"));
            if(dep.isEmpty())
                dep = (*dep_it).toQString();
            deps += " " + escapeDependencyPath(dep);
        }
        const ProStringList &config = project->values(ProKey(*it + ".CONFIG"));
        if (config.indexOf("fix_target") != -1)
            targ = fileFixify(targ, FileFixifyFromOutdir);
        if (config.indexOf("phony") != -1)
            deps += QLatin1String(" FORCE");
        t << escapeDependencyPath(targ) << ":" << deps;
        if(!cmd.isEmpty())
            t << "\n\t" << cmd;
        t << Qt::endl << Qt::endl;
    }
}

static QStringList splitDeps(const QString &indeps, bool lineMode)
{
    if (!lineMode)
        return indeps.simplified().split(' ');
    QStringList deps = indeps.split('\n', QString::SkipEmptyParts);
#ifdef Q_OS_WIN
    for (auto &dep : deps) {
        if (dep.endsWith(QLatin1Char('\r')))
            dep.chop(1);
    }
#endif
    return deps;
}

QString MakefileGenerator::resolveDependency(const QDir &outDir, const QString &file)
{
    const QList<QMakeLocalFileName> &depdirs = QMakeSourceFileInfo::dependencyPaths();
    for (const auto &depdir : depdirs) {
        const QString &local = depdir.local();
        QString lf = outDir.absoluteFilePath(local + '/' + file);
        if (exists(lf))
            return lf;

        if (resolveDependenciesInFrameworks) {
            // Given a file like "QtWidgets/QWidget", try to resolve it
            // as framework header "QtWidgets.framework/Headers/QWidget".
            int cut = file.indexOf('/');
            if (cut < 0 || cut + 1 >= file.size())
                continue;
            QStringRef framework = file.leftRef(cut);
            QStringRef include = file.midRef(cut + 1);
            if (local.endsWith('/' + framework + ".framework/Headers")) {
                lf = outDir.absoluteFilePath(local + '/' + include);
                if (exists(lf))
                    return lf;
            }
        }
    }
    return {};
}

void MakefileGenerator::callExtraCompilerDependCommand(const ProString &extraCompiler,
                                                       const QString &dep_cd_cmd,
                                                       const QString &tmp_dep_cmd,
                                                       const QString &inpf,
                                                       const QString &tmp_out,
                                                       bool dep_lines,
                                                       QStringList *deps)
{
    char buff[256];
    QString dep_cmd = replaceExtraCompilerVariables(tmp_dep_cmd, inpf, tmp_out, LocalShell);
    dep_cmd = dep_cd_cmd + fixEnvVariables(dep_cmd);
    if (FILE *proc = QT_POPEN(dep_cmd.toLatin1().constData(), QT_POPEN_READ)) {
        QByteArray depData;
        while (int read_in = feof(proc) ? 0 : (int)fread(buff, 1, 255, proc))
            depData.append(buff, read_in);
        QT_PCLOSE(proc);
        const QString indeps = QString::fromLocal8Bit(depData);
        if (indeps.isEmpty())
            return;
        QDir outDir(Option::output_dir);
        QStringList dep_cmd_deps = splitDeps(indeps, dep_lines);
        for (int i = 0; i < dep_cmd_deps.count(); ++i) {
            QString &file = dep_cmd_deps[i];
            const QString absFile = outDir.absoluteFilePath(file);
            if (absFile == file) {
                // already absolute; don't do any checks.
            } else if (exists(absFile)) {
                file = absFile;
            } else {
                const QString localFile = resolveDependency(outDir, file);
                if (localFile.isEmpty()) {
                    if (exists(file)) {
                        warn_msg(WarnDeprecated, ".depend_command for extra compiler %s"
                                 " prints paths relative to source directory",
                                 extraCompiler.toLatin1().constData());
                    } else {
                        file = absFile;  // fallback for generated resources
                    }
                } else {
                    file = localFile;
                }
            }
            if (!file.isEmpty())
                file = fileFixify(file);
        }
        deps->append(dep_cmd_deps);
    }
}

void
MakefileGenerator::writeExtraCompilerTargets(QTextStream &t)
{
    QString clean_targets;
    const ProStringList &quc = project->values("QMAKE_EXTRA_COMPILERS");
    for (ProStringList::ConstIterator it = quc.begin(); it != quc.end(); ++it) {
        const ProStringList &config = project->values(ProKey(*it + ".CONFIG"));
        QString tmp_out = fileFixify(project->first(ProKey(*it + ".output")).toQString(),
                                     FileFixifyFromOutdir);
        const QString tmp_cmd = project->values(ProKey(*it + ".commands")).join(' ');
        const QString tmp_dep_cmd = project->values(ProKey(*it + ".depend_command")).join(' ');
        QString dep_cd_cmd;
        if (!tmp_dep_cmd.isEmpty()) {
            dep_cd_cmd = QLatin1String("cd ")
                 + IoUtils::shellQuote(Option::fixPathToLocalOS(Option::output_dir, false))
                 + QLatin1String(" && ");
        }
        const bool dep_lines = (config.indexOf("dep_lines") != -1);
        const ProStringList &vars = project->values(ProKey(*it + ".variables"));
        if(tmp_out.isEmpty() || tmp_cmd.isEmpty())
            continue;
        ProStringList tmp_inputs;
        {
            const ProStringList &comp_inputs = project->values(ProKey(*it + ".input"));
            for (ProStringList::ConstIterator it2 = comp_inputs.begin(); it2 != comp_inputs.end(); ++it2) {
                const ProStringList &tmp = project->values((*it2).toKey());
                for (ProStringList::ConstIterator input = tmp.begin(); input != tmp.end(); ++input) {
                    if (verifyExtraCompiler((*it), (*input).toQString()))
                        tmp_inputs.append((*input));
                }
            }
        }

        t << "compiler_" << (*it) << "_make_all:";
        if (config.indexOf("combine") != -1) {
            // compilers with a combined input only have one output
            QString input = project->first(ProKey(*it + ".output")).toQString();
            t << ' ' << escapeDependencyPath(fileFixify(
                    replaceExtraCompilerVariables(tmp_out, input, QString(), NoShell),
                    FileFixifyFromOutdir));
        } else {
            for (ProStringList::ConstIterator input = tmp_inputs.cbegin(); input != tmp_inputs.cend(); ++input) {
                t << ' ' << escapeDependencyPath(fileFixify(
                        replaceExtraCompilerVariables(tmp_out, (*input).toQString(), QString(), NoShell),
                        FileFixifyFromOutdir));
            }
        }
        t << Qt::endl;

        if (config.indexOf("no_clean") == -1) {
            QStringList raw_clean = project->values(ProKey(*it + ".clean")).toQStringList();
            if (raw_clean.isEmpty())
                raw_clean << tmp_out;
            QString tmp_clean;
            for (const QString &rc : qAsConst(raw_clean))
                tmp_clean += ' ' + escapeFilePath(Option::fixPathToTargetOS(rc));
            QString tmp_clean_cmds = project->values(ProKey(*it + ".clean_commands")).join(' ');
            if(!tmp_inputs.isEmpty())
                clean_targets += QString("compiler_" + (*it) + "_clean ");
            t << "compiler_" << (*it) << "_clean:";
            bool wrote_clean_cmds = false, wrote_clean = false;
            if(tmp_clean_cmds.isEmpty()) {
                wrote_clean_cmds = true;
            } else if(tmp_clean_cmds.indexOf("${QMAKE_") == -1) {
                t << "\n\t" << tmp_clean_cmds;
                wrote_clean_cmds = true;
            }
            if(tmp_clean.indexOf("${QMAKE_") == -1) {
                t << "\n\t-$(DEL_FILE)" << tmp_clean;
                wrote_clean = true;
            }
            if(!wrote_clean_cmds || !wrote_clean) {
                QStringList cleans;
                const QString del_statement("-$(DEL_FILE)");
                if(!wrote_clean) {
                    QStringList dels;
                    for (ProStringList::ConstIterator input = tmp_inputs.cbegin(); input != tmp_inputs.cend(); ++input) {
                        QString tinp = (*input).toQString();
                        QString out = replaceExtraCompilerVariables(tmp_out, tinp, QString(), NoShell);
                        for (const QString &rc : qAsConst(raw_clean)) {
                            dels << ' ' + escapeFilePath(fileFixify(
                                    replaceExtraCompilerVariables(rc, tinp, out, NoShell),
                                    FileFixifyFromOutdir));
                        }
                    }
                    if(project->isActiveConfig("no_delete_multiple_files")) {
                        cleans = dels;
                    } else {
                        QString files;
                        const int commandlineLimit = 2047; // NT limit, expanded
                        for (const QString &file : qAsConst(dels)) {
                            if(del_statement.length() + files.length() +
                               qMax(fixEnvVariables(file).length(), file.length()) > commandlineLimit) {
                                cleans.append(files);
                                files.clear();
                            }
                            files += file;
                        }
                        if(!files.isEmpty())
                            cleans.append(files);
                    }
                }
                if(!cleans.isEmpty())
                    t << valGlue(cleans, "\n\t" + del_statement, "\n\t" + del_statement, "");
                if(!wrote_clean_cmds) {
                    for (ProStringList::ConstIterator input = tmp_inputs.cbegin(); input != tmp_inputs.cend(); ++input) {
                        QString tinp = (*input).toQString();
                        t << "\n\t" << replaceExtraCompilerVariables(tmp_clean_cmds, tinp,
                                         replaceExtraCompilerVariables(tmp_out, tinp, QString(), NoShell), TargetShell);
                    }
                }
            }
            t << Qt::endl;
        }
        QStringList tmp_dep = project->values(ProKey(*it + ".depends")).toQStringList();
        if (config.indexOf("combine") != -1) {
            if (tmp_out.contains(QRegExp("(^|[^$])\\$\\{QMAKE_(?!VAR_)"))) {
                warn_msg(WarnLogic, "QMAKE_EXTRA_COMPILERS(%s) with combine has variable output.",
                         (*it).toLatin1().constData());
                continue;
            }
            QStringList deps, inputs;
            if(!tmp_dep.isEmpty())
                deps += fileFixify(tmp_dep, FileFixifyFromOutdir);
            for (ProStringList::ConstIterator input = tmp_inputs.cbegin(); input != tmp_inputs.cend(); ++input) {
                QString inpf = (*input).toQString();
                deps += findDependencies(inpf);
                inputs += Option::fixPathToTargetOS(inpf, false);
                if(!tmp_dep_cmd.isEmpty() && doDepends()) {
                    callExtraCompilerDependCommand(*it, dep_cd_cmd, tmp_dep_cmd, inpf,
                                                   tmp_out, dep_lines, &deps);
                }
            }
            for(int i = 0; i < inputs.size(); ) {
                if(tmp_out == inputs.at(i))
                    inputs.removeAt(i);
                else
                    ++i;
            }
            for(int i = 0; i < deps.size(); ) {
                if(tmp_out == deps.at(i))
                    deps.removeAt(i);
                else
                    ++i;
            }
            if (inputs.isEmpty())
                continue;

            QString out = replaceExtraCompilerVariables(tmp_out, QString(), QString(), NoShell);
            QString cmd = replaceExtraCompilerVariables(tmp_cmd, inputs, QStringList() << out, TargetShell);
            t << escapeDependencyPath(fileFixify(out, FileFixifyFromOutdir)) << ":";
            // compiler.CONFIG+=explicit_dependencies means that ONLY compiler.depends gets to cause Makefile dependencies
            if (config.indexOf("explicit_dependencies") != -1) {
                t << " " << valList(escapeDependencyPaths(fileFixify(tmp_dep, FileFixifyFromOutdir)));
            } else {
                t << " " << valList(escapeDependencyPaths(inputs)) << " " << valList(finalizeDependencyPaths(deps));
            }
            t << "\n\t" << cmd << Qt::endl << Qt::endl;
            continue;
        }
        for (ProStringList::ConstIterator input = tmp_inputs.cbegin(); input != tmp_inputs.cend(); ++input) {
            QString inpf = (*input).toQString();
            QStringList deps;
            deps << fileFixify(inpf, FileFixifyFromOutdir);
            deps += findDependencies(inpf);
            QString out = fileFixify(replaceExtraCompilerVariables(tmp_out, inpf, QString(), NoShell),
                                     FileFixifyFromOutdir);
            if(!tmp_dep.isEmpty()) {
                QStringList pre_deps = fileFixify(tmp_dep, FileFixifyFromOutdir);
                for(int i = 0; i < pre_deps.size(); ++i)
                   deps << fileFixify(replaceExtraCompilerVariables(pre_deps.at(i), inpf, out, NoShell),
                                      FileFixifyFromOutdir);
            }
            QString cmd = replaceExtraCompilerVariables(tmp_cmd, inpf, out, TargetShell);
            // NOTE: The var -> QMAKE_COMP_var replace feature is unsupported, do not use!
            for (ProStringList::ConstIterator it3 = vars.constBegin(); it3 != vars.constEnd(); ++it3)
                cmd.replace("$(" + (*it3) + ")", "$(QMAKE_COMP_" + (*it3)+")");
            if(!tmp_dep_cmd.isEmpty() && doDepends()) {
                callExtraCompilerDependCommand(*it, dep_cd_cmd, tmp_dep_cmd, inpf,
                                               tmp_out, dep_lines, &deps);
                //use the depend system to find includes of these included files
                QStringList inc_deps;
                for(int i = 0; i < deps.size(); ++i) {
                    const QString dep = fileFixify(deps.at(i), FileFixifyFromOutdir | FileFixifyAbsolute);
                    if(QFile::exists(dep)) {
                        SourceFileType type = TYPE_UNKNOWN;
                        if(type == TYPE_UNKNOWN) {
                            for(QStringList::Iterator cit = Option::c_ext.begin();
                                cit != Option::c_ext.end(); ++cit) {
                                if(dep.endsWith((*cit))) {
                                   type = TYPE_C;
                                   break;
                                }
                            }
                        }
                        if(type == TYPE_UNKNOWN) {
                            for(QStringList::Iterator cppit = Option::cpp_ext.begin();
                                cppit != Option::cpp_ext.end(); ++cppit) {
                                if(dep.endsWith((*cppit))) {
                                    type = TYPE_C;
                                    break;
                                }
                            }
                        }
                        if(type == TYPE_UNKNOWN) {
                            for(QStringList::Iterator hit = Option::h_ext.begin();
                                type == TYPE_UNKNOWN && hit != Option::h_ext.end(); ++hit) {
                                if(dep.endsWith((*hit))) {
                                    type = TYPE_C;
                                    break;
                                }
                            }
                        }
                        if(type != TYPE_UNKNOWN) {
                            if(!QMakeSourceFileInfo::containsSourceFile(dep, type))
                                QMakeSourceFileInfo::addSourceFile(dep, type);
                            inc_deps += QMakeSourceFileInfo::dependencies(dep);
                        }
                    }
                }
                deps += fileFixify(inc_deps, FileFixifyFromOutdir);
            }
            for(int i = 0; i < deps.size(); ) {
                QString &dep = deps[i];
                if(out == dep)
                    deps.removeAt(i);
                else
                    ++i;
            }
            t << escapeDependencyPath(out) << ": " << valList(finalizeDependencyPaths(deps)) << "\n\t"
              << cmd << Qt::endl << Qt::endl;
        }
    }
    t << "compiler_clean: " << clean_targets << Qt::endl << Qt::endl;
}

void
MakefileGenerator::writeExtraCompilerVariables(QTextStream &t)
{
    bool first = true;
    const ProStringList &quc = project->values("QMAKE_EXTRA_COMPILERS");
    for (ProStringList::ConstIterator it = quc.begin(); it != quc.end(); ++it) {
        const ProStringList &vars = project->values(ProKey(*it + ".variables"));
        for (ProStringList::ConstIterator varit = vars.begin(); varit != vars.end(); ++varit) {
            if(first) {
                t << "\n####### Custom Compiler Variables\n";
                first = false;
            }
            t << "QMAKE_COMP_" << (*varit) << " = "
              << valList(project->values((*varit).toKey())) << Qt::endl;
        }
    }
    if(!first)
        t << Qt::endl;
}

void
MakefileGenerator::writeExtraVariables(QTextStream &t)
{
    t << Qt::endl;

    ProStringList outlist;
    const ProValueMap &vars = project->variables();
    const ProStringList &exports = project->values("QMAKE_EXTRA_VARIABLES");
    for (ProStringList::ConstIterator exp_it = exports.begin(); exp_it != exports.end(); ++exp_it) {
        QRegExp rx((*exp_it).toQString(), Qt::CaseInsensitive, QRegExp::Wildcard);
        for (ProValueMap::ConstIterator it = vars.begin(); it != vars.end(); ++it) {
            if (rx.exactMatch(it.key().toQString()))
                outlist << ("EXPORT_" + it.key() + " = " + it.value().join(' '));
        }
    }
    if (!outlist.isEmpty()) {
        t << "####### Custom Variables\n";
        t << outlist.join('\n') << Qt::endl << Qt::endl;
    }
}

// This is a more powerful alternative to the above function.
// It's meant to be internal, as one can make quite a mess with it.
void
MakefileGenerator::writeExportedVariables(QTextStream &t)
{
    const auto &vars = project->values("QMAKE_EXPORTED_VARIABLES");
    if (vars.isEmpty())
        return;
    for (const auto &exp : vars) {
        const ProString &name = project->first(ProKey(exp + ".name"));
        const ProString &value = project->first(ProKey(exp + ".value"));
        if (!value.isEmpty())
            t << name << " = " << value << Qt::endl;
        else
            t << name << " =\n";
    }
    t << Qt::endl;
}

bool
MakefileGenerator::writeDummyMakefile(QTextStream &t)
{
    if (project->values("QMAKE_FAILED_REQUIREMENTS").isEmpty())
        return false;
    t << "QMAKE    = " << var("QMAKE_QMAKE") << Qt::endl;
    const ProStringList &qut = project->values("QMAKE_EXTRA_TARGETS");
    for (ProStringList::ConstIterator it = qut.begin(); it != qut.end(); ++it)
        t << *it << " ";
    t << "first all clean install distclean uninstall qmake_all:\n\t"
      << "@echo \"Some of the required modules ("
      << var("QMAKE_FAILED_REQUIREMENTS") << ") are not available.\"\n\t"
      << "@echo \"Skipped.\"\n\n";
    writeMakeQmake(t);
    t << "FORCE:\n\n";
    return true;
}

bool
MakefileGenerator::writeStubMakefile(QTextStream &t)
{
    t << "QMAKE    = " << var("QMAKE_QMAKE") << Qt::endl;
    const ProStringList &qut = project->values("QMAKE_EXTRA_TARGETS");
    for (ProStringList::ConstIterator it = qut.begin(); it != qut.end(); ++it)
        t << *it << " ";
    //const QString ofile = Option::fixPathToTargetOS(fileFixify(Option::output.fileName()));
    t << "first all clean install distclean uninstall: qmake\n"
      << "qmake_all:\n";
    writeMakeQmake(t);
    t << "FORCE:\n\n";
    return true;
}

bool
MakefileGenerator::writeMakefile(QTextStream &t)
{
    t << "####### Compile\n\n";
    writeObj(t, "SOURCES");
    writeObj(t, "GENERATED_SOURCES");

    t << "####### Install\n\n";
    writeInstalls(t);

    t << "FORCE:\n\n";
    return true;
}

void
MakefileGenerator::writeDefaultVariables(QTextStream &t)
{
    t << "QMAKE         = " << var("QMAKE_QMAKE") << Qt::endl;
    t << "DEL_FILE      = " << var("QMAKE_DEL_FILE") << Qt::endl;
    t << "CHK_DIR_EXISTS= " << var("QMAKE_CHK_DIR_EXISTS") << Qt::endl;
    t << "MKDIR         = " << var("QMAKE_MKDIR") << Qt::endl;
    t << "COPY          = " << var("QMAKE_COPY") << Qt::endl;
    t << "COPY_FILE     = " << var("QMAKE_COPY_FILE") << Qt::endl;
    t << "COPY_DIR      = " << var("QMAKE_COPY_DIR") << Qt::endl;
    t << "INSTALL_FILE  = " << var("QMAKE_INSTALL_FILE") << Qt::endl;
    t << "INSTALL_PROGRAM = " << var("QMAKE_INSTALL_PROGRAM") << Qt::endl;
    t << "INSTALL_DIR   = " << var("QMAKE_INSTALL_DIR") << Qt::endl;
    t << "QINSTALL      = " << var("QMAKE_QMAKE") << " -install qinstall" << Qt::endl;
    t << "QINSTALL_PROGRAM = " << var("QMAKE_QMAKE") << " -install qinstall -exe" << Qt::endl;
    t << "DEL_FILE      = " << var("QMAKE_DEL_FILE") << Qt::endl;
    t << "SYMLINK       = " << var("QMAKE_SYMBOLIC_LINK") << Qt::endl;
    t << "DEL_DIR       = " << var("QMAKE_DEL_DIR") << Qt::endl;
    t << "MOVE          = " << var("QMAKE_MOVE") << Qt::endl;
}

QString MakefileGenerator::buildArgs(bool withExtra)
{
    QString ret;

    for (const QString &arg : qAsConst(Option::globals->qmake_args))
        ret += " " + shellQuote(arg);
    if (withExtra && !Option::globals->qmake_extra_args.isEmpty()) {
        ret += " --";
        for (const QString &arg : qAsConst(Option::globals->qmake_extra_args))
            ret += " " + shellQuote(arg);
    }
    return ret;
}

//could get stored argv, but then it would have more options than are
//probably necesary this will try to guess the bare minimum..
QString MakefileGenerator::build_args()
{
    QString ret = "$(QMAKE)";

    //output
    QString ofile = fileFixify(Option::output.fileName());
    if(!ofile.isEmpty() && ofile != project->first("QMAKE_MAKEFILE"))
        ret += " -o " + escapeFilePath(ofile);

    //inputs
    ret += " " + escapeFilePath(fileFixify(project->projectFile()));

    // general options and arguments
    ret += buildArgs(true);

    return ret;
}

void
MakefileGenerator::writeHeader(QTextStream &t)
{
    t << "#############################################################################\n";
    t << "# Makefile for building: " << escapeFilePath(var("TARGET")) << Qt::endl;
    t << "# Generated by qmake (" QMAKE_VERSION_STR ") (Qt " QT_VERSION_STR ")\n";
    t << "# Project:  " << fileFixify(project->projectFile()) << Qt::endl;
    t << "# Template: " << var("TEMPLATE") << Qt::endl;
    if(!project->isActiveConfig("build_pass"))
        t << "# Command: " << build_args().replace(QLatin1String("$(QMAKE)"), var("QMAKE_QMAKE")) << Qt::endl;
    t << "#############################################################################\n";
    t << Qt::endl;
    QString ofile = Option::fixPathToTargetOS(Option::output.fileName());
    if (ofile.lastIndexOf(Option::dir_sep) != -1)
        ofile.remove(0, ofile.lastIndexOf(Option::dir_sep) +1);
    t << "MAKEFILE      = " << escapeFilePath(ofile) << Qt::endl << Qt::endl;
    t << "EQ            = =\n\n";
}

QList<MakefileGenerator::SubTarget*>
MakefileGenerator::findSubDirsSubTargets() const
{
    QList<SubTarget*> targets;
    {
        const ProStringList &subdirs = project->values("SUBDIRS");
        for(int subdir = 0; subdir < subdirs.size(); ++subdir) {
            ProString ofile = subdirs[subdir];
            QString oname = ofile.toQString();
            QString fixedSubdir = oname;
            fixedSubdir.replace(QRegExp("[^a-zA-Z0-9_]"),"-");

            SubTarget *st = new SubTarget;
            st->name = oname;
            targets.append(st);

            bool fromFile = false;
            const ProKey fkey(fixedSubdir + ".file");
            const ProKey skey(fixedSubdir + ".subdir");
            if (!project->isEmpty(fkey)) {
                if (!project->isEmpty(skey))
                    warn_msg(WarnLogic, "Cannot assign both file and subdir for subdir %s",
                             subdirs[subdir].toLatin1().constData());
                ofile = project->first(fkey);
                fromFile = true;
            } else if (!project->isEmpty(skey)) {
                ofile = project->first(skey);
                fromFile = false;
            } else {
                fromFile = ofile.endsWith(Option::pro_ext);
            }
            QString file = Option::fixPathToTargetOS(ofile.toQString());

            if(fromFile) {
                int slsh = file.lastIndexOf(Option::dir_sep);
                if(slsh != -1) {
                    st->in_directory = file.left(slsh+1);
                    st->profile = file.mid(slsh+1);
                } else {
                    st->profile = file;
                }
            } else {
                if (!file.isEmpty() && !project->isActiveConfig("subdir_first_pro")) {
                    const QString baseName = file.section(Option::dir_sep, -1);
                    if (baseName.isEmpty()) {
                        warn_msg(WarnLogic, "Ignoring invalid SUBDIRS entry %s",
                                 subdirs[subdir].toLatin1().constData());
                        continue;
                    }
                    st->profile = baseName + Option::pro_ext;
                }
                st->in_directory = file;
            }
            while(st->in_directory.endsWith(Option::dir_sep))
                st->in_directory.chop(1);
            if(fileInfo(st->in_directory).isRelative())
                st->out_directory = st->in_directory;
            else
                st->out_directory = fileFixify(st->in_directory, FileFixifyBackwards);
            const ProKey mkey(fixedSubdir + ".makefile");
            if (!project->isEmpty(mkey)) {
                st->makefile = project->first(mkey).toQString();
            } else {
                st->makefile = "Makefile";
                if(!st->profile.isEmpty()) {
                    QString basename = st->in_directory;
                    int new_slsh = basename.lastIndexOf(Option::dir_sep);
                    if(new_slsh != -1)
                        basename = basename.mid(new_slsh+1);
                    if(st->profile != basename + Option::pro_ext)
                        st->makefile += "." + st->profile.left(st->profile.length() - Option::pro_ext.length());
                }
            }
            const ProKey dkey(fixedSubdir + ".depends");
            if (!project->isEmpty(dkey)) {
                const ProStringList &depends = project->values(dkey);
                for(int depend = 0; depend < depends.size(); ++depend) {
                    bool found = false;
                    for(int subDep = 0; subDep < subdirs.size(); ++subDep) {
                        if(subdirs[subDep] == depends.at(depend)) {
                            QString subName = subdirs[subDep].toQString();
                            QString fixedSubDep = subName;
                            fixedSubDep.replace(QRegExp("[^a-zA-Z0-9_]"),"-");
                            const ProKey dtkey(fixedSubDep + ".target");
                            if (!project->isEmpty(dtkey)) {
                                st->depends += project->first(dtkey);
                            } else {
                                QString d = Option::fixPathToTargetOS(subName);
                                const ProKey dfkey(fixedSubDep + ".file");
                                if (!project->isEmpty(dfkey)) {
                                    d = project->first(dfkey).toQString();
                                } else {
                                    const ProKey dskey(fixedSubDep + ".subdir");
                                    if (!project->isEmpty(dskey))
                                        d = project->first(dskey).toQString();
                                }
                                st->depends += "sub-" + d.replace(QRegExp("[^a-zA-Z0-9_]"),"-");
                            }
                            found = true;
                            break;
                        }
                    }
                    if(!found) {
                        QString depend_str = depends.at(depend).toQString();
                        st->depends += depend_str.replace(QRegExp("[^a-zA-Z0-9_]"),"-");
                    }
                }
            }
            const ProKey tkey(fixedSubdir + ".target");
            if (!project->isEmpty(tkey)) {
                st->target = project->first(tkey).toQString();
            } else {
                st->target = "sub-" + file;
                st->target.replace(QRegExp("[^a-zA-Z0-9_]"), "-");
            }
        }
    }
    return targets;
}

void
MakefileGenerator::writeSubDirs(QTextStream &t)
{
    QList<SubTarget*> targets = findSubDirsSubTargets();
    t << "first: make_first\n";
    int flags = SubTargetInstalls;
    if(project->isActiveConfig("ordered"))
        flags |= SubTargetOrdered;
    writeSubTargets(t, targets, flags);
    qDeleteAll(targets);
}

void MakefileGenerator::writeSubMakeCall(QTextStream &t, const QString &callPrefix,
                                         const QString &makeArguments)
{
    t << callPrefix << "$(MAKE)" << makeArguments << Qt::endl;
}

void
MakefileGenerator::writeSubTargetCall(QTextStream &t,
        const QString &in_directory, const QString &in, const QString &out_directory, const QString &out,
        const QString &out_directory_cdin, const QString &makefilein)
{
    QString pfx;
    if (!in.isEmpty()) {
        if (!in_directory.isEmpty())
            t << "\n\t" << mkdir_p_asstring(out_directory);
        pfx = "( " + chkexists.arg(out) +
              + " $(QMAKE) -o " + out + ' ' + in + buildArgs(false)
              + " ) && ";
    }
    writeSubMakeCall(t, out_directory_cdin + pfx, makefilein);
}

static void chopEndLines(QString *s)
{
    while (!s->isEmpty()) {
        const ushort c = s->at(s->size() - 1).unicode();
        if (c != '\n' && c != '\r')
            break;
        s->chop(1);
    }
}

void
MakefileGenerator::writeSubTargets(QTextStream &t, QList<MakefileGenerator::SubTarget*> targets, int flags)
{
    // blasted includes
    const ProStringList &qeui = project->values("QMAKE_EXTRA_INCLUDES");
    for (ProStringList::ConstIterator qeui_it = qeui.begin(); qeui_it != qeui.end(); ++qeui_it)
        t << "include " << (*qeui_it) << Qt::endl;

    if (!(flags & SubTargetSkipDefaultVariables)) {
        writeDefaultVariables(t);
        t << "SUBTARGETS    = ";     // subtargets are sub-directory
        for(int target = 0; target < targets.size(); ++target)
            t << " \\\n\t\t" << targets.at(target)->target;
        t << Qt::endl << Qt::endl;
    }
    writeExtraVariables(t);

    QStringList targetSuffixes;
    const QString abs_source_path = project->first("QMAKE_ABSOLUTE_SOURCE_PATH").toQString();
    if (!(flags & SubTargetSkipDefaultTargets)) {
        targetSuffixes << "make_first" << "all" << "clean" << "distclean"
                       << QString((flags & SubTargetInstalls) ? "install_subtargets" : "install")
                       << QString((flags & SubTargetInstalls) ? "uninstall_subtargets" : "uninstall");
    }

    struct SequentialInstallData
    {
        QString targetPrefix;
        QString commands;
        QTextStream commandsStream;
        SequentialInstallData() : commandsStream(&commands) {}
    };
    std::unique_ptr<SequentialInstallData> sequentialInstallData;
    bool dont_recurse = project->isActiveConfig("dont_recurse");

    // generate target rules
    for(int target = 0; target < targets.size(); ++target) {
        SubTarget *subtarget = targets.at(target);
        QString in_directory = subtarget->in_directory;
        if(!in_directory.isEmpty() && !in_directory.endsWith(Option::dir_sep))
            in_directory += Option::dir_sep;
        QString out_directory = subtarget->out_directory;
        if(!out_directory.isEmpty() && !out_directory.endsWith(Option::dir_sep))
            out_directory += Option::dir_sep;
        if(!abs_source_path.isEmpty() && out_directory.startsWith(abs_source_path))
            out_directory = Option::output_dir + out_directory.mid(abs_source_path.length());

        QString out_directory_cdin = out_directory.isEmpty() ? "\n\t"
                                                             : "\n\tcd " + escapeFilePath(out_directory) + " && ";
        QString makefilein = " -f " + escapeFilePath(subtarget->makefile);

        //qmake it
        QString out;
        QString in;
        if(!subtarget->profile.isEmpty()) {
            out = subtarget->makefile;
            in = escapeFilePath(fileFixify(in_directory + subtarget->profile, FileFixifyAbsolute));
            if(out.startsWith(in_directory))
                out = out.mid(in_directory.length());
            out = escapeFilePath(out);
            t << subtarget->target << "-qmake_all: ";
            if (flags & SubTargetOrdered) {
                if (target)
                    t << targets.at(target - 1)->target << "-qmake_all";
            } else {
                if (!subtarget->depends.isEmpty())
                    t << valGlue(subtarget->depends, QString(), "-qmake_all ", "-qmake_all");
            }
            t << " FORCE\n\t";
            if(!in_directory.isEmpty()) {
                t << mkdir_p_asstring(out_directory)
                  << out_directory_cdin;
            }
            t << "$(QMAKE) -o " << out << ' ' << in << buildArgs(false);
            if (!dont_recurse)
                writeSubMakeCall(t, out_directory_cdin, makefilein + " qmake_all");
            else
                t << Qt::endl;
        }

        { //actually compile
            t << subtarget->target << ":";
            auto extraDeps = extraSubTargetDependencies();
            if (!extraDeps.isEmpty())
                t << " " << valList(extraDeps);
            if(!subtarget->depends.isEmpty())
                t << " " << valList(subtarget->depends);
            t << " FORCE";
            writeSubTargetCall(t, in_directory, in, out_directory, out,
                               out_directory_cdin, makefilein);
        }

        for(int suffix = 0; suffix < targetSuffixes.size(); ++suffix) {
            QString s = targetSuffixes.at(suffix);
            if(s == "install_subtargets")
                s = "install";
            else if(s == "uninstall_subtargets")
                s = "uninstall";
            else if(s == "make_first")
                s = QString();

            if (project->isActiveConfig("build_all") && s == "install") {
                if (!sequentialInstallData)
                    sequentialInstallData.reset(new SequentialInstallData);
                sequentialInstallData->targetPrefix += subtarget->target + '-';
                writeSubTargetCall(sequentialInstallData->commandsStream, in_directory, in,
                                   out_directory, out, out_directory_cdin,
                                   makefilein + " " + s);
                chopEndLines(&sequentialInstallData->commands);
            }

            if(flags & SubTargetOrdered) {
                t << subtarget->target << "-" << targetSuffixes.at(suffix) << "-ordered:";
                if(target)
                    t << " " << targets.at(target-1)->target << "-" << targetSuffixes.at(suffix) << "-ordered ";
                t << " FORCE";
                writeSubTargetCall(t, in_directory, in, out_directory, out,
                                   out_directory_cdin, makefilein + " " + s);
            }
            t << subtarget->target << "-" << targetSuffixes.at(suffix) << ":";
            if(!subtarget->depends.isEmpty())
                t << " " << valGlue(subtarget->depends, QString(), "-" + targetSuffixes.at(suffix) + " ",
                                    "-"+targetSuffixes.at(suffix));
            t << " FORCE";
            writeSubTargetCall(t, in_directory, in, out_directory, out,
                               out_directory_cdin, makefilein + " " + s);
        }
    }
    t << Qt::endl;

    if (sequentialInstallData) {
        t << sequentialInstallData->targetPrefix << "install: FORCE"
          << sequentialInstallData->commands << Qt::endl << Qt::endl;
    }

    if (!(flags & SubTargetSkipDefaultTargets)) {
        writeMakeQmake(t, true);

        t << "qmake_all:";
        if(!targets.isEmpty()) {
            for(QList<SubTarget*>::Iterator it = targets.begin(); it != targets.end(); ++it) {
                if(!(*it)->profile.isEmpty())
                    t << " " << (*it)->target << "-qmake_all";
            }
        }
        t << " FORCE\n\n";
    }

    for(int s = 0; s < targetSuffixes.size(); ++s) {
        QString suffix = targetSuffixes.at(s);
        if(!(flags & SubTargetInstalls) && suffix.endsWith("install"))
            continue;

        t << suffix << ":";
        for(int target = 0; target < targets.size(); ++target) {
            SubTarget *subTarget = targets.at(target);
            const ProStringList &config = project->values(ProKey(subTarget->name + ".CONFIG"));
            if (suffix == "make_first"
                && config.indexOf("no_default_target") != -1) {
                continue;
            }
            if((suffix == "install_subtargets" || suffix == "uninstall_subtargets")
                && config.indexOf("no_default_install") != -1) {
                continue;
            }
            QString targetRule = subTarget->target + "-" + suffix;
            if(flags & SubTargetOrdered)
                targetRule += "-ordered";
            t << " " << targetRule;
        }
        if(suffix == "all" || suffix == "make_first")
            t << ' ' << depVar("ALL_DEPS");
        if(suffix == "clean")
            t << ' ' << depVar("CLEAN_DEPS");
        else if (suffix == "distclean")
            t << ' ' << depVar("DISTCLEAN_DEPS");
        t << " FORCE\n";
        if(suffix == "clean") {
            t << fixFileVarGlue("QMAKE_CLEAN", "\t-$(DEL_FILE) ", "\n\t-$(DEL_FILE) ", "\n");
        } else if(suffix == "distclean") {
            QString ofile = fileFixify(Option::output.fileName());
            if(!ofile.isEmpty())
                t << "\t-$(DEL_FILE) " << escapeFilePath(ofile) << Qt::endl;
            t << fixFileVarGlue("QMAKE_DISTCLEAN", "\t-$(DEL_FILE) ", " ", "\n");
        }
    }

    // user defined targets
    const ProStringList &qut = project->values("QMAKE_EXTRA_TARGETS");
    for (ProStringList::ConstIterator qut_it = qut.begin(); qut_it != qut.end(); ++qut_it) {
        const ProStringList &config = project->values(ProKey(*qut_it + ".CONFIG"));
        QString targ = var(ProKey(*qut_it + ".target")),
                 cmd = var(ProKey(*qut_it + ".commands")), deps;
        if(targ.isEmpty())
            targ = (*qut_it).toQString();
        t << Qt::endl;

        const ProStringList &deplist = project->values(ProKey(*qut_it + ".depends"));
        for (ProStringList::ConstIterator dep_it = deplist.begin(); dep_it != deplist.end(); ++dep_it) {
            QString dep = var(ProKey(*dep_it + ".target"));
            if(dep.isEmpty())
                dep = (*dep_it).toQString();
            deps += ' ' + escapeDependencyPath(Option::fixPathToTargetOS(dep, false));
        }
        if (config.indexOf("recursive") != -1) {
            QSet<QString> recurse;
            const ProKey rkey(*qut_it + ".recurse");
            if (project->isSet(rkey)) {
                const QStringList values = project->values(rkey).toQStringList();
                recurse = QSet<QString>(values.begin(), values.end());
            } else {
                for(int target = 0; target < targets.size(); ++target)
                    recurse.insert(targets.at(target)->name);
            }
            for(int target = 0; target < targets.size(); ++target) {
                SubTarget *subtarget = targets.at(target);
                QString in_directory = subtarget->in_directory;
                if(!in_directory.isEmpty() && !in_directory.endsWith(Option::dir_sep))
                    in_directory += Option::dir_sep;
                QString out_directory = subtarget->out_directory;
                if(!out_directory.isEmpty() && !out_directory.endsWith(Option::dir_sep))
                    out_directory += Option::dir_sep;
                if(!abs_source_path.isEmpty() && out_directory.startsWith(abs_source_path))
                    out_directory = Option::output_dir + out_directory.mid(abs_source_path.length());

                if(!recurse.contains(subtarget->name))
                    continue;

                QString out_directory_cdin = out_directory.isEmpty() ? "\n\t"
                                                                     : "\n\tcd " + escapeFilePath(out_directory) + " && ";
                QString makefilein = " -f " + escapeFilePath(subtarget->makefile);

                QString out;
                QString in;
                if (!subtarget->profile.isEmpty()) {
                    out = subtarget->makefile;
                    in = escapeFilePath(fileFixify(in_directory + subtarget->profile, FileFixifyAbsolute));
                    if (out.startsWith(in_directory))
                        out = out.mid(in_directory.length());
                    out = escapeFilePath(out);
                }

                //write the rule/depends
                if(flags & SubTargetOrdered) {
                    const QString dep = subtarget->target + "-" + (*qut_it) + "_ordered";
                    t << dep << ":";
                    if(target)
                        t << " " << targets.at(target-1)->target << "-" << (*qut_it) << "_ordered ";
                    deps += " " + dep;
                } else {
                    const QString dep = subtarget->target + "-" + (*qut_it);
                    t << dep << ":";
                    if(!subtarget->depends.isEmpty())
                        t << " " << valGlue(subtarget->depends, QString(), "-" + (*qut_it) + " ", "-" + (*qut_it));
                    deps += " " + dep;
                }

                QString sub_targ = targ;
                const ProKey rtkey(*qut_it + ".recurse_target");
                if (project->isSet(rtkey))
                    sub_targ = project->first(rtkey).toQString();

                //write the commands
                writeSubTargetCall(t, in_directory, in, out_directory, out,
                                   out_directory_cdin, makefilein + " " + sub_targ);
            }
        }
        if (config.indexOf("phony") != -1)
            deps += " FORCE";
        t << escapeDependencyPath(Option::fixPathToTargetOS(targ, false)) << ":" << deps << "\n";
        if(!cmd.isEmpty())
            t << "\t" << cmd << Qt::endl;
    }

    if(flags & SubTargetInstalls) {
        project->values("INSTALLDEPS")   += "install_subtargets";
        project->values("UNINSTALLDEPS") += "uninstall_subtargets";
        writeInstalls(t, true);
    }
    t << "FORCE:\n\n";
}

void
MakefileGenerator::writeMakeQmake(QTextStream &t, bool noDummyQmakeAll)
{
    QString ofile = fileFixify(Option::output.fileName());
    if(project->isEmpty("QMAKE_FAILED_REQUIREMENTS") && !project->isEmpty("QMAKE_INTERNAL_PRL_FILE")) {
        QStringList files = escapeFilePaths(fileFixify(Option::mkfile::project_files));
        t << escapeDependencyPath(project->first("QMAKE_INTERNAL_PRL_FILE").toQString()) << ": \n\t"
          << "@$(QMAKE) -prl " << files.join(' ') << ' ' << buildArgs(true) << Qt::endl;
    }

        QString qmake = build_args();
        if(!ofile.isEmpty() && !project->isActiveConfig("no_autoqmake")) {
            t << escapeDependencyPath(ofile) << ": "
              << escapeDependencyPath(fileFixify(project->projectFile())) << " ";
            if (Option::globals->do_cache) {
                if (!project->confFile().isEmpty())
                    t <<  escapeDependencyPath(fileFixify(project->confFile())) << " ";
                if (!project->cacheFile().isEmpty())
                    t <<  escapeDependencyPath(fileFixify(project->cacheFile())) << " ";
            }
            if(!specdir().isEmpty()) {
                if (exists(Option::normalizePath(specdir() + "/qmake.conf")))
                    t << escapeDependencyPath(specdir() + Option::dir_sep + "qmake.conf") << " ";
            }
            const ProStringList &included = escapeDependencyPaths(project->values("QMAKE_INTERNAL_INCLUDED_FILES"));
            t << included.join(QString(" \\\n\t\t")) << "\n\t"
              << qmake << Qt::endl;
            const ProStringList &extraCommands = project->values("QMAKE_MAKE_QMAKE_EXTRA_COMMANDS");
            if (!extraCommands.isEmpty())
                t << "\t" << extraCommands.join(QString("\n\t")) << Qt::endl;
            for(int include = 0; include < included.size(); ++include) {
                const ProString &i = included.at(include);
                if(!i.isEmpty())
                    t << i << ":\n";
            }
        }
        if(project->first("QMAKE_ORIG_TARGET") != "qmake") {
            t << "qmake: FORCE\n\t@" << qmake << Qt::endl << Qt::endl;
            if (!noDummyQmakeAll)
                t << "qmake_all: FORCE\n\n";
        }
}

QFileInfo
MakefileGenerator::fileInfo(QString file) const
{
    static QHash<FileInfoCacheKey, QFileInfo> *cache = nullptr;
    static QFileInfo noInfo = QFileInfo();
    if(!cache) {
        cache = new QHash<FileInfoCacheKey, QFileInfo>;
        qmakeAddCacheClear(qmakeDeleteCacheClear<QHash<FileInfoCacheKey, QFileInfo> >, (void**)&cache);
    }
    FileInfoCacheKey cacheKey(file);
    QFileInfo value = cache->value(cacheKey, noInfo);
    if (value != noInfo)
        return value;

    QFileInfo fi(file);
    if (fi.exists())
        cache->insert(cacheKey, fi);
    return fi;
}

MakefileGenerator::LibFlagType
MakefileGenerator::parseLibFlag(const ProString &flag, ProString *arg)
{
    if (flag.startsWith("-L")) {
        *arg = flag.mid(2);
        return LibFlagPath;
    }
    if (flag.startsWith("-l")) {
        *arg = flag.mid(2);
        return LibFlagLib;
    }
    if (flag.startsWith('-'))
        return LibFlagOther;
    return LibFlagFile;
}

ProStringList
MakefileGenerator::fixLibFlags(const ProKey &var)
{
    const ProStringList &in = project->values(var);
    ProStringList ret;

    ret.reserve(in.length());
    for (const ProString &v : in)
        ret << fixLibFlag(v);
    return ret;
}

ProString MakefileGenerator::fixLibFlag(const ProString &)
{
    qFatal("MakefileGenerator::fixLibFlag() called");
    return ProString();
}

ProString
MakefileGenerator::escapeFilePath(const ProString &path) const
{
    return ProString(escapeFilePath(path.toQString()));
}

QStringList
MakefileGenerator::escapeFilePaths(const QStringList &paths) const
{
    QStringList ret;
    for(int i = 0; i < paths.size(); ++i)
        ret.append(escapeFilePath(paths.at(i)));
    return ret;
}

ProStringList
MakefileGenerator::escapeFilePaths(const ProStringList &paths) const
{
    ProStringList ret;
    const int size = paths.size();
    ret.reserve(size);
    for (int i = 0; i < size; ++i)
        ret.append(escapeFilePath(paths.at(i)));
    return ret;
}

QString
MakefileGenerator::escapeDependencyPath(const QString &path) const
{
    QString ret = path;
    if (!ret.isEmpty()) {
        // Unix make semantics, to be inherited by unix and mingw generators.
#ifdef Q_OS_UNIX
        // When running on Unix, we need to escape colons (which may appear
        // anywhere in a path, and would be mis-parsed as dependency separators).
        static const QRegExp criticalChars(QStringLiteral("([\t :#])"));
#else
        // MinGW make has a hack for colons which denote drive letters, and no
        // other colons may appear in paths. And escaping colons actually breaks
        // the make from the Android SDK.
        static const QRegExp criticalChars(QStringLiteral("([\t #])"));
#endif
        ret.replace(criticalChars, QStringLiteral("\\\\1"));
        ret.replace(QLatin1Char('='), QStringLiteral("$(EQ)"));
        debug_msg(2, "escapeDependencyPath: %s -> %s", path.toLatin1().constData(), ret.toLatin1().constData());
    }
    return ret;
}

ProString
MakefileGenerator::escapeDependencyPath(const ProString &path) const
{
    return ProString(escapeDependencyPath(path.toQString()));
}

QStringList
MakefileGenerator::escapeDependencyPaths(const QStringList &paths) const
{
    QStringList ret;
    const int size = paths.size();
    ret.reserve(size);
    for (int i = 0; i < size; ++i)
        ret.append(escapeDependencyPath(paths.at(i)));
    return ret;
}

ProStringList
MakefileGenerator::escapeDependencyPaths(const ProStringList &paths) const
{
    ProStringList ret;
    const int size = paths.size();
    ret.reserve(size);
    for (int i = 0; i < size; ++i)
        ret.append(escapeDependencyPath(paths.at(i).toQString()));
    return ret;
}

QStringList
MakefileGenerator::finalizeDependencyPaths(const QStringList &paths) const
{
    QStringList ret;
    const int size = paths.size();
    ret.reserve(size);
    for (int i = 0; i < size; ++i)
        ret.append(escapeDependencyPath(Option::fixPathToTargetOS(paths.at(i), false)));
    return ret;
}

QStringList
MakefileGenerator::fileFixify(const QStringList &files, FileFixifyTypes fix, bool canon) const
{
    if(files.isEmpty())
        return files;
    QStringList ret;
    for(QStringList::ConstIterator it = files.begin(); it != files.end(); ++it) {
        if(!(*it).isEmpty())
            ret << fileFixify((*it), fix, canon);
    }
    return ret;
}

QString
MakefileGenerator::fileFixify(const QString &file, FileFixifyTypes fix, bool canon) const
{
    if(file.isEmpty())
        return file;
    QString ret = file;

    //do the fixin'
    QString orig_file = ret;
    if(ret.startsWith(QLatin1Char('~'))) {
        if(ret.startsWith(QLatin1String("~/")))
            ret = QDir::homePath() + ret.mid(1);
        else
            warn_msg(WarnLogic, "Unable to expand ~ in %s", ret.toLatin1().constData());
    }
    if ((fix & FileFixifyAbsolute)
            || (!(fix & FileFixifyRelative) && project->isActiveConfig("no_fixpath"))) {
        if ((fix & FileFixifyAbsolute) && QDir::isRelativePath(ret)) {
            QString pwd = !(fix & FileFixifyFromOutdir) ? project->projectDir() : Option::output_dir;
            {
                QFileInfo in_fi(fileInfo(pwd));
                if (in_fi.exists())
                    pwd = in_fi.canonicalFilePath();
            }
            if (!pwd.endsWith(QLatin1Char('/')))
                pwd += QLatin1Char('/');
            ret.prepend(pwd);
        }
        ret = Option::fixPathToTargetOS(ret, false, canon);
    } else { //fix it..
        QString out_dir = (fix & FileFixifyToIndir) ? project->projectDir() : Option::output_dir;
        QString in_dir  = !(fix & FileFixifyFromOutdir) ? project->projectDir() : Option::output_dir;
        {
            QFileInfo in_fi(fileInfo(in_dir));
            if(in_fi.exists())
                in_dir = in_fi.canonicalFilePath();
            QFileInfo out_fi(fileInfo(out_dir));
            if(out_fi.exists())
                out_dir = out_fi.canonicalFilePath();
        }

        QString qfile(Option::normalizePath(ret));
        QFileInfo qfileinfo(fileInfo(qfile));
        if(out_dir != in_dir || !qfileinfo.isRelative()) {
            if(qfileinfo.isRelative()) {
                ret = in_dir + "/" + qfile;
                qfileinfo.setFile(ret);
            }
            ret = Option::fixPathToTargetOS(ret, false, canon);
            QString match_dir = Option::fixPathToTargetOS(out_dir, false, canon);
            if(ret == match_dir) {
                ret = "";
            } else if(ret.startsWith(match_dir + Option::dir_sep)) {
                ret = ret.mid(match_dir.length() + Option::dir_sep.length());
            } else {
                //figure out the depth
                int depth = 4;
                if(Option::qmake_mode == Option::QMAKE_GENERATE_MAKEFILE ||
                   Option::qmake_mode == Option::QMAKE_GENERATE_PRL) {
                    if(project && !project->isEmpty("QMAKE_PROJECT_DEPTH"))
                        depth = project->first("QMAKE_PROJECT_DEPTH").toInt();
                    else if(Option::mkfile::cachefile_depth != -1)
                        depth = Option::mkfile::cachefile_depth;
                }
                //calculate how much can be removed
                QString dot_prefix;
                for(int i = 1; i <= depth; i++) {
                    int sl = match_dir.lastIndexOf(Option::dir_sep);
                    if(sl == -1)
                        break;
                    match_dir = match_dir.left(sl);
                    if(match_dir.isEmpty())
                        break;
                    if(ret.startsWith(match_dir + Option::dir_sep)) {
                        //concat
                        int remlen = ret.length() - (match_dir.length() + 1);
                        if(remlen < 0)
                            remlen = 0;
                        ret = ret.right(remlen);
                        //prepend
                        for(int o = 0; o < i; o++)
                            dot_prefix += ".." + Option::dir_sep;
                        break;
                    }
                }
                ret.prepend(dot_prefix);
            }
        } else {
            ret = Option::fixPathToTargetOS(ret, false, canon);
        }
    }
    if(ret.isEmpty())
        ret = ".";
    debug_msg(3, "Fixed[%d,%d] %s :: to :: %s [%s::%s]",
              int(fix), canon, orig_file.toLatin1().constData(), ret.toLatin1().constData(),
              qmake_getpwd().toLatin1().constData(), Option::output_dir.toLatin1().constData());
    return ret;
}

QMakeLocalFileName
MakefileGenerator::fixPathForFile(const QMakeLocalFileName &file, bool forOpen)
{
    if(forOpen)
        return QMakeLocalFileName(fileFixify(file.real(), FileFixifyBackwards));
    return QMakeLocalFileName(fileFixify(file.real()));
}

QFileInfo
MakefileGenerator::findFileInfo(const QMakeLocalFileName &file)
{
    return fileInfo(file.local());
}

QMakeLocalFileName
MakefileGenerator::findFileForDep(const QMakeLocalFileName &dep, const QMakeLocalFileName &file)
{
    QMakeLocalFileName ret;
    if(!project->isEmpty("SKIP_DEPENDS")) {
        bool found = false;
        const ProStringList &nodeplist = project->values("SKIP_DEPENDS");
        for (ProStringList::ConstIterator it = nodeplist.begin();
            it != nodeplist.end(); ++it) {
            QRegExp regx((*it).toQString());
            if(regx.indexIn(dep.local()) != -1) {
                found = true;
                break;
            }
        }
        if(found)
            return ret;
    }

    ret = QMakeSourceFileInfo::findFileForDep(dep, file);
    if(!ret.isNull())
        return ret;

    //these are some "hacky" heuristics it will try to do on an include
    //however these can be turned off at runtime, I'm not sure how
    //reliable these will be, most likely when problems arise turn it off
    //and see if they go away..
    if(Option::mkfile::do_dep_heuristics) {
        if(depHeuristicsCache.contains(dep.real()))
            return depHeuristicsCache[dep.real()];

        if(Option::output_dir != qmake_getpwd()
           && QDir::isRelativePath(dep.real())) { //is it from the shadow tree
            QList<QMakeLocalFileName> depdirs = QMakeSourceFileInfo::dependencyPaths();
            depdirs.prepend(fileInfo(file.real()).absoluteDir().path());
            QString pwd = qmake_getpwd();
            if(pwd.at(pwd.length()-1) != '/')
                pwd += '/';
            for(int i = 0; i < depdirs.count(); i++) {
                QString dir = depdirs.at(i).real();
                if(!QDir::isRelativePath(dir) && dir.startsWith(pwd))
                    dir = dir.mid(pwd.length());
                if(QDir::isRelativePath(dir)) {
                    if(!dir.endsWith(Option::dir_sep))
                        dir += Option::dir_sep;
                    QString shadow = fileFixify(dir + dep.local(), FileFixifyBackwards);
                    if(exists(shadow)) {
                        ret = QMakeLocalFileName(shadow);
                        goto found_dep_from_heuristic;
                    }
                }
            }
        }
        { //is it from an EXTRA_TARGET
            const QString dep_basename = dep.local().section('/', -1);
            const ProStringList &qut = project->values("QMAKE_EXTRA_TARGETS");
            for (ProStringList::ConstIterator it = qut.begin(); it != qut.end(); ++it) {
                QString targ = var(ProKey(*it + ".target"));
                if(targ.isEmpty())
                    targ = (*it).toQString();
                QString out = Option::fixPathToTargetOS(targ);
                if(out == dep.real() || out.section(Option::dir_sep, -1) == dep_basename) {
                    ret = QMakeLocalFileName(out);
                    goto found_dep_from_heuristic;
                }
            }
        }
        { //is it from an EXTRA_COMPILER
            const QString dep_basename = dep.local().section('/', -1);
            const ProStringList &quc = project->values("QMAKE_EXTRA_COMPILERS");
            for (ProStringList::ConstIterator it = quc.begin(); it != quc.end(); ++it) {
                const ProString &tmp_out = project->first(ProKey(*it + ".output"));
                if(tmp_out.isEmpty())
                    continue;
                const ProStringList &tmp = project->values(ProKey(*it + ".input"));
                for (ProStringList::ConstIterator it2 = tmp.begin(); it2 != tmp.end(); ++it2) {
                    const ProStringList &inputs = project->values((*it2).toKey());
                    for (ProStringList::ConstIterator input = inputs.begin(); input != inputs.end(); ++input) {
                        QString out = Option::fixPathToTargetOS(
                                replaceExtraCompilerVariables(tmp_out.toQString(), (*input).toQString(), QString(), NoShell));
                        if (out == dep.real() || out.section(Option::dir_sep, -1) == dep_basename) {
                            ret = QMakeLocalFileName(fileFixify(out, FileFixifyBackwards));
                            goto found_dep_from_heuristic;
                        }
                    }
                }
            }
        }
    found_dep_from_heuristic:
        depHeuristicsCache.insert(dep.real(), ret);
    }
    return ret;
}

QStringList
&MakefileGenerator::findDependencies(const QString &file)
{
    const QString fixedFile = fileFixify(file);
    if(!dependsCache.contains(fixedFile)) {
#if 1
        QStringList deps = QMakeSourceFileInfo::dependencies(file);
        if(file != fixedFile)
            deps += QMakeSourceFileInfo::dependencies(fixedFile);
#else
        QStringList deps = QMakeSourceFileInfo::dependencies(fixedFile);
#endif
        dependsCache.insert(fixedFile, deps);
    }
    return dependsCache[fixedFile];
}

QString
MakefileGenerator::specdir()
{
    if (spec.isEmpty())
        spec = fileFixify(project->specDir());
    return spec;
}

bool
MakefileGenerator::openOutput(QFile &file, const QString &build) const
{
    debug_msg(3, "asked to open output file '%s' in %s",
        qPrintable(file.fileName()), qPrintable(Option::output_dir));

    if (file.fileName().isEmpty()) {
        file.setFileName(!project->isEmpty("MAKEFILE")
                         ? project->first("MAKEFILE").toQString() : "Makefile");
    }

    file.setFileName(QDir(Option::output_dir).absoluteFilePath(file.fileName()));

    if (!build.isEmpty())
        file.setFileName(file.fileName() + "." + build);

    if (project->isEmpty("QMAKE_MAKEFILE"))
        project->values("QMAKE_MAKEFILE").append(file.fileName());

    // Make required directories. Note that we do this based on the
    // filename, not Option::output_dir, as the filename may include
    // generator specific directories not included in output_dir.
    int slsh = file.fileName().lastIndexOf('/');
    if (slsh != -1)
        mkdir(file.fileName().left(slsh));

    debug_msg(3, "opening output file %s", qPrintable(file.fileName()));
    return file.open(QIODevice::WriteOnly | QIODevice::Text | QIODevice::Truncate);
}

QString
MakefileGenerator::pkgConfigFileName(bool fixify)
{
    QString ret = project->first("QMAKE_PKGCONFIG_FILE").toQString();
    if (ret.isEmpty()) {
        ret = project->first("TARGET").toQString();
        int slsh = ret.lastIndexOf(Option::dir_sep);
        if (slsh != -1)
            ret = ret.right(ret.length() - slsh - 1);
        if (ret.startsWith("lib"))
            ret = ret.mid(3);
        int dot = ret.indexOf('.');
        if (dot != -1)
            ret = ret.left(dot);
    }
    ret += Option::pkgcfg_ext;
    QString subdir = project->first("QMAKE_PKGCONFIG_DESTDIR").toQString();
    if(!subdir.isEmpty()) {
        // initOutPaths() appends dir_sep, but just to be safe..
        if (!subdir.endsWith(Option::dir_sep))
            ret.prepend(Option::dir_sep);
        ret.prepend(subdir);
    }
    if(fixify) {
        if(QDir::isRelativePath(ret) && !project->isEmpty("DESTDIR"))
            ret.prepend(project->first("DESTDIR").toQString());
        ret = fileFixify(ret, FileFixifyBackwards);
    }
    return ret;
}

QString
MakefileGenerator::pkgConfigPrefix() const
{
    if(!project->isEmpty("QMAKE_PKGCONFIG_PREFIX"))
        return project->first("QMAKE_PKGCONFIG_PREFIX").toQString();
    return project->propertyValue(ProKey("QT_INSTALL_PREFIX")).toQString();
}

QString
MakefileGenerator::pkgConfigFixPath(QString path) const
{
    QString prefix = pkgConfigPrefix();
    if(path.startsWith(prefix))
        path.replace(prefix, QLatin1String("${prefix}"));
    return path;
}

void
MakefileGenerator::writePkgConfigFile()
{
    QString fname = pkgConfigFileName();
    mkdir(fileInfo(fname).path());
    QFile ft(fname);
    if(!ft.open(QIODevice::WriteOnly))
        return;
    QString ffname(fileFixify(fname));
    project->values("ALL_DEPS").append(ffname);
    project->values("QMAKE_DISTCLEAN").append(ffname);
    QTextStream t(&ft);

    QString prefix = pkgConfigPrefix();
    QString libDir = project->first("QMAKE_PKGCONFIG_LIBDIR").toQString();
    if(libDir.isEmpty())
        libDir = prefix + "/lib";
    QString includeDir = project->first("QMAKE_PKGCONFIG_INCDIR").toQString();
    if(includeDir.isEmpty())
        includeDir = prefix + "/include";

    t << "prefix=" << prefix << Qt::endl;
    t << "exec_prefix=${prefix}\n"
      << "libdir=" << pkgConfigFixPath(libDir) << "\n"
      << "includedir=" << pkgConfigFixPath(includeDir) << Qt::endl;
    t << Qt::endl;

    //extra PKGCONFIG variables
    const ProStringList &pkgconfig_vars = project->values("QMAKE_PKGCONFIG_VARIABLES");
    for(int i = 0; i < pkgconfig_vars.size(); ++i) {
        const ProString &var = project->first(ProKey(pkgconfig_vars.at(i) + ".name"));
        QString val = project->values(ProKey(pkgconfig_vars.at(i) + ".value")).join(' ');
        if(var.isEmpty())
            continue;
        if(val.isEmpty()) {
            const ProStringList &var_vars = project->values(ProKey(pkgconfig_vars.at(i) + ".variable"));
            for(int v = 0; v < var_vars.size(); ++v) {
                const ProStringList &vars = project->values(var_vars.at(v).toKey());
                for(int var = 0; var < vars.size(); ++var) {
                    if(!val.isEmpty())
                        val += " ";
                    val += pkgConfigFixPath(vars.at(var).toQString());
                }
            }
        }
        if (!val.isEmpty())
            t << var << "=" << val << Qt::endl;
    }

    t << Qt::endl;

    QString name = project->first("QMAKE_PKGCONFIG_NAME").toQString();
    if(name.isEmpty()) {
        name = project->first("QMAKE_ORIG_TARGET").toQString().toLower();
        name.replace(0, 1, name[0].toUpper());
    }
    t << "Name: " << name << Qt::endl;
    QString desc = project->values("QMAKE_PKGCONFIG_DESCRIPTION").join(' ');
    if(desc.isEmpty()) {
        if(name.isEmpty()) {
            desc = project->first("QMAKE_ORIG_TARGET").toQString().toLower();
            desc.replace(0, 1, desc[0].toUpper());
        } else {
            desc = name;
        }
        if(project->first("TEMPLATE") == "lib") {
            if(project->isActiveConfig("plugin"))
               desc += " Plugin";
            else
               desc += " Library";
        } else if(project->first("TEMPLATE") == "app") {
            desc += " Application";
        }
    }
    t << "Description: " << desc << Qt::endl;
    ProString version = project->first("QMAKE_PKGCONFIG_VERSION");
    if (version.isEmpty())
        version = project->first("VERSION");
    if (!version.isEmpty())
        t << "Version: " << version << Qt::endl;

    if (project->first("TEMPLATE") == "lib") {
        // libs
        t << "Libs: ";
        QString pkgConfiglibName;
        if (target_mode == TARG_MAC_MODE && project->isActiveConfig("lib_bundle")) {
            if (libDir != QLatin1String("/Library/Frameworks"))
                t << "-F${libdir} ";
            ProString bundle;
            if (!project->isEmpty("QMAKE_FRAMEWORK_BUNDLE_NAME"))
                bundle = project->first("QMAKE_FRAMEWORK_BUNDLE_NAME");
            else
                bundle = project->first("TARGET");
            int suffix = bundle.lastIndexOf(".framework");
            if (suffix != -1)
                bundle = bundle.left(suffix);
            t << "-framework ";
            pkgConfiglibName = bundle.toQString();
        } else {
            if (!project->values("QMAKE_DEFAULT_LIBDIRS").contains(libDir))
                t << "-L${libdir} ";
            pkgConfiglibName = "-l" + project->first("QMAKE_ORIG_TARGET");
            if (project->isActiveConfig("shared"))
                pkgConfiglibName += project->first("TARGET_VERSION_EXT").toQString();
        }
        t << shellQuote(pkgConfiglibName) << " \n";

        if (project->isActiveConfig("staticlib")) {
            ProStringList libs;
            libs << "LIBS";  // FIXME: this should not be conditional on staticlib
            libs << "LIBS_PRIVATE";
            libs << "QMAKE_LIBS";  // FIXME: this should not be conditional on staticlib
            libs << "QMAKE_LIBS_PRIVATE";
            libs << "QMAKE_LFLAGS_THREAD"; //not sure about this one, but what about things like -pthread?
            t << "Libs.private:";
            for (ProStringList::ConstIterator it = libs.cbegin(); it != libs.cend(); ++it)
                t << ' ' << fixLibFlags((*it).toKey()).join(' ');
            t << Qt::endl;
        }
    }

    // flags
    // ### too many
    t << "Cflags: "
        // << var("QMAKE_CXXFLAGS") << " "
      << varGlue("PRL_EXPORT_DEFINES","-D"," -D"," ")
      << varGlue("PRL_EXPORT_CXXFLAGS", "", " ", " ")
      << varGlue("QMAKE_PKGCONFIG_CFLAGS", "", " ", " ")
        //      << varGlue("DEFINES","-D"," -D"," ")
         ;
    if (!project->values("QMAKE_DEFAULT_INCDIRS").contains(includeDir))
        t << "-I${includedir}";
    if (target_mode == TARG_MAC_MODE && project->isActiveConfig("lib_bundle")
        && libDir != QLatin1String("/Library/Frameworks")) {
            t << " -F${libdir}";
    }
    t << Qt::endl;

    // requires
<<<<<<< HEAD
    const QString requires = project->values("QMAKE_PKGCONFIG_REQUIRES").join(' ');
    if (!requires.isEmpty()) {
        t << "Requires: " << requires << Qt::endl;
=======
    const QString requiresString = project->values("QMAKE_PKGCONFIG_REQUIRES").join(' ');
    if (!requiresString.isEmpty()) {
        t << "Requires: " << requiresString << endl;
>>>>>>> 5f1cf8e0
    }

    t << Qt::endl;
}

static QString windowsifyPath(const QString &str)
{
    // The paths are escaped in prl files, so every slash needs to turn into two backslashes.
    // Then each backslash needs to be escaped for sed. And another level for C quoting here.
    return QString(str).replace('/', QLatin1String("\\\\\\\\"));
}

QString MakefileGenerator::installMetaFile(const ProKey &replace_rule, const QString &src, const QString &dst)
{
    QString ret;
    if (project->isEmpty(replace_rule)
        || project->isActiveConfig("no_sed_meta_install")) {
        ret += "$(INSTALL_FILE) " + escapeFilePath(src) + ' ' + escapeFilePath(dst);
    } else {
        QString sedargs;
        const ProStringList &replace_rules = project->values(replace_rule);
        for (int r = 0; r < replace_rules.size(); ++r) {
            const ProString match = project->first(ProKey(replace_rules.at(r) + ".match")),
                        replace = project->first(ProKey(replace_rules.at(r) + ".replace"));
            if (!match.isEmpty() /*&& match != replace*/) {
                sedargs += " -e " + shellQuote("s," + match + "," + replace + ",g");
                if (isWindowsShell() && project->first(ProKey(replace_rules.at(r) + ".CONFIG")).contains("path"))
                    sedargs += " -e " + shellQuote("s," + windowsifyPath(match.toQString())
                                               + "," + windowsifyPath(replace.toQString()) + ",gi");
            }
        }
        if (sedargs.isEmpty()) {
            ret += "$(INSTALL_FILE) " + escapeFilePath(src) + ' ' + escapeFilePath(dst);
        } else {
            ret += "$(SED) " + sedargs + ' ' + escapeFilePath(src) + " > " + escapeFilePath(dst);
        }
    }
    return ret;
}

QString MakefileGenerator::shellQuote(const QString &str)
{
    return isWindowsShell() ? IoUtils::shellQuoteWin(str) : IoUtils::shellQuoteUnix(str);
}

QT_END_NAMESPACE<|MERGE_RESOLUTION|>--- conflicted
+++ resolved
@@ -3429,15 +3429,9 @@
     t << Qt::endl;
 
     // requires
-<<<<<<< HEAD
-    const QString requires = project->values("QMAKE_PKGCONFIG_REQUIRES").join(' ');
-    if (!requires.isEmpty()) {
-        t << "Requires: " << requires << Qt::endl;
-=======
     const QString requiresString = project->values("QMAKE_PKGCONFIG_REQUIRES").join(' ');
     if (!requiresString.isEmpty()) {
-        t << "Requires: " << requiresString << endl;
->>>>>>> 5f1cf8e0
+        t << "Requires: " << requiresString << Qt::endl;
     }
 
     t << Qt::endl;
