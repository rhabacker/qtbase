/****************************************************************************
**
** Copyright (C) 2016 The Qt Company Ltd.
** Contact: https://www.qt.io/licensing/
**
** This file is part of the qmake application of the Qt Toolkit.
**
** $QT_BEGIN_LICENSE:GPL-EXCEPT$
** Commercial License Usage
** Licensees holding valid commercial Qt licenses may use this file in
** accordance with the commercial license agreement provided with the
** Software or, alternatively, in accordance with the terms contained in
** a written agreement between you and The Qt Company. For licensing terms
** and conditions see https://www.qt.io/terms-conditions. For further
** information use the contact form at https://www.qt.io/contact-us.
**
** GNU General Public License Usage
** Alternatively, this file may be used under the terms of the GNU
** General Public License version 3 as published by the Free Software
** Foundation with exceptions as appearing in the file LICENSE.GPL3-EXCEPT
** included in the packaging of this file. Please review the following
** information to ensure the GNU General Public License requirements will
** be met: https://www.gnu.org/licenses/gpl-3.0.html.
**
** $QT_END_LICENSE$
**
****************************************************************************/

#include "qmakeevaluator.h"

#include "qmakeevaluator_p.h"
#include "qmakeglobals.h"
#include "qmakeparser.h"
#include "qmakevfs.h"
#include "ioutils.h"

#include <qbytearray.h>
#include <qdir.h>
#include <qfile.h>
#include <qfileinfo.h>
#include <qlist.h>
#include <qregexp.h>
#include <qset.h>
#include <qstringlist.h>
#include <qtextstream.h>
#if QT_VERSION >= QT_VERSION_CHECK(5, 0, 0)
# include <qjsondocument.h>
# include <qjsonobject.h>
# include <qjsonarray.h>
#endif
#ifdef PROEVALUATOR_THREAD_SAFE
# include <qthreadpool.h>
#endif
#include <qversionnumber.h>

#include <algorithm>

#ifdef Q_OS_UNIX
#include <time.h>
#include <errno.h>
#include <unistd.h>
#include <signal.h>
#include <sys/wait.h>
#include <sys/stat.h>
#include <sys/utsname.h>
#else
#include <windows.h>
#endif
#include <stdio.h>
#include <stdlib.h>

#ifdef Q_OS_WIN32
#define QT_POPEN _popen
#define QT_POPEN_READ "rb"
#define QT_PCLOSE _pclose
#else
#define QT_POPEN popen
#define QT_POPEN_READ "r"
#define QT_PCLOSE pclose
#endif

using namespace QMakeInternal;

QT_BEGIN_NAMESPACE

#define fL1S(s) QString::fromLatin1(s)

enum ExpandFunc {
    E_INVALID = 0, E_MEMBER, E_STR_MEMBER, E_FIRST, E_TAKE_FIRST, E_LAST, E_TAKE_LAST,
    E_SIZE, E_STR_SIZE, E_CAT, E_FROMFILE, E_EVAL, E_LIST, E_SPRINTF, E_FORMAT_NUMBER,
    E_NUM_ADD, E_JOIN, E_SPLIT, E_BASENAME, E_DIRNAME, E_SECTION,
    E_FIND, E_SYSTEM, E_UNIQUE, E_SORTED, E_REVERSE, E_QUOTE, E_ESCAPE_EXPAND,
    E_UPPER, E_LOWER, E_TITLE, E_FILES, E_PROMPT, E_RE_ESCAPE, E_VAL_ESCAPE,
    E_REPLACE, E_SORT_DEPENDS, E_RESOLVE_DEPENDS, E_ENUMERATE_VARS,
    E_SHADOWED, E_ABSOLUTE_PATH, E_RELATIVE_PATH, E_CLEAN_PATH,
    E_SYSTEM_PATH, E_SHELL_PATH, E_SYSTEM_QUOTE, E_SHELL_QUOTE, E_GETENV
};

enum TestFunc {
    T_INVALID = 0, T_REQUIRES, T_GREATERTHAN, T_LESSTHAN, T_EQUALS,
    T_VERSION_AT_LEAST, T_VERSION_AT_MOST,
    T_EXISTS, T_EXPORT, T_CLEAR, T_UNSET, T_EVAL, T_CONFIG, T_SYSTEM,
    T_DEFINED, T_DISCARD_FROM, T_CONTAINS, T_INFILE,
    T_COUNT, T_ISEMPTY, T_PARSE_JSON, T_INCLUDE, T_LOAD, T_DEBUG, T_LOG, T_MESSAGE, T_WARNING, T_ERROR, T_IF,
    T_MKPATH, T_WRITE_FILE, T_TOUCH, T_CACHE, T_RELOAD_PROPERTIES
};

QMakeBuiltin::QMakeBuiltin(const QMakeBuiltinInit &d)
    : index(d.func), minArgs(qMax(0, d.min_args)), maxArgs(d.max_args)
{
    static const char * const nstr[6] = { "no", "one", "two", "three", "four", "five" };
    // For legacy reasons, there is actually no such thing as "no arguments"
    // - there is only "empty first argument", which needs to be mapped back.
    // -1 means "one, which may be empty", which is effectively zero, except
    // for the error message if there are too many arguments.
    int dmin = qAbs(d.min_args);
    int dmax = d.max_args;
    if (dmax == QMakeBuiltinInit::VarArgs) {
        Q_ASSERT_X(dmin < 2, "init", d.name);
        if (dmin == 1) {
            Q_ASSERT_X(d.args != nullptr, "init", d.name);
            usage = fL1S("%1(%2) requires at least one argument.")
                    .arg(fL1S(d.name), fL1S(d.args));
        }
        return;
    }
    int arange = dmax - dmin;
    Q_ASSERT_X(arange >= 0, "init", d.name);
    Q_ASSERT_X(d.args != nullptr, "init", d.name);
    usage = arange > 1
               ? fL1S("%1(%2) requires %3 to %4 arguments.")
                 .arg(fL1S(d.name), fL1S(d.args), fL1S(nstr[dmin]), fL1S(nstr[dmax]))
               : arange > 0
                   ? fL1S("%1(%2) requires %3 or %4 arguments.")
                     .arg(fL1S(d.name), fL1S(d.args), fL1S(nstr[dmin]), fL1S(nstr[dmax]))
                   : dmax != 1
                       ? fL1S("%1(%2) requires %3 arguments.")
                         .arg(fL1S(d.name), fL1S(d.args), fL1S(nstr[dmax]))
                       : fL1S("%1(%2) requires one argument.")
                         .arg(fL1S(d.name), fL1S(d.args));
}

void QMakeEvaluator::initFunctionStatics()
{
    static const QMakeBuiltinInit expandInits[] = {
        { "member", E_MEMBER, 1, 3, "var, [start, [end]]" },
        { "str_member", E_STR_MEMBER, -1, 3, "str, [start, [end]]" },
        { "first", E_FIRST, 1, 1, "var" },
        { "take_first", E_TAKE_FIRST, 1, 1, "var" },
        { "last", E_LAST, 1, 1, "var" },
        { "take_last", E_TAKE_LAST, 1, 1, "var" },
        { "size", E_SIZE, 1, 1, "var" },
        { "str_size", E_STR_SIZE, -1, 1, "str" },
        { "cat", E_CAT, 1, 2, "file, [mode=true|blob|lines]" },
        { "fromfile", E_FROMFILE, 2, 2, "file, var" },
        { "eval", E_EVAL, 1, 1, "var" },
        { "list", E_LIST, 0, QMakeBuiltinInit::VarArgs, nullptr },
        { "sprintf", E_SPRINTF, 1, QMakeBuiltinInit::VarArgs, "format, ..." },
        { "format_number", E_FORMAT_NUMBER, 1, 2, "number, [options...]" },
        { "num_add", E_NUM_ADD, 1, QMakeBuiltinInit::VarArgs, "num, ..." },
        { "join", E_JOIN, 1, 4, "var, [glue, [before, [after]]]" },
        { "split", E_SPLIT, 1, 2, "var, sep" },
        { "basename", E_BASENAME, 1, 1, "var" },
        { "dirname", E_DIRNAME, 1, 1, "var" },
        { "section", E_SECTION, 3, 4, "var, sep, begin, [end]" },
        { "find", E_FIND, 2, 2, "var, str" },
        { "system", E_SYSTEM, 1, 3, "command, [mode], [stsvar]" },
        { "unique", E_UNIQUE, 1, 1, "var" },
        { "sorted", E_SORTED, 1, 1, "var" },
        { "reverse", E_REVERSE, 1, 1, "var" },
        { "quote", E_QUOTE, 0, QMakeBuiltinInit::VarArgs, nullptr },
        { "escape_expand", E_ESCAPE_EXPAND, 0, QMakeBuiltinInit::VarArgs, nullptr },
        { "upper", E_UPPER, 0, QMakeBuiltinInit::VarArgs, nullptr },
        { "lower", E_LOWER, 0, QMakeBuiltinInit::VarArgs, nullptr },
        { "title", E_TITLE, 0, QMakeBuiltinInit::VarArgs, nullptr },
        { "re_escape", E_RE_ESCAPE, 0, QMakeBuiltinInit::VarArgs, nullptr },
        { "val_escape", E_VAL_ESCAPE, 1, 1, "var" },
        { "files", E_FILES, 1, 2, "pattern, [recursive=false]" },
        { "prompt", E_PROMPT, 1, 2, "question, [decorate=true]" },
        { "replace", E_REPLACE, 3, 3, "var, before, after" },
        { "sort_depends", E_SORT_DEPENDS, 1, 4, "var, [prefix, [suffixes, [prio-suffix]]]" },
        { "resolve_depends", E_RESOLVE_DEPENDS, 1, 4, "var, [prefix, [suffixes, [prio-suffix]]]" },
        { "enumerate_vars", E_ENUMERATE_VARS, 0, 0, "" },
        { "shadowed", E_SHADOWED, 1, 1, "path" },
        { "absolute_path", E_ABSOLUTE_PATH, -1, 2, "path, [base]" },
        { "relative_path", E_RELATIVE_PATH, -1, 2, "path, [base]" },
        { "clean_path", E_CLEAN_PATH, -1, 1, "path" },
        { "system_path", E_SYSTEM_PATH, -1, 1, "path" },
        { "shell_path", E_SHELL_PATH, -1, 1, "path" },
        { "system_quote", E_SYSTEM_QUOTE, -1, 1, "arg" },
        { "shell_quote", E_SHELL_QUOTE, -1, 1, "arg" },
        { "getenv", E_GETENV, 1, 1, "arg" },
    };
    statics.expands.reserve((int)(sizeof(expandInits)/sizeof(expandInits[0])));
    for (unsigned i = 0; i < sizeof(expandInits)/sizeof(expandInits[0]); ++i)
        statics.expands.insert(ProKey(expandInits[i].name), QMakeBuiltin(expandInits[i]));

    static const QMakeBuiltinInit testInits[] = {
        { "requires", T_REQUIRES, 0, QMakeBuiltinInit::VarArgs, nullptr },
        { "greaterThan", T_GREATERTHAN, 2, 2, "var, val" },
        { "lessThan", T_LESSTHAN, 2, 2, "var, val" },
        { "equals", T_EQUALS, 2, 2, "var, val" },
        { "isEqual", T_EQUALS, 2, 2, "var, val" },
        { "versionAtLeast", T_VERSION_AT_LEAST, 2, 2, "var, version" },
        { "versionAtMost", T_VERSION_AT_MOST, 2, 2, "var, version" },
        { "exists", T_EXISTS, 1, 1, "file" },
        { "export", T_EXPORT, 1, 1, "var" },
        { "clear", T_CLEAR, 1, 1, "var" },
        { "unset", T_UNSET, 1, 1, "var" },
        { "eval", T_EVAL, 0, QMakeBuiltinInit::VarArgs, nullptr },
        { "CONFIG", T_CONFIG, 1, 2, "config, [mutuals]" },
        { "if", T_IF, 1, 1, "condition" },
        { "isActiveConfig", T_CONFIG, 1, 2, "config, [mutuals]" },
        { "system", T_SYSTEM, 1, 1, "exec" },
        { "discard_from", T_DISCARD_FROM, 1, 1, "file" },
        { "defined", T_DEFINED, 1, 2, "object, [\"test\"|\"replace\"|\"var\"]" },
        { "contains", T_CONTAINS, 2, 3, "var, val, [mutuals]" },
        { "infile", T_INFILE, 2, 3, "file, var, [values]" },
        { "count", T_COUNT, 2, 3, "var, count, [op=operator]" },
        { "isEmpty", T_ISEMPTY, 1, 1, "var" },
#if QT_VERSION >= QT_VERSION_CHECK(5, 0, 0)
        { "parseJson", T_PARSE_JSON, 2, 2, "var, into" },
#endif
        { "load", T_LOAD, 1, 2, "feature, [ignore_errors=false]" },
        { "include", T_INCLUDE, 1, 3, "file, [into, [silent]]" },
        { "debug", T_DEBUG, 2, 2, "level, message" },
        { "log", T_LOG, 1, 1, "message" },
        { "message", T_MESSAGE, 1, 1, "message" },
        { "warning", T_WARNING, 1, 1, "message" },
        { "error", T_ERROR, 0, 1, "message" },
        { "mkpath", T_MKPATH, 1, 1, "path" },
        { "write_file", T_WRITE_FILE, 1, 3, "name, [content var, [append] [exe]]" },
        { "touch", T_TOUCH, 2, 2, "file, reffile" },
        { "cache", T_CACHE, 0, 3, "[var], [set|add|sub] [transient] [super|stash], [srcvar]" },
        { "reload_properties", T_RELOAD_PROPERTIES, 0, 0, "" },
    };
    statics.functions.reserve((int)(sizeof(testInits)/sizeof(testInits[0])));
    for (unsigned i = 0; i < sizeof(testInits)/sizeof(testInits[0]); ++i)
        statics.functions.insert(ProKey(testInits[i].name), QMakeBuiltin(testInits[i]));
}

static bool isTrue(const ProString &str)
{
    return !str.compare(statics.strtrue, Qt::CaseInsensitive) || str.toInt();
}

bool
QMakeEvaluator::getMemberArgs(const ProKey &func, int srclen, const ProStringList &args,
                              int *start, int *end)
{
    *start = 0, *end = 0;
    if (args.count() >= 2) {
        bool ok = true;
        const ProString &start_str = args.at(1);
        *start = start_str.toInt(&ok);
        if (!ok) {
            if (args.count() == 2) {
                int dotdot = start_str.indexOf(statics.strDotDot);
                if (dotdot != -1) {
                    *start = start_str.left(dotdot).toInt(&ok);
                    if (ok)
                        *end = start_str.mid(dotdot+2).toInt(&ok);
                }
            }
            if (!ok) {
                ProStringRoUser u1(func, m_tmp1);
                ProStringRoUser u2(start_str, m_tmp2);
                evalError(fL1S("%1() argument 2 (start) '%2' invalid.").arg(u1.str(), u2.str()));
                return false;
            }
        } else {
            *end = *start;
            if (args.count() == 3)
                *end = args.at(2).toInt(&ok);
            if (!ok) {
                ProStringRoUser u1(func, m_tmp1);
                ProStringRoUser u2(args.at(2), m_tmp2);
                evalError(fL1S("%1() argument 3 (end) '%2' invalid.").arg(u1.str(), u2.str()));
                return false;
            }
        }
    }
    if (*start < 0)
        *start += srclen;
    if (*end < 0)
        *end += srclen;
    if (*start < 0 || *start >= srclen || *end < 0 || *end >= srclen)
        return false;
    return true;
}

QString
QMakeEvaluator::quoteValue(const ProString &val)
{
    QString ret;
    ret.reserve(val.size());
    const QChar *chars = val.constData();
    bool quote = val.isEmpty();
    bool escaping = false;
    for (int i = 0, l = val.size(); i < l; i++) {
        QChar c = chars[i];
        ushort uc = c.unicode();
        if (uc < 32) {
            if (!escaping) {
                escaping = true;
                ret += QLatin1String("$$escape_expand(");
            }
            switch (uc) {
            case '\r':
                ret += QLatin1String("\\\\r");
                break;
            case '\n':
                ret += QLatin1String("\\\\n");
                break;
            case '\t':
                ret += QLatin1String("\\\\t");
                break;
            default:
                ret += QString::fromLatin1("\\\\x%1").arg(uc, 2, 16, QLatin1Char('0'));
                break;
            }
        } else {
            if (escaping) {
                escaping = false;
                ret += QLatin1Char(')');
            }
            switch (uc) {
            case '\\':
                ret += QLatin1String("\\\\");
                break;
            case '"':
                ret += QLatin1String("\\\"");
                break;
            case '\'':
                ret += QLatin1String("\\'");
                break;
            case '$':
                ret += QLatin1String("\\$");
                break;
            case '#':
                ret += QLatin1String("$${LITERAL_HASH}");
                break;
            case 32:
                quote = true;
                Q_FALLTHROUGH();
            default:
                ret += c;
                break;
            }
        }
    }
    if (escaping)
        ret += QLatin1Char(')');
    if (quote) {
        ret.prepend(QLatin1Char('"'));
        ret.append(QLatin1Char('"'));
    }
    return ret;
}

#if QT_VERSION >= QT_VERSION_CHECK(5, 0, 0)
static void addJsonValue(const QJsonValue &value, const QString &keyPrefix, ProValueMap *map);

static void insertJsonKeyValue(const QString &key, const QStringList &values, ProValueMap *map)
{
    map->insert(ProKey(key), ProStringList(values));
}

static void addJsonArray(const QJsonArray &array, const QString &keyPrefix, ProValueMap *map)
{
    QStringList keys;
    const int size = array.count();
    keys.reserve(size);
    for (int i = 0; i < size; ++i) {
        const QString number = QString::number(i);
        keys.append(number);
        addJsonValue(array.at(i), keyPrefix + number, map);
    }
    insertJsonKeyValue(keyPrefix + QLatin1String("_KEYS_"), keys, map);
}

static void addJsonObject(const QJsonObject &object, const QString &keyPrefix, ProValueMap *map)
{
    QStringList keys;
    keys.reserve(object.size());
    for (auto it = object.begin(), end = object.end(); it != end; ++it) {
        const QString key = it.key();
        keys.append(key);
        addJsonValue(it.value(), keyPrefix + key, map);
    }
    insertJsonKeyValue(keyPrefix + QLatin1String("_KEYS_"), keys, map);
}

static void addJsonValue(const QJsonValue &value, const QString &keyPrefix, ProValueMap *map)
{
    switch (value.type()) {
    case QJsonValue::Bool:
        insertJsonKeyValue(keyPrefix, QStringList() << (value.toBool() ? QLatin1String("true") : QLatin1String("false")), map);
        break;
    case QJsonValue::Double:
        insertJsonKeyValue(keyPrefix, QStringList() << QString::number(value.toDouble()), map);
        break;
    case QJsonValue::String:
        insertJsonKeyValue(keyPrefix, QStringList() << value.toString(), map);
        break;
    case QJsonValue::Array:
        addJsonArray(value.toArray(), keyPrefix + QLatin1Char('.'), map);
        break;
    case QJsonValue::Object:
        addJsonObject(value.toObject(), keyPrefix + QLatin1Char('.'), map);
        break;
    default:
        break;
    }
}

struct ErrorPosition {
    int line;
    int column;
};

static ErrorPosition calculateErrorPosition(const QByteArray &json, int offset)
{
    ErrorPosition pos = { 0, 0 };
    offset--; // offset is 1-based, switching to 0-based
    for (int i = 0; i < offset; ++i) {
        switch (json.at(i)) {
        case '\n':
            pos.line++;
            pos.column = 0;
            break;
        case '\r':
            break;
        case '\t':
            pos.column = (pos.column + 8) & ~7;
            break;
        default:
            pos.column++;
            break;
        }
    }
    // Lines and columns in text editors are 1-based:
    pos.line++;
    pos.column++;
    return pos;
}

QMakeEvaluator::VisitReturn QMakeEvaluator::parseJsonInto(const QByteArray &json, const QString &into, ProValueMap *value)
{
    QJsonParseError error;
    QJsonDocument document = QJsonDocument::fromJson(json, &error);
    if (document.isNull()) {
        if (error.error != QJsonParseError::NoError) {
            ErrorPosition errorPos = calculateErrorPosition(json, error.offset);
            evalError(fL1S("Error parsing JSON at %1:%2: %3")
                      .arg(errorPos.line).arg(errorPos.column).arg(error.errorString()));
        }
        return QMakeEvaluator::ReturnFalse;
    }

    QString currentKey = into + QLatin1Char('.');

    // top-level item is either an array or object
    if (document.isArray())
        addJsonArray(document.array(), currentKey, value);
    else if (document.isObject())
        addJsonObject(document.object(), currentKey, value);
    else
        return QMakeEvaluator::ReturnFalse;

    return QMakeEvaluator::ReturnTrue;
}
#endif

QMakeEvaluator::VisitReturn
QMakeEvaluator::writeFile(const QString &ctx, const QString &fn, QIODevice::OpenMode mode,
                          QMakeVfs::VfsFlags flags, const QString &contents)
{
    int oldId = m_vfs->idForFileName(fn, flags | QMakeVfs::VfsAccessedOnly);
    int id = m_vfs->idForFileName(fn, flags | QMakeVfs::VfsCreate);
    QString errStr;
    if (!m_vfs->writeFile(id, mode, flags, contents, &errStr)) {
        evalError(fL1S("Cannot write %1file %2: %3")
                  .arg(ctx, QDir::toNativeSeparators(fn), errStr));
        return ReturnFalse;
    }
    if (oldId)
        m_parser->discardFileFromCache(oldId);
    return ReturnTrue;
}

#if QT_CONFIG(process)
void QMakeEvaluator::runProcess(QProcess *proc, const QString &command) const
{
    proc->setWorkingDirectory(currentDirectory());
# ifdef PROEVALUATOR_SETENV
    if (!m_option->environment.isEmpty())
        proc->setProcessEnvironment(m_option->environment);
# endif
# ifdef Q_OS_WIN
    proc->setNativeArguments(QLatin1String("/v:off /s /c \"") + command + QLatin1Char('"'));
    proc->start(m_option->getEnv(QLatin1String("COMSPEC")), QStringList());
# else
    proc->start(QLatin1String("/bin/sh"), QStringList() << QLatin1String("-c") << command);
# endif
    proc->waitForFinished(-1);
}
#endif

QByteArray QMakeEvaluator::getCommandOutput(const QString &args, int *exitCode) const
{
    QByteArray out;
#if QT_CONFIG(process)
    QProcess proc;
    runProcess(&proc, args);
    *exitCode = (proc.exitStatus() == QProcess::NormalExit) ? proc.exitCode() : -1;
    QByteArray errout = proc.readAllStandardError();
# ifdef PROEVALUATOR_FULL
    // FIXME: Qt really should have the option to set forwarding per channel
    fputs(errout.constData(), stderr);
# else
    if (!errout.isEmpty()) {
        if (errout.endsWith('\n'))
            errout.chop(1);
        m_handler->message(
            QMakeHandler::EvalError | (m_cumulative ? QMakeHandler::CumulativeEvalMessage : 0),
            QString::fromLocal8Bit(errout));
    }
# endif
    out = proc.readAllStandardOutput();
# ifdef Q_OS_WIN
    // FIXME: Qt's line end conversion on sequential files should really be fixed
    out.replace("\r\n", "\n");
# endif
#else
    if (FILE *proc = QT_POPEN(QString(QLatin1String("cd ")
                               + IoUtils::shellQuote(QDir::toNativeSeparators(currentDirectory()))
                               + QLatin1String(" && ") + args).toLocal8Bit().constData(), QT_POPEN_READ)) {
        while (!feof(proc)) {
            char buff[10 * 1024];
            int read_in = int(fread(buff, 1, sizeof(buff), proc));
            if (!read_in)
                break;
            out += QByteArray(buff, read_in);
        }
        int ec = QT_PCLOSE(proc);
# ifdef Q_OS_WIN
        *exitCode = ec >= 0 ? ec : -1;
# else
        *exitCode = WIFEXITED(ec) ? WEXITSTATUS(ec) : -1;
# endif
    }
# ifdef Q_OS_WIN
    out.replace("\r\n", "\n");
# endif
#endif
    return out;
}

void QMakeEvaluator::populateDeps(
        const ProStringList &deps, const ProString &prefix, const ProStringList &suffixes,
        const ProString &priosfx,
        QHash<ProKey, QSet<ProKey> > &dependencies, ProValueMap &dependees,
        QMultiMap<int, ProString> &rootSet) const
{
    for (const ProString &item : deps)
        if (!dependencies.contains(item.toKey())) {
            QSet<ProKey> &dset = dependencies[item.toKey()]; // Always create entry
            ProStringList depends;
            for (const ProString &suffix : suffixes)
                depends += values(ProKey(prefix + item + suffix));
            if (depends.isEmpty()) {
                rootSet.insert(first(ProKey(prefix + item + priosfx)).toInt(), item);
            } else {
                for (const ProString &dep : qAsConst(depends)) {
                    dset.insert(dep.toKey());
                    dependees[dep.toKey()] << item;
                }
                populateDeps(depends, prefix, suffixes, priosfx, dependencies, dependees, rootSet);
            }
        }
}

QString QMakeEvaluator::filePathArg0(const ProStringList &args)
{
    ProStringRoUser u1(args.at(0), m_tmp1);
    QString fn = resolvePath(u1.str());
    fn.detach();
    return fn;
}

QString QMakeEvaluator::filePathEnvArg0(const ProStringList &args)
{
    ProStringRoUser u1(args.at(0), m_tmp1);
    QString fn = resolvePath(m_option->expandEnvVars(u1.str()));
    fn.detach();
    return fn;
}

QMakeEvaluator::VisitReturn QMakeEvaluator::evaluateBuiltinExpand(
        const QMakeBuiltin &adef, const ProKey &func, const ProStringList &args, ProStringList &ret)
{
    traceMsg("calling built-in $$%s(%s)", dbgKey(func), dbgSepStrList(args));
    int asz = args.size() > 1 ? args.size() : args.at(0).isEmpty() ? 0 : 1;
    if (asz < adef.minArgs || asz > adef.maxArgs) {
        evalError(adef.usage);
        return ReturnTrue;
    }

    int func_t = adef.index;
    switch (func_t) {
    case E_BASENAME:
    case E_DIRNAME:
    case E_SECTION: {
        bool regexp = false;
        QString sep;
        ProString var;
        int beg = 0;
        int end = -1;
        if (func_t == E_SECTION) {
            var = args[0];
            sep = args.at(1).toQString();
            beg = args.at(2).toInt();
            if (args.count() == 4)
                end = args.at(3).toInt();
        } else {
            var = args[0];
            regexp = true;
            sep = QLatin1String("[\\\\/]");
            if (func_t == E_DIRNAME)
                end = -2;
            else
                beg = -1;
        }
        if (!var.isEmpty()) {
            const auto strings = values(map(var));
            if (regexp) {
                QRegExp sepRx(sep);
                for (const ProString &str : strings) {
                    ProStringRwUser u1(str, m_tmp[m_toggle ^= 1]);
                    ret << u1.extract(u1.str().section(sepRx, beg, end));
                }
            } else {
                for (const ProString &str : strings) {
                    ProStringRwUser u1(str, m_tmp1);
                    ret << u1.extract(u1.str().section(sep, beg, end));
                }
            }
        }
        break;
    }
    case E_SPRINTF: {
        ProStringRwUser u1(args.at(0), m_tmp1);
        QString tmp = u1.str();
        for (int i = 1; i < args.count(); ++i)
            tmp = tmp.arg(args.at(i).toQStringView());
        ret << u1.extract(tmp);
        break;
    }
    case E_FORMAT_NUMBER: {
        int ibase = 10;
        int obase = 10;
        int width = 0;
        bool zeropad = false;
        bool leftalign = false;
        enum { DefaultSign, PadSign, AlwaysSign } sign = DefaultSign;
        if (args.count() >= 2) {
            const auto opts = split_value_list(args.at(1).toQStringRef());
            for (const ProString &opt : opts) {
                if (opt.startsWith(QLatin1String("ibase="))) {
                    ibase = opt.mid(6).toInt();
                } else if (opt.startsWith(QLatin1String("obase="))) {
                    obase = opt.mid(6).toInt();
                } else if (opt.startsWith(QLatin1String("width="))) {
                    width = opt.mid(6).toInt();
                } else if (opt == QLatin1String("zeropad")) {
                    zeropad = true;
                } else if (opt == QLatin1String("padsign")) {
                    sign = PadSign;
                } else if (opt == QLatin1String("alwayssign")) {
                    sign = AlwaysSign;
                } else if (opt == QLatin1String("leftalign")) {
                    leftalign = true;
                } else {
                    evalError(fL1S("format_number(): invalid format option %1.")
                              .arg(opt.toQStringView()));
                    goto allfail;
                }
            }
        }
        if (args.at(0).contains(QLatin1Char('.'))) {
            evalError(fL1S("format_number(): floats are currently not supported."));
            break;
        }
        bool ok;
        qlonglong num = args.at(0).toLongLong(&ok, ibase);
        if (!ok) {
            evalError(fL1S("format_number(): malformed number %2 for base %1.")
                      .arg(ibase).arg(args.at(0).toQStringView()));
            break;
        }
        QString outstr;
        if (num < 0) {
            num = -num;
            outstr = QLatin1Char('-');
        } else if (sign == AlwaysSign) {
            outstr = QLatin1Char('+');
        } else if (sign == PadSign) {
            outstr = QLatin1Char(' ');
        }
        QString numstr = QString::number(num, obase);
        int space = width - outstr.length() - numstr.length();
        if (space <= 0) {
            outstr += numstr;
        } else if (leftalign) {
            outstr += numstr + QString(space, QLatin1Char(' '));
        } else if (zeropad) {
            outstr += QString(space, QLatin1Char('0')) + numstr;
        } else {
            outstr.prepend(QString(space, QLatin1Char(' ')));
            outstr += numstr;
        }
        ret += ProString(outstr);
        break;
    }
    case E_NUM_ADD: {
        qlonglong sum = 0;
        for (const ProString &arg : qAsConst(args)) {
            if (arg.contains(QLatin1Char('.'))) {
                evalError(fL1S("num_add(): floats are currently not supported."));
                goto allfail;
            }
            bool ok;
            qlonglong num = arg.toLongLong(&ok);
            if (!ok) {
                evalError(fL1S("num_add(): malformed number %1.")
                          .arg(arg.toQStringView()));
                goto allfail;
            }
            sum += num;
        }
        ret += ProString(QString::number(sum));
        break;
    }
    case E_JOIN: {
        ProString glue, before, after;
        if (args.count() >= 2)
            glue = args.at(1);
        if (args.count() >= 3)
            before = args[2];
        if (args.count() == 4)
            after = args[3];
        const ProStringList &var = values(map(args.at(0)));
        if (!var.isEmpty()) {
            int src = currentFileId();
            for (const ProString &v : var)
                if (int s = v.sourceFile()) {
                    src = s;
                    break;
                }
            ret << ProString(before + var.join(glue) + after).setSource(src);
        }
        break;
    }
    case E_SPLIT: {
        ProStringRoUser u1(m_tmp1);
        const QString &sep = (args.count() == 2) ? u1.set(args.at(1)) : statics.field_sep;
        const auto vars = values(map(args.at(0)));
        for (const ProString &var : vars) {
            // FIXME: this is inconsistent with the "there are no empty strings" dogma.
            const auto splits = var.toQStringRef().split(sep, QString::KeepEmptyParts);
            for (const auto &splt : splits)
                ret << ProString(splt).setSource(var);
        }
        break;
    }
    case E_MEMBER: {
        const ProStringList &src = values(map(args.at(0)));
        int start, end;
        if (getMemberArgs(func, src.size(), args, &start, &end)) {
            ret.reserve(qAbs(end - start) + 1);
            if (start < end) {
                for (int i = start; i <= end && src.size() >= i; i++)
                    ret += src.at(i);
            } else {
                for (int i = start; i >= end && src.size() >= i && i >= 0; i--)
                    ret += src.at(i);
            }
        }
        break;
    }
    case E_STR_MEMBER: {
        const ProString &src = args.at(0);
        int start, end;
        if (getMemberArgs(func, src.size(), args, &start, &end)) {
            QString res;
            res.reserve(qAbs(end - start) + 1);
            if (start < end) {
                for (int i = start; i <= end && src.size() >= i; i++)
                    res += src.at(i);
            } else {
                for (int i = start; i >= end && src.size() >= i && i >= 0; i--)
                    res += src.at(i);
            }
            ret += ProString(res);
        }
        break;
    }
    case E_FIRST:
    case E_LAST: {
        const ProStringList &var = values(map(args.at(0)));
        if (!var.isEmpty()) {
            if (func_t == E_FIRST)
                ret.append(var[0]);
            else
                ret.append(var.last());
        }
        break;
    }
    case E_TAKE_FIRST:
    case E_TAKE_LAST: {
        ProStringList &var = valuesRef(map(args.at(0)));
        if (!var.isEmpty()) {
            if (func_t == E_TAKE_FIRST)
                ret.append(var.takeFirst());
            else
                ret.append(var.takeLast());
        }
        break;
    }
    case E_SIZE:
        ret.append(ProString(QString::number(values(map(args.at(0))).size())));
        break;
    case E_STR_SIZE:
        ret.append(ProString(QString::number(args.at(0).size())));
        break;
    case E_CAT: {
        bool blob = false;
        bool lines = false;
        bool singleLine = true;
        if (args.count() > 1) {
            if (!args.at(1).compare(QLatin1String("false"), Qt::CaseInsensitive))
                singleLine = false;
            else if (!args.at(1).compare(QLatin1String("blob"), Qt::CaseInsensitive))
                blob = true;
            else if (!args.at(1).compare(QLatin1String("lines"), Qt::CaseInsensitive))
                lines = true;
        }
        QString fn = filePathEnvArg0(args);
        QFile qfile(fn);
        if (qfile.open(QIODevice::ReadOnly)) {
            QTextStream stream(&qfile);
            if (blob) {
                ret += ProString(stream.readAll());
            } else {
                while (!stream.atEnd()) {
                    if (lines) {
                        ret += ProString(stream.readLine());
                    } else {
                        const QString &line = stream.readLine();
                        ret += split_value_list(QStringRef(&line).trimmed());
                        if (!singleLine)
                            ret += ProString("\n");
                    }
                }
            }
        }
        break;
    }
    case E_FROMFILE: {
        ProValueMap vars;
        QString fn = filePathEnvArg0(args);
        if (evaluateFileInto(fn, &vars, LoadProOnly) == ReturnTrue)
            ret = vars.value(map(args.at(1)));
        break;
    }
    case E_EVAL:
        ret += values(map(args.at(0)));
        break;
    case E_LIST: {
        QString tmp;
        tmp.sprintf(".QMAKE_INTERNAL_TMP_variableName_%d", m_listCount++);
        ret = ProStringList(ProString(tmp));
        ProStringList lst;
        for (const ProString &arg : args)
            lst += split_value_list(arg.toQStringRef(), arg.sourceFile()); // Relies on deep copy
        m_valuemapStack.top()[ret.at(0).toKey()] = lst;
        break; }
    case E_FIND: {
        QRegExp regx(args.at(1).toQString());
        const auto vals = values(map(args.at(0)));
        for (const ProString &val : vals) {
            ProStringRoUser u1(val, m_tmp[m_toggle ^= 1]);
            if (regx.indexIn(u1.str()) != -1)
                ret += val;
        }
        break;
    }
    case E_SYSTEM: {
        if (m_skipLevel)
            break;
        bool blob = false;
        bool lines = false;
        bool singleLine = true;
        if (args.count() > 1) {
            if (!args.at(1).compare(QLatin1String("false"), Qt::CaseInsensitive))
                singleLine = false;
            else if (!args.at(1).compare(QLatin1String("blob"), Qt::CaseInsensitive))
                blob = true;
            else if (!args.at(1).compare(QLatin1String("lines"), Qt::CaseInsensitive))
                lines = true;
        }
        int exitCode;
        QByteArray bytes = getCommandOutput(args.at(0).toQString(), &exitCode);
        if (args.count() > 2 && !args.at(2).isEmpty()) {
            m_valuemapStack.top()[args.at(2).toKey()] =
                    ProStringList(ProString(QString::number(exitCode)));
        }
        if (lines) {
            QTextStream stream(bytes);
            while (!stream.atEnd())
                ret += ProString(stream.readLine());
        } else {
            QString output = QString::fromLocal8Bit(bytes);
            if (blob) {
                ret += ProString(output);
            } else {
                output.replace(QLatin1Char('\t'), QLatin1Char(' '));
                if (singleLine)
                    output.replace(QLatin1Char('\n'), QLatin1Char(' '));
                ret += split_value_list(QStringRef(&output));
            }
        }
        break;
    }
    case E_UNIQUE:
        ret = values(map(args.at(0)));
        ret.removeDuplicates();
        break;
    case E_SORTED:
        ret = values(map(args.at(0)));
        std::sort(ret.begin(), ret.end());
        break;
    case E_REVERSE: {
        ProStringList var = values(args.at(0).toKey());
        for (int i = 0; i < var.size() / 2; i++)
            qSwap(var[i], var[var.size() - i - 1]);
        ret += var;
        break;
    }
    case E_QUOTE:
        ret += args;
        break;
    case E_ESCAPE_EXPAND:
        for (int i = 0; i < args.size(); ++i) {
            QString str = args.at(i).toQString();
            QChar *i_data = str.data();
            int i_len = str.length();
            for (int x = 0; x < i_len; ++x) {
                if (*(i_data+x) == QLatin1Char('\\') && x < i_len-1) {
                    if (*(i_data+x+1) == QLatin1Char('\\')) {
                        ++x;
                    } else {
                        struct {
                            char in, out;
                        } mapped_quotes[] = {
                            { 'n', '\n' },
                            { 't', '\t' },
                            { 'r', '\r' },
                            { 0, 0 }
                        };
                        for (int i = 0; mapped_quotes[i].in; ++i) {
                            if (*(i_data+x+1) == QLatin1Char(mapped_quotes[i].in)) {
                                *(i_data+x) = QLatin1Char(mapped_quotes[i].out);
                                if (x < i_len-2)
                                    memmove(i_data+x+1, i_data+x+2, (i_len-x-2)*sizeof(QChar));
                                --i_len;
                                break;
                            }
                        }
                    }
                }
            }
            ret.append(ProString(QString(i_data, i_len)).setSource(args.at(i)));
        }
        break;
    case E_RE_ESCAPE:
        for (int i = 0; i < args.size(); ++i) {
            ProStringRwUser u1(args.at(i), m_tmp1);
            ret << u1.extract(QRegExp::escape(u1.str()));
        }
        break;
    case E_VAL_ESCAPE: {
        const ProStringList &vals = values(args.at(0).toKey());
        ret.reserve(vals.size());
        for (const ProString &str : vals)
            ret += ProString(quoteValue(str));
        break;
    }
    case E_UPPER:
    case E_LOWER:
    case E_TITLE:
        for (int i = 0; i < args.count(); ++i) {
            ProStringRwUser u1(args.at(i), m_tmp1);
            QString rstr = u1.str();
            if (func_t == E_UPPER) {
                rstr = rstr.toUpper();
            } else {
                rstr = rstr.toLower();
                if (func_t == E_TITLE && rstr.length() > 0)
                    rstr[0] = rstr.at(0).toTitleCase();
            }
            ret << u1.extract(rstr);
        }
        break;
    case E_FILES: {
        bool recursive = false;
        if (args.count() == 2)
            recursive = isTrue(args.at(1));
        QStringList dirs;
        ProStringRoUser u1(args.at(0), m_tmp1);
        QString r = m_option->expandEnvVars(u1.str())
                    .replace(QLatin1Char('\\'), QLatin1Char('/'));
        QString pfx;
        if (IoUtils::isRelativePath(r)) {
            pfx = currentDirectory();
            if (!pfx.endsWith(QLatin1Char('/')))
                pfx += QLatin1Char('/');
        }
        int slash = r.lastIndexOf(QLatin1Char('/'));
        if (slash != -1) {
            dirs.append(r.left(slash+1));
            r = r.mid(slash+1);
        } else {
            dirs.append(QString());
        }

        r.detach(); // Keep m_tmp out of QRegExp's cache
        QRegExp regex(r, Qt::CaseSensitive, QRegExp::Wildcard);
        for (int d = 0; d < dirs.count(); d++) {
            QString dir = dirs[d];
            QDir qdir(pfx + dir);
            for (int i = 0; i < (int)qdir.count(); ++i) {
                if (qdir[i] == statics.strDot || qdir[i] == statics.strDotDot)
                    continue;
                QString fname = dir + qdir[i];
                if (IoUtils::fileType(pfx + fname) == IoUtils::FileIsDir) {
                    if (recursive)
                        dirs.append(fname + QLatin1Char('/'));
                }
                if (regex.exactMatch(qdir[i]))
                      ret += ProString(fname).setSource(currentFileId());
            }
        }
        break;
    }
#ifdef PROEVALUATOR_FULL
    case E_PROMPT: {
        ProStringRoUser u1(args.at(0), m_tmp1);
        QString msg = m_option->expandEnvVars(u1.str());
        bool decorate = true;
        if (args.count() == 2)
            decorate = isTrue(args.at(1));
        if (decorate) {
            if (!msg.endsWith(QLatin1Char('?')))
                msg += QLatin1Char('?');
            fprintf(stderr, "Project PROMPT: %s ", qPrintable(msg));
        } else {
            fputs(qPrintable(msg), stderr);
        }
        QFile qfile;
        if (qfile.open(stdin, QIODevice::ReadOnly)) {
            QTextStream t(&qfile);
            const QString &line = t.readLine();
            if (t.atEnd()) {
                fputs("\n", stderr);
                evalError(fL1S("Unexpected EOF."));
                return ReturnError;
            }
            ret = split_value_list(QStringRef(&line));
        }
        break;
    }
#endif
    case E_REPLACE: {
        const QRegExp before(args.at(1).toQString());
        ProStringRwUser u2(args.at(2), m_tmp2);
        const QString &after = u2.str();
        const auto vals = values(map(args.at(0)));
        for (const ProString &val : vals) {
            ProStringRwUser u1(val, m_tmp1);
            QString rstr = u1.str();
            QString copy = rstr; // Force a detach on modify
            rstr.replace(before, after);
            ret << u1.extract(rstr, u2);
        }
        break;
    }
    case E_SORT_DEPENDS:
    case E_RESOLVE_DEPENDS: {
        QHash<ProKey, QSet<ProKey> > dependencies;
        ProValueMap dependees;
        QMultiMap<int, ProString> rootSet;
        ProStringList orgList = values(args.at(0).toKey());
        ProString prefix = args.count() < 2 ? ProString() : args.at(1);
        ProString priosfx = args.count() < 4 ? ProString(".priority") : args.at(3);
        populateDeps(orgList, prefix,
                     args.count() < 3 ? ProStringList(ProString(".depends"))
                                      : split_value_list(args.at(2).toQStringRef()),
                     priosfx, dependencies, dependees, rootSet);
        while (!rootSet.isEmpty()) {
            QMultiMap<int, ProString>::iterator it = rootSet.begin();
            const ProString item = *it;
            rootSet.erase(it);
            if ((func_t == E_RESOLVE_DEPENDS) || orgList.contains(item))
                ret.prepend(item);
            for (const ProString &dep : qAsConst(dependees[item.toKey()])) {
                QSet<ProKey> &dset = dependencies[dep.toKey()];
                dset.remove(item.toKey());
                if (dset.isEmpty())
                    rootSet.insert(first(ProKey(prefix + dep + priosfx)).toInt(), dep);
            }
        }
        break;
    }
    case E_ENUMERATE_VARS: {
        QSet<ProString> keys;
        for (const ProValueMap &vmap : qAsConst(m_valuemapStack))
            for (ProValueMap::ConstIterator it = vmap.constBegin(); it != vmap.constEnd(); ++it)
                keys.insert(it.key());
        ret.reserve(keys.size());
        for (const ProString &key : qAsConst(keys))
            ret << key;
        break; }
    case E_SHADOWED: {
        ProStringRwUser u1(args.at(0), m_tmp1);
        QString rstr = m_option->shadowedPath(resolvePath(u1.str()));
        if (!rstr.isEmpty())
            ret << u1.extract(rstr);
        break;
    }
    case E_ABSOLUTE_PATH: {
        ProStringRwUser u1(args.at(0), m_tmp1);
        ProStringRwUser u2(m_tmp2);
        QString baseDir = args.count() > 1
                ? IoUtils::resolvePath(currentDirectory(), u2.set(args.at(1)))
                : currentDirectory();
        QString rstr = u1.str().isEmpty() ? baseDir : IoUtils::resolvePath(baseDir, u1.str());
        ret << u1.extract(rstr, u2);
        break;
    }
    case E_RELATIVE_PATH: {
        ProStringRwUser u1(args.at(0), m_tmp1);
        ProStringRoUser u2(m_tmp2);
        QString baseDir = args.count() > 1
                ? IoUtils::resolvePath(currentDirectory(), u2.set(args.at(1)))
                : currentDirectory();
        QString absArg = u1.str().isEmpty() ? baseDir : IoUtils::resolvePath(baseDir, u1.str());
        QString rstr = QDir(baseDir).relativeFilePath(absArg);
        ret << u1.extract(rstr);
        break;
    }
    case E_CLEAN_PATH: {
        ProStringRwUser u1(args.at(0), m_tmp1);
        ret << u1.extract(QDir::cleanPath(u1.str()));
        break;
    }
    case E_SYSTEM_PATH: {
        ProStringRwUser u1(args.at(0), m_tmp1);
        QString rstr = u1.str();
#ifdef Q_OS_WIN
        rstr.replace(QLatin1Char('/'), QLatin1Char('\\'));
#else
        rstr.replace(QLatin1Char('\\'), QLatin1Char('/'));
#endif
        ret << u1.extract(rstr);
        break;
    }
    case E_SHELL_PATH: {
        ProStringRwUser u1(args.at(0), m_tmp1);
        QString rstr = u1.str();
        if (m_dirSep.startsWith(QLatin1Char('\\'))) {
            rstr.replace(QLatin1Char('/'), QLatin1Char('\\'));
        } else {
            rstr.replace(QLatin1Char('\\'), QLatin1Char('/'));
#ifdef Q_OS_WIN
            // Convert d:/foo/bar to msys-style /d/foo/bar.
            if (rstr.length() > 2 && rstr.at(1) == QLatin1Char(':') && rstr.at(2) == QLatin1Char('/')) {
                rstr[1] = rstr.at(0);
                rstr[0] = QLatin1Char('/');
            }
#endif
        }
        ret << u1.extract(rstr);
        break;
    }
    case E_SYSTEM_QUOTE: {
        ProStringRwUser u1(args.at(0), m_tmp1);
        ret << u1.extract(IoUtils::shellQuote(u1.str()));
        break;
    }
    case E_SHELL_QUOTE: {
        ProStringRwUser u1(args.at(0), m_tmp1);
        QString rstr = u1.str();
        if (m_dirSep.startsWith(QLatin1Char('\\')))
            rstr = IoUtils::shellQuoteWin(rstr);
        else
            rstr = IoUtils::shellQuoteUnix(rstr);
        ret << u1.extract(rstr);
        break;
    }
    case E_GETENV: {
        ProStringRoUser u1(args.at(0), m_tmp1);
        ret << ProString(m_option->getEnv(u1.str()));
        break;
    }
    default:
        evalError(fL1S("Function '%1' is not implemented.").arg(func.toQStringView()));
        break;
    }

  allfail:
    return ReturnTrue;
}

QMakeEvaluator::VisitReturn QMakeEvaluator::testFunc_cache(const ProStringList &args)
{
    bool persist = true;
    enum { TargetStash, TargetCache, TargetSuper } target = TargetCache;
    enum { CacheSet, CacheAdd, CacheSub } mode = CacheSet;
    ProKey srcvar;
    if (args.count() >= 2) {
        const auto opts = split_value_list(args.at(1).toQStringRef());
        for (const ProString &opt : opts) {
            if (opt == QLatin1String("transient")) {
                persist = false;
            } else if (opt == QLatin1String("super")) {
                target = TargetSuper;
            } else if (opt == QLatin1String("stash")) {
                target = TargetStash;
            } else if (opt == QLatin1String("set")) {
                mode = CacheSet;
            } else if (opt == QLatin1String("add")) {
                mode = CacheAdd;
            } else if (opt == QLatin1String("sub")) {
                mode = CacheSub;
            } else {
                evalError(fL1S("cache(): invalid flag %1.").arg(opt.toQString(m_tmp3)));
                return ReturnFalse;
            }
        }
        if (args.count() >= 3) {
            srcvar = args.at(2).toKey();
        } else if (mode != CacheSet) {
            evalError(fL1S("cache(): modes other than 'set' require a source variable."));
            return ReturnFalse;
        }
    }
    QString varstr;
    ProKey dstvar = args.at(0).toKey();
    if (!dstvar.isEmpty()) {
        if (srcvar.isEmpty())
            srcvar = dstvar;
        ProValueMap::Iterator srcvarIt;
        if (!findValues(srcvar, &srcvarIt)) {
            evalError(fL1S("Variable %1 is not defined.").arg(srcvar.toQStringView()));
            return ReturnFalse;
        }
        // The caches for the host and target may differ (e.g., when we are manipulating
        // CONFIG), so we cannot compute a common new value for both.
        const ProStringList &diffval = *srcvarIt;
        ProStringList newval;
        bool changed = false;
        for (bool hostBuild = false; ; hostBuild = true) {
#ifdef PROEVALUATOR_THREAD_SAFE
            m_option->mutex.lock();
#endif
            QMakeBaseEnv *baseEnv =
                m_option->baseEnvs.value(QMakeBaseKey(m_buildRoot, m_stashfile, hostBuild));
#ifdef PROEVALUATOR_THREAD_SAFE
            // It's ok to unlock this before locking baseEnv,
            // as we have no intention to initialize the env.
            m_option->mutex.unlock();
#endif
            do {
                if (!baseEnv)
                    break;
#ifdef PROEVALUATOR_THREAD_SAFE
                QMutexLocker locker(&baseEnv->mutex);
                if (baseEnv->inProgress && baseEnv->evaluator != this) {
                    // The env is still in the works, but it may be already past the cache
                    // loading. So we need to wait for completion and amend it as usual.
                    QThreadPool::globalInstance()->releaseThread();
                    baseEnv->cond.wait(&baseEnv->mutex);
                    QThreadPool::globalInstance()->reserveThread();
                }
                if (!baseEnv->isOk)
                    break;
#endif
                QMakeEvaluator *baseEval = baseEnv->evaluator;
                const ProStringList &oldval = baseEval->values(dstvar);
                if (mode == CacheSet) {
                    newval = diffval;
                } else {
                    newval = oldval;
                    if (mode == CacheAdd)
                        newval += diffval;
                    else
                        newval.removeEach(diffval);
                }
                if (oldval != newval) {
                    if (target != TargetStash || !m_stashfile.isEmpty()) {
                        baseEval->valuesRef(dstvar) = newval;
                        if (target == TargetSuper) {
                            do {
                                if (dstvar == QLatin1String("QMAKEPATH")) {
                                    baseEval->m_qmakepath = newval.toQStringList();
                                    baseEval->updateMkspecPaths();
                                } else if (dstvar == QLatin1String("QMAKEFEATURES")) {
                                    baseEval->m_qmakefeatures = newval.toQStringList();
                                } else {
                                    break;
                                }
                                baseEval->updateFeaturePaths();
                                if (hostBuild == m_hostBuild)
                                    m_featureRoots = baseEval->m_featureRoots;
                            } while (false);
                        }
                    }
                    changed = true;
                }
            } while (false);
            if (hostBuild)
                break;
        }
        // We assume that whatever got the cached value to be what it is now will do so
        // the next time as well, so we just skip the persisting if nothing changed.
        if (!persist || !changed)
            return ReturnTrue;
        varstr = dstvar.toQString();
        if (mode == CacheAdd)
            varstr += QLatin1String(" +=");
        else if (mode == CacheSub)
            varstr += QLatin1String(" -=");
        else
            varstr += QLatin1String(" =");
        if (diffval.count() == 1) {
            varstr += QLatin1Char(' ');
            varstr += quoteValue(diffval.at(0));
        } else if (!diffval.isEmpty()) {
            for (const ProString &vval : diffval) {
                varstr += QLatin1String(" \\\n    ");
                varstr += quoteValue(vval);
            }
        }
        varstr += QLatin1Char('\n');
    }
    QString fn;
    QMakeVfs::VfsFlags flags = (m_cumulative ? QMakeVfs::VfsCumulative : QMakeVfs::VfsExact);
    if (target == TargetSuper) {
        if (m_superfile.isEmpty()) {
            m_superfile = QDir::cleanPath(m_outputDir + QLatin1String("/.qmake.super"));
            printf("Info: creating super cache file %s\n", qPrintable(QDir::toNativeSeparators(m_superfile)));
            valuesRef(ProKey("_QMAKE_SUPER_CACHE_")) << ProString(m_superfile);
        }
        fn = m_superfile;
    } else if (target == TargetCache) {
        if (m_cachefile.isEmpty()) {
            m_cachefile = QDir::cleanPath(m_outputDir + QLatin1String("/.qmake.cache"));
            printf("Info: creating cache file %s\n", qPrintable(QDir::toNativeSeparators(m_cachefile)));
            valuesRef(ProKey("_QMAKE_CACHE_")) << ProString(m_cachefile);
            // We could update m_{source,build}Root and m_featureRoots here, or even
            // "re-home" our rootEnv, but this doesn't sound too useful - if somebody
            // wanted qmake to find something in the build directory, he could have
            // done so "from the outside".
            // The sub-projects will find the new cache all by themselves.
        }
        fn = m_cachefile;
    } else {
        fn = m_stashfile;
        if (fn.isEmpty())
            fn = QDir::cleanPath(m_outputDir + QLatin1String("/.qmake.stash"));
        if (!m_vfs->exists(fn, flags)) {
            printf("Info: creating stash file %s\n", qPrintable(QDir::toNativeSeparators(fn)));
            valuesRef(ProKey("_QMAKE_STASH_")) << ProString(fn);
        }
    }
    return writeFile(fL1S("cache "), fn, QIODevice::Append, flags, varstr);
}

QMakeEvaluator::VisitReturn QMakeEvaluator::evaluateBuiltinConditional(
        const QMakeInternal::QMakeBuiltin &adef, const ProKey &function, const ProStringList &args)
{
    traceMsg("calling built-in %s(%s)", dbgKey(function), dbgSepStrList(args));
    int asz = args.size() > 1 ? args.size() : args.at(0).isEmpty() ? 0 : 1;
    if (asz < adef.minArgs || asz > adef.maxArgs) {
        evalError(adef.usage);
        return ReturnFalse;
    }

    int func_t = adef.index;
    switch (func_t) {
    case T_DEFINED: {
        const ProKey &var = args.at(0).toKey();
        if (args.count() > 1) {
            if (args[1] == QLatin1String("test")) {
                return returnBool(m_functionDefs.testFunctions.contains(var));
            } else if (args[1] == QLatin1String("replace")) {
                return returnBool(m_functionDefs.replaceFunctions.contains(var));
            } else if (args[1] == QLatin1String("var")) {
                ProValueMap::Iterator it;
                return returnBool(findValues(var, &it));
            }
            evalError(fL1S("defined(function, type): unexpected type [%1].")
                      .arg(args.at(1).toQStringView()));
            return ReturnFalse;
        }
        return returnBool(m_functionDefs.replaceFunctions.contains(var)
                          || m_functionDefs.testFunctions.contains(var));
    }
    case T_EXPORT: {
        const ProKey &var = map(args.at(0));
        for (ProValueMapStack::Iterator vmi = m_valuemapStack.end();
             --vmi != m_valuemapStack.begin(); ) {
            ProValueMap::Iterator it = (*vmi).find(var);
            if (it != (*vmi).end()) {
                if (it->constBegin() == statics.fakeValue.constBegin()) {
                    // This is stupid, but qmake doesn't propagate deletions
                    m_valuemapStack.first()[var] = ProStringList();
                } else {
                    m_valuemapStack.first()[var] = *it;
                }
                (*vmi).erase(it);
                while (--vmi != m_valuemapStack.begin())
                    (*vmi).remove(var);
                break;
            }
        }
        return ReturnTrue;
    }
    case T_DISCARD_FROM: {
        if (m_valuemapStack.count() != 1) {
            evalError(fL1S("discard_from() cannot be called from functions."));
            return ReturnFalse;
        }
        ProStringRoUser u1(args.at(0), m_tmp1);
        QString fn = resolvePath(u1.str());
        QMakeVfs::VfsFlags flags = (m_cumulative ? QMakeVfs::VfsCumulative : QMakeVfs::VfsExact);
        int pro = m_vfs->idForFileName(fn, flags | QMakeVfs::VfsAccessedOnly);
        if (!pro)
            return ReturnFalse;
        ProValueMap &vmap = m_valuemapStack.first();
        for (auto vit = vmap.begin(); vit != vmap.end(); ) {
            if (!vit->isEmpty()) {
                auto isFrom = [pro](const ProString &s) {
                    return s.sourceFile() == pro;
                };
                vit->erase(std::remove_if(vit->begin(), vit->end(), isFrom), vit->end());
                if (vit->isEmpty()) {
                    // When an initially non-empty variable becomes entirely empty,
                    // undefine it altogether.
                    vit = vmap.erase(vit);
                    continue;
                }
            }
            ++vit;
        }
        for (auto fit = m_functionDefs.testFunctions.begin(); fit != m_functionDefs.testFunctions.end(); ) {
            if (fit->pro()->id() == pro)
                fit = m_functionDefs.testFunctions.erase(fit);
            else
                ++fit;
        }
        for (auto fit = m_functionDefs.replaceFunctions.begin(); fit != m_functionDefs.replaceFunctions.end(); ) {
            if (fit->pro()->id() == pro)
                fit = m_functionDefs.replaceFunctions.erase(fit);
            else
                ++fit;
        }
        ProStringList &iif = m_valuemapStack.first()[ProKey("QMAKE_INTERNAL_INCLUDED_FILES")];
        int idx = iif.indexOf(ProString(fn));
        if (idx >= 0)
            iif.removeAt(idx);
        return ReturnTrue;
    }
    case T_INFILE: {
        ProValueMap vars;
        QString fn = filePathEnvArg0(args);
        VisitReturn ok = evaluateFileInto(fn, &vars, LoadProOnly);
        if (ok != ReturnTrue)
            return ok;
        if (args.count() == 2)
            return returnBool(vars.contains(map(args.at(1))));
        QRegExp regx;
        ProStringRoUser u1(args.at(2), m_tmp1);
        const QString &qry = u1.str();
        if (qry != QRegExp::escape(qry)) {
            QString copy = qry;
            copy.detach();
            regx.setPattern(copy);
        }
        const auto strings = vars.value(map(args.at(1)));
        for (const ProString &s : strings) {
            if (s == qry)
                return ReturnTrue;
            if (!regx.isEmpty()) {
                ProStringRoUser u2(s, m_tmp[m_toggle ^= 1]);
                if (regx.exactMatch(u2.str()))
                    return ReturnTrue;
            }
        }
        return ReturnFalse;
    }
    case T_REQUIRES:
#ifdef PROEVALUATOR_FULL
        if (checkRequirements(args) == ReturnError)
            return ReturnError;
#endif
        return ReturnFalse; // Another qmake breakage
    case T_EVAL: {
        VisitReturn ret = ReturnFalse;
        QString contents = args.join(statics.field_sep);
        ProFile *pro = m_parser->parsedProBlock(QStringRef(&contents),
                                                0, m_current.pro->fileName(), m_current.line);
        if (m_cumulative || pro->isOk()) {
            m_locationStack.push(m_current);
            visitProBlock(pro, pro->tokPtr());
            ret = ReturnTrue; // This return value is not too useful, but that's qmake
            m_current = m_locationStack.pop();
        }
        pro->deref();
        return ret;
    }
    case T_IF: {
        return evaluateConditional(args.at(0).toQStringRef(),
                                   m_current.pro->fileName(), m_current.line);
    }
    case T_CONFIG: {
        if (args.count() == 1)
            return returnBool(isActiveConfig(args.at(0).toQStringRef()));
        const auto mutuals = args.at(1).toQStringRef().split(QLatin1Char('|'),
                                                             QString::SkipEmptyParts);
        const ProStringList &configs = values(statics.strCONFIG);

        for (int i = configs.size() - 1; i >= 0; i--) {
            for (int mut = 0; mut < mutuals.count(); mut++) {
                if (configs[i].toQStringRef() == mutuals[mut].trimmed())
                    return returnBool(configs[i] == args[0]);
            }
        }
        return ReturnFalse;
    }
    case T_CONTAINS: {
        ProStringRoUser u1(args.at(1), m_tmp1);
        const QString &qry = u1.str();
        QRegExp regx;
        if (qry != QRegExp::escape(qry)) {
            QString copy = qry;
            copy.detach();
            regx.setPattern(copy);
        }
        const ProStringList &l = values(map(args.at(0)));
        if (args.count() == 2) {
            for (int i = 0; i < l.size(); ++i) {
                const ProString &val = l[i];
                if (val == qry)
                    return ReturnTrue;
                if (!regx.isEmpty()) {
                    ProStringRoUser u2(val, m_tmp[m_toggle ^= 1]);
                    if (regx.exactMatch(u2.str()))
                        return ReturnTrue;
                }
            }
        } else {
            const auto mutuals = args.at(2).toQStringRef().split(QLatin1Char('|'),
                                                                 QString::SkipEmptyParts);
            for (int i = l.size() - 1; i >= 0; i--) {
                const ProString &val = l[i];
                for (int mut = 0; mut < mutuals.count(); mut++) {
                    if (val.toQStringRef() == mutuals[mut].trimmed()) {
                        if (val == qry)
                            return ReturnTrue;
                        if (!regx.isEmpty()) {
                            ProStringRoUser u2(val, m_tmp[m_toggle ^= 1]);
                            if (regx.exactMatch(u2.str()))
                                return ReturnTrue;
                        }
                        return ReturnFalse;
                    }
                }
            }
        }
        return ReturnFalse;
    }
    case T_COUNT: {
        int cnt = values(map(args.at(0))).count();
        int val = args.at(1).toInt();
        if (args.count() == 3) {
            const ProString &comp = args.at(2);
            if (comp == QLatin1String(">") || comp == QLatin1String("greaterThan")) {
                return returnBool(cnt > val);
            } else if (comp == QLatin1String(">=")) {
                return returnBool(cnt >= val);
            } else if (comp == QLatin1String("<") || comp == QLatin1String("lessThan")) {
                return returnBool(cnt < val);
            } else if (comp == QLatin1String("<=")) {
                return returnBool(cnt <= val);
            } else if (comp == QLatin1String("equals") || comp == QLatin1String("isEqual")
                       || comp == QLatin1String("=") || comp == QLatin1String("==")) {
                // fallthrough
            } else {
                evalError(fL1S("Unexpected modifier to count(%2).").arg(comp.toQStringView()));
                return ReturnFalse;
            }
        }
        return returnBool(cnt == val);
    }
    case T_GREATERTHAN:
    case T_LESSTHAN: {
        const ProString &rhs = args.at(1);
        const QString &lhs = values(map(args.at(0))).join(statics.field_sep);
        bool ok;
        int rhs_int = rhs.toInt(&ok);
        if (ok) { // do integer compare
            int lhs_int = lhs.toInt(&ok);
            if (ok) {
                if (func_t == T_GREATERTHAN)
                    return returnBool(lhs_int > rhs_int);
                return returnBool(lhs_int < rhs_int);
            }
        }
        if (func_t == T_GREATERTHAN)
            return returnBool(lhs > rhs.toQStringRef());
        return returnBool(lhs < rhs.toQStringRef());
    }
    case T_EQUALS:
        return returnBool(values(map(args.at(0))).join(statics.field_sep)
                          == args.at(1).toQStringView());
    case T_VERSION_AT_LEAST:
    case T_VERSION_AT_MOST: {
        const QVersionNumber lvn = QVersionNumber::fromString(values(args.at(0).toKey()).join('.'));
        const QVersionNumber rvn = QVersionNumber::fromString(args.at(1).toQStringView());
        if (func_t == T_VERSION_AT_LEAST)
            return returnBool(lvn >= rvn);
        return returnBool(lvn <= rvn);
    }
    case T_CLEAR: {
        ProValueMap *hsh;
        ProValueMap::Iterator it;
        const ProKey &var = map(args.at(0));
        if (!(hsh = findValues(var, &it)))
            return ReturnFalse;
        if (hsh == &m_valuemapStack.top())
            it->clear();
        else
            m_valuemapStack.top()[var].clear();
        return ReturnTrue;
    }
    case T_UNSET: {
        ProValueMap *hsh;
        ProValueMap::Iterator it;
        const ProKey &var = map(args.at(0));
        if (!(hsh = findValues(var, &it)))
            return ReturnFalse;
        if (m_valuemapStack.size() == 1)
            hsh->erase(it);
        else if (hsh == &m_valuemapStack.top())
            *it = statics.fakeValue;
        else
            m_valuemapStack.top()[var] = statics.fakeValue;
        return ReturnTrue;
    }
#if QT_VERSION >= QT_VERSION_CHECK(5, 0, 0)
    case T_PARSE_JSON: {
        QByteArray json = values(args.at(0).toKey()).join(QLatin1Char(' ')).toUtf8();
        ProStringRoUser u1(args.at(1), m_tmp2);
        QString parseInto = u1.str();
        return parseJsonInto(json, parseInto, &m_valuemapStack.top());
    }
#endif
    case T_INCLUDE: {
        QString parseInto;
        LoadFlags flags = 0;
        if (m_cumulative)
            flags = LoadSilent;
        if (args.count() >= 2) {
            if (!args.at(1).isEmpty())
                parseInto = args.at(1) + QLatin1Char('.');
            if (args.count() >= 3 && isTrue(args.at(2)))
                flags = LoadSilent;
        }
        QString fn = filePathEnvArg0(args);
        VisitReturn ok;
        if (parseInto.isEmpty()) {
            ok = evaluateFileChecked(fn, QMakeHandler::EvalIncludeFile, LoadProOnly | flags);
        } else {
            ProValueMap symbols;
            if ((ok = evaluateFileInto(fn, &symbols, LoadAll | flags)) == ReturnTrue) {
                ProValueMap newMap;
                for (ProValueMap::ConstIterator
                        it = m_valuemapStack.top().constBegin(),
                        end = m_valuemapStack.top().constEnd();
                        it != end; ++it) {
                    const ProString &ky = it.key();
                    if (!ky.startsWith(parseInto))
                        newMap[it.key()] = it.value();
                }
                for (ProValueMap::ConstIterator it = symbols.constBegin();
                     it != symbols.constEnd(); ++it) {
                    if (!it.key().startsWith(QLatin1Char('.')))
                        newMap.insert(ProKey(parseInto + it.key()), it.value());
                }
                m_valuemapStack.top() = newMap;
            }
        }
        if (ok == ReturnFalse && (flags & LoadSilent))
            ok = ReturnTrue;
        return ok;
    }
    case T_LOAD: {
        bool ignore_error = (args.count() == 2 && isTrue(args.at(1)));
        VisitReturn ok = evaluateFeatureFile(m_option->expandEnvVars(args.at(0).toQString()),
                                             ignore_error);
        if (ok == ReturnFalse && ignore_error)
            ok = ReturnTrue;
        return ok;
    }
    case T_DEBUG: {
#ifdef PROEVALUATOR_DEBUG
        int level = args.at(0).toInt();
        if (level <= m_debugLevel) {
            ProStringRoUser u1(args.at(1), m_tmp1);
            const QString &msg = m_option->expandEnvVars(u1.str());
            debugMsg(level, "Project DEBUG: %s", qPrintable(msg));
        }
#endif
        return ReturnTrue;
    }
    case T_LOG:
    case T_ERROR:
    case T_WARNING:
    case T_MESSAGE: {
        ProStringRoUser u1(args.at(0), m_tmp1);
        const QString &msg = m_option->expandEnvVars(u1.str());
        if (!m_skipLevel) {
            if (func_t == T_LOG) {
#ifdef PROEVALUATOR_FULL
                fputs(msg.toLatin1().constData(), stderr);
#endif
            } else if (!msg.isEmpty() || func_t != T_ERROR) {
                ProStringRoUser u2(function, m_tmp2);
                m_handler->fileMessage(
                        (func_t == T_ERROR   ? QMakeHandler::ErrorMessage :
                         func_t == T_WARNING ? QMakeHandler::WarningMessage :
                                               QMakeHandler::InfoMessage)
                        | (m_cumulative ? QMakeHandler::CumulativeEvalMessage : 0),
                        fL1S("Project %1: %2").arg(u2.str().toUpper(), msg));
            }
        }
        return (func_t == T_ERROR && !m_cumulative) ? ReturnError : ReturnTrue;
    }
    case T_SYSTEM: {
#ifdef PROEVALUATOR_FULL
        if (m_cumulative) // Anything else would be insanity
            return ReturnFalse;
#if QT_CONFIG(process)
        QProcess proc;
        proc.setProcessChannelMode(QProcess::ForwardedChannels);
        runProcess(&proc, args.at(0).toQString());
        return returnBool(proc.exitStatus() == QProcess::NormalExit && proc.exitCode() == 0);
#else
        int ec = system((QLatin1String("cd ")
                         + IoUtils::shellQuote(QDir::toNativeSeparators(currentDirectory()))
                         + QLatin1String(" && ") + args.at(0)).toLocal8Bit().constData());
#  ifdef Q_OS_UNIX
        if (ec != -1 && WIFSIGNALED(ec) && (WTERMSIG(ec) == SIGQUIT || WTERMSIG(ec) == SIGINT))
            raise(WTERMSIG(ec));
#  endif
        return returnBool(ec == 0);
#endif
#else
        return ReturnTrue;
#endif
    }
    case T_ISEMPTY: {
        return returnBool(values(map(args.at(0))).isEmpty());
    }
    case T_EXISTS: {
        QString file = filePathEnvArg0(args);
        // Don't use VFS here:
        // - it supports neither listing nor even directories
        // - it's unlikely that somebody would test for files they created themselves
        if (IoUtils::exists(file))
            return ReturnTrue;
        int slsh = file.lastIndexOf(QLatin1Char('/'));
        QString fn = file.mid(slsh+1);
        if (fn.contains(QLatin1Char('*')) || fn.contains(QLatin1Char('?'))) {
            QString dirstr = file.left(slsh+1);
            dirstr.detach();
            if (!QDir(dirstr).entryList(QStringList(fn)).isEmpty())
                return ReturnTrue;
        }

        return ReturnFalse;
    }
    case T_MKPATH: {
#ifdef PROEVALUATOR_FULL
        QString fn = filePathArg0(args);
        if (!QDir::current().mkpath(fn)) {
            evalError(fL1S("Cannot create directory %1.").arg(QDir::toNativeSeparators(fn)));
            return ReturnFalse;
        }
#endif
        return ReturnTrue;
    }
    case T_WRITE_FILE: {
        QIODevice::OpenMode mode = QIODevice::Truncate;
        QMakeVfs::VfsFlags flags = (m_cumulative ? QMakeVfs::VfsCumulative : QMakeVfs::VfsExact);
        QString contents;
        if (args.count() >= 2) {
            const ProStringList &vals = values(args.at(1).toKey());
            if (!vals.isEmpty())
                contents = vals.join(QLatin1Char('\n')) + QLatin1Char('\n');
            if (args.count() >= 3) {
                const auto opts = split_value_list(args.at(2).toQStringRef());
                for (const ProString &opt : opts) {
                    if (opt == QLatin1String("append")) {
                        mode = QIODevice::Append;
                    } else if (opt == QLatin1String("exe")) {
                        flags |= QMakeVfs::VfsExecutable;
                    } else {
                        evalError(fL1S("write_file(): invalid flag %1.").arg(opt.toQStringView()));
                        return ReturnFalse;
                    }
                }
            }
        }
        QString path = filePathArg0(args);
        return writeFile(QString(), path, mode, flags, contents);
    }
    case T_TOUCH: {
#ifdef PROEVALUATOR_FULL
        ProStringRoUser u1(args.at(0), m_tmp1);
        ProStringRoUser u2(args.at(1), m_tmp2);
        const QString &tfn = resolvePath(u1.str());
        const QString &rfn = resolvePath(u2.str());
        QString error;
        if (!IoUtils::touchFile(tfn, rfn, &error)) {
            evalError(error);
            return ReturnFalse;
        }
#endif
        return ReturnTrue;
    }
<<<<<<< HEAD
    case T_CACHE: {
        bool persist = true;
        enum { TargetStash, TargetCache, TargetSuper } target = TargetCache;
        enum { CacheSet, CacheAdd, CacheSub } mode = CacheSet;
        ProKey srcvar;
        if (args.count() >= 2) {
            const auto opts = split_value_list(args.at(1).toQStringRef());
            for (const ProString &opt : opts) {
                if (opt == QLatin1String("transient")) {
                    persist = false;
                } else if (opt == QLatin1String("super")) {
                    target = TargetSuper;
                } else if (opt == QLatin1String("stash")) {
                    target = TargetStash;
                } else if (opt == QLatin1String("set")) {
                    mode = CacheSet;
                } else if (opt == QLatin1String("add")) {
                    mode = CacheAdd;
                } else if (opt == QLatin1String("sub")) {
                    mode = CacheSub;
                } else {
                    evalError(fL1S("cache(): invalid flag %1.").arg(opt.toQStringView()));
                    return ReturnFalse;
                }
            }
            if (args.count() >= 3) {
                srcvar = args.at(2).toKey();
            } else if (mode != CacheSet) {
                evalError(fL1S("cache(): modes other than 'set' require a source variable."));
                return ReturnFalse;
            }
        }
        QString varstr;
        ProKey dstvar = args.at(0).toKey();
        if (!dstvar.isEmpty()) {
            if (srcvar.isEmpty())
                srcvar = dstvar;
            ProValueMap::Iterator srcvarIt;
            if (!findValues(srcvar, &srcvarIt)) {
                evalError(fL1S("Variable %1 is not defined.").arg(srcvar.toQStringView()));
                return ReturnFalse;
            }
            // The caches for the host and target may differ (e.g., when we are manipulating
            // CONFIG), so we cannot compute a common new value for both.
            const ProStringList &diffval = *srcvarIt;
            ProStringList newval;
            bool changed = false;
            for (bool hostBuild = false; ; hostBuild = true) {
#ifdef PROEVALUATOR_THREAD_SAFE
                m_option->mutex.lock();
#endif
                QMakeBaseEnv *baseEnv =
                        m_option->baseEnvs.value(QMakeBaseKey(m_buildRoot, m_stashfile, hostBuild));
#ifdef PROEVALUATOR_THREAD_SAFE
                // It's ok to unlock this before locking baseEnv,
                // as we have no intention to initialize the env.
                m_option->mutex.unlock();
#endif
                do {
                    if (!baseEnv)
                        break;
#ifdef PROEVALUATOR_THREAD_SAFE
                    QMutexLocker locker(&baseEnv->mutex);
                    if (baseEnv->inProgress && baseEnv->evaluator != this) {
                        // The env is still in the works, but it may be already past the cache
                        // loading. So we need to wait for completion and amend it as usual.
                        QThreadPool::globalInstance()->releaseThread();
                        baseEnv->cond.wait(&baseEnv->mutex);
                        QThreadPool::globalInstance()->reserveThread();
                    }
                    if (!baseEnv->isOk)
                        break;
#endif
                    QMakeEvaluator *baseEval = baseEnv->evaluator;
                    const ProStringList &oldval = baseEval->values(dstvar);
                    if (mode == CacheSet) {
                        newval = diffval;
                    } else {
                        newval = oldval;
                        if (mode == CacheAdd)
                            newval += diffval;
                        else
                            newval.removeEach(diffval);
                    }
                    if (oldval != newval) {
                        if (target != TargetStash || !m_stashfile.isEmpty()) {
                            baseEval->valuesRef(dstvar) = newval;
                            if (target == TargetSuper) {
                                do {
                                    if (dstvar == QLatin1String("QMAKEPATH")) {
                                        baseEval->m_qmakepath = newval.toQStringList();
                                        baseEval->updateMkspecPaths();
                                    } else if (dstvar == QLatin1String("QMAKEFEATURES")) {
                                        baseEval->m_qmakefeatures = newval.toQStringList();
                                    } else {
                                        break;
                                    }
                                    baseEval->updateFeaturePaths();
                                    if (hostBuild == m_hostBuild)
                                        m_featureRoots = baseEval->m_featureRoots;
                                } while (false);
                            }
                        }
                        changed = true;
                    }
                } while (false);
                if (hostBuild)
                    break;
            }
            // We assume that whatever got the cached value to be what it is now will do so
            // the next time as well, so we just skip the persisting if nothing changed.
            if (!persist || !changed)
                return ReturnTrue;
            varstr = dstvar.toQString();
            if (mode == CacheAdd)
                varstr += QLatin1String(" +=");
            else if (mode == CacheSub)
                varstr += QLatin1String(" -=");
            else
                varstr += QLatin1String(" =");
            if (diffval.count() == 1) {
                varstr += QLatin1Char(' ');
                varstr += quoteValue(diffval.at(0));
            } else if (!diffval.isEmpty()) {
                for (const ProString &vval : diffval) {
                    varstr += QLatin1String(" \\\n    ");
                    varstr += quoteValue(vval);
                }
            }
            varstr += QLatin1Char('\n');
        }
        QString fn;
        QMakeVfs::VfsFlags flags = (m_cumulative ? QMakeVfs::VfsCumulative : QMakeVfs::VfsExact);
        if (target == TargetSuper) {
            if (m_superfile.isEmpty()) {
                m_superfile = QDir::cleanPath(m_outputDir + QLatin1String("/.qmake.super"));
                printf("Info: creating super cache file %s\n", qPrintable(QDir::toNativeSeparators(m_superfile)));
                valuesRef(ProKey("_QMAKE_SUPER_CACHE_")) << ProString(m_superfile);
            }
            fn = m_superfile;
        } else if (target == TargetCache) {
            if (m_cachefile.isEmpty()) {
                m_cachefile = QDir::cleanPath(m_outputDir + QLatin1String("/.qmake.cache"));
                printf("Info: creating cache file %s\n", qPrintable(QDir::toNativeSeparators(m_cachefile)));
                valuesRef(ProKey("_QMAKE_CACHE_")) << ProString(m_cachefile);
                // We could update m_{source,build}Root and m_featureRoots here, or even
                // "re-home" our rootEnv, but this doesn't sound too useful - if somebody
                // wanted qmake to find something in the build directory, he could have
                // done so "from the outside".
                // The sub-projects will find the new cache all by themselves.
            }
            fn = m_cachefile;
        } else {
            fn = m_stashfile;
            if (fn.isEmpty())
                fn = QDir::cleanPath(m_outputDir + QLatin1String("/.qmake.stash"));
            if (!m_vfs->exists(fn, flags)) {
                printf("Info: creating stash file %s\n", qPrintable(QDir::toNativeSeparators(fn)));
                valuesRef(ProKey("_QMAKE_STASH_")) << ProString(fn);
            }
        }
        return writeFile(fL1S("cache "), fn, QIODevice::Append, flags, varstr);
    }
=======
    case T_CACHE:
        if (args.count() > 3) {
            evalError(fL1S("cache(var, [set|add|sub] [transient] [super|stash], [srcvar]) requires one to three arguments."));
            return ReturnFalse;
        }
        return testFunc_cache(args);
>>>>>>> 0ef66e98
    case T_RELOAD_PROPERTIES:
#ifdef QT_BUILD_QMAKE
        m_option->reloadProperties();
#endif
        return ReturnTrue;
    default:
        evalError(fL1S("Function '%1' is not implemented.").arg(function.toQStringView()));
        return ReturnFalse;
    }
}

QT_END_NAMESPACE<|MERGE_RESOLUTION|>--- conflicted
+++ resolved
@@ -1245,7 +1245,7 @@
             } else if (opt == QLatin1String("sub")) {
                 mode = CacheSub;
             } else {
-                evalError(fL1S("cache(): invalid flag %1.").arg(opt.toQString(m_tmp3)));
+                evalError(fL1S("cache(): invalid flag %1.").arg(opt.toQStringView()));
                 return ReturnFalse;
             }
         }
@@ -1852,178 +1852,8 @@
 #endif
         return ReturnTrue;
     }
-<<<<<<< HEAD
-    case T_CACHE: {
-        bool persist = true;
-        enum { TargetStash, TargetCache, TargetSuper } target = TargetCache;
-        enum { CacheSet, CacheAdd, CacheSub } mode = CacheSet;
-        ProKey srcvar;
-        if (args.count() >= 2) {
-            const auto opts = split_value_list(args.at(1).toQStringRef());
-            for (const ProString &opt : opts) {
-                if (opt == QLatin1String("transient")) {
-                    persist = false;
-                } else if (opt == QLatin1String("super")) {
-                    target = TargetSuper;
-                } else if (opt == QLatin1String("stash")) {
-                    target = TargetStash;
-                } else if (opt == QLatin1String("set")) {
-                    mode = CacheSet;
-                } else if (opt == QLatin1String("add")) {
-                    mode = CacheAdd;
-                } else if (opt == QLatin1String("sub")) {
-                    mode = CacheSub;
-                } else {
-                    evalError(fL1S("cache(): invalid flag %1.").arg(opt.toQStringView()));
-                    return ReturnFalse;
-                }
-            }
-            if (args.count() >= 3) {
-                srcvar = args.at(2).toKey();
-            } else if (mode != CacheSet) {
-                evalError(fL1S("cache(): modes other than 'set' require a source variable."));
-                return ReturnFalse;
-            }
-        }
-        QString varstr;
-        ProKey dstvar = args.at(0).toKey();
-        if (!dstvar.isEmpty()) {
-            if (srcvar.isEmpty())
-                srcvar = dstvar;
-            ProValueMap::Iterator srcvarIt;
-            if (!findValues(srcvar, &srcvarIt)) {
-                evalError(fL1S("Variable %1 is not defined.").arg(srcvar.toQStringView()));
-                return ReturnFalse;
-            }
-            // The caches for the host and target may differ (e.g., when we are manipulating
-            // CONFIG), so we cannot compute a common new value for both.
-            const ProStringList &diffval = *srcvarIt;
-            ProStringList newval;
-            bool changed = false;
-            for (bool hostBuild = false; ; hostBuild = true) {
-#ifdef PROEVALUATOR_THREAD_SAFE
-                m_option->mutex.lock();
-#endif
-                QMakeBaseEnv *baseEnv =
-                        m_option->baseEnvs.value(QMakeBaseKey(m_buildRoot, m_stashfile, hostBuild));
-#ifdef PROEVALUATOR_THREAD_SAFE
-                // It's ok to unlock this before locking baseEnv,
-                // as we have no intention to initialize the env.
-                m_option->mutex.unlock();
-#endif
-                do {
-                    if (!baseEnv)
-                        break;
-#ifdef PROEVALUATOR_THREAD_SAFE
-                    QMutexLocker locker(&baseEnv->mutex);
-                    if (baseEnv->inProgress && baseEnv->evaluator != this) {
-                        // The env is still in the works, but it may be already past the cache
-                        // loading. So we need to wait for completion and amend it as usual.
-                        QThreadPool::globalInstance()->releaseThread();
-                        baseEnv->cond.wait(&baseEnv->mutex);
-                        QThreadPool::globalInstance()->reserveThread();
-                    }
-                    if (!baseEnv->isOk)
-                        break;
-#endif
-                    QMakeEvaluator *baseEval = baseEnv->evaluator;
-                    const ProStringList &oldval = baseEval->values(dstvar);
-                    if (mode == CacheSet) {
-                        newval = diffval;
-                    } else {
-                        newval = oldval;
-                        if (mode == CacheAdd)
-                            newval += diffval;
-                        else
-                            newval.removeEach(diffval);
-                    }
-                    if (oldval != newval) {
-                        if (target != TargetStash || !m_stashfile.isEmpty()) {
-                            baseEval->valuesRef(dstvar) = newval;
-                            if (target == TargetSuper) {
-                                do {
-                                    if (dstvar == QLatin1String("QMAKEPATH")) {
-                                        baseEval->m_qmakepath = newval.toQStringList();
-                                        baseEval->updateMkspecPaths();
-                                    } else if (dstvar == QLatin1String("QMAKEFEATURES")) {
-                                        baseEval->m_qmakefeatures = newval.toQStringList();
-                                    } else {
-                                        break;
-                                    }
-                                    baseEval->updateFeaturePaths();
-                                    if (hostBuild == m_hostBuild)
-                                        m_featureRoots = baseEval->m_featureRoots;
-                                } while (false);
-                            }
-                        }
-                        changed = true;
-                    }
-                } while (false);
-                if (hostBuild)
-                    break;
-            }
-            // We assume that whatever got the cached value to be what it is now will do so
-            // the next time as well, so we just skip the persisting if nothing changed.
-            if (!persist || !changed)
-                return ReturnTrue;
-            varstr = dstvar.toQString();
-            if (mode == CacheAdd)
-                varstr += QLatin1String(" +=");
-            else if (mode == CacheSub)
-                varstr += QLatin1String(" -=");
-            else
-                varstr += QLatin1String(" =");
-            if (diffval.count() == 1) {
-                varstr += QLatin1Char(' ');
-                varstr += quoteValue(diffval.at(0));
-            } else if (!diffval.isEmpty()) {
-                for (const ProString &vval : diffval) {
-                    varstr += QLatin1String(" \\\n    ");
-                    varstr += quoteValue(vval);
-                }
-            }
-            varstr += QLatin1Char('\n');
-        }
-        QString fn;
-        QMakeVfs::VfsFlags flags = (m_cumulative ? QMakeVfs::VfsCumulative : QMakeVfs::VfsExact);
-        if (target == TargetSuper) {
-            if (m_superfile.isEmpty()) {
-                m_superfile = QDir::cleanPath(m_outputDir + QLatin1String("/.qmake.super"));
-                printf("Info: creating super cache file %s\n", qPrintable(QDir::toNativeSeparators(m_superfile)));
-                valuesRef(ProKey("_QMAKE_SUPER_CACHE_")) << ProString(m_superfile);
-            }
-            fn = m_superfile;
-        } else if (target == TargetCache) {
-            if (m_cachefile.isEmpty()) {
-                m_cachefile = QDir::cleanPath(m_outputDir + QLatin1String("/.qmake.cache"));
-                printf("Info: creating cache file %s\n", qPrintable(QDir::toNativeSeparators(m_cachefile)));
-                valuesRef(ProKey("_QMAKE_CACHE_")) << ProString(m_cachefile);
-                // We could update m_{source,build}Root and m_featureRoots here, or even
-                // "re-home" our rootEnv, but this doesn't sound too useful - if somebody
-                // wanted qmake to find something in the build directory, he could have
-                // done so "from the outside".
-                // The sub-projects will find the new cache all by themselves.
-            }
-            fn = m_cachefile;
-        } else {
-            fn = m_stashfile;
-            if (fn.isEmpty())
-                fn = QDir::cleanPath(m_outputDir + QLatin1String("/.qmake.stash"));
-            if (!m_vfs->exists(fn, flags)) {
-                printf("Info: creating stash file %s\n", qPrintable(QDir::toNativeSeparators(fn)));
-                valuesRef(ProKey("_QMAKE_STASH_")) << ProString(fn);
-            }
-        }
-        return writeFile(fL1S("cache "), fn, QIODevice::Append, flags, varstr);
-    }
-=======
     case T_CACHE:
-        if (args.count() > 3) {
-            evalError(fL1S("cache(var, [set|add|sub] [transient] [super|stash], [srcvar]) requires one to three arguments."));
-            return ReturnFalse;
-        }
         return testFunc_cache(args);
->>>>>>> 0ef66e98
     case T_RELOAD_PROPERTIES:
 #ifdef QT_BUILD_QMAKE
         m_option->reloadProperties();
