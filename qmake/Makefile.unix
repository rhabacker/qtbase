QMKSRC = $(SOURCE_PATH)/qmake
QMKLIBSRC = $(QMKSRC)/library
QMKGENSRC = $(QMKSRC)/generators

#qmake code (please keep in order matching DEPEND_SRC)
OBJS = \
	main.o meta.o option.o project.o property.o \
	ioutils.o proitems.o qmakebuiltins.o qmakeevaluator.o \
	qmakeglobals.o qmakeparser.o qmakevfs.o \
	pbuilder_pbx.o \
	makefile.o makefiledeps.o metamakefile.o projectgenerator.o \
	unixmake2.o unixmake.o \
	mingw_make.o msbuild_objectmodel.o \
	msvc_nmake.o msvc_objectmodel.o msvc_vcproj.o msvc_vcxproj.o \
	winmakefile.o \
	xmloutput.o

#qt code (please keep in order matching DEPEND_SRC)
QOBJS = \
<<<<<<< HEAD
	qtextcodec.o qutfcodec.o \
	qendian.o qglobal.o qlogging.o qmalloc.o qnumeric.o qoperatingsystemversion.o qrandom.o \
=======
	qutfcodec.o \
	qglobal.o qlogging.o qmalloc.o qnumeric.o qoperatingsystemversion.o qrandom.o \
>>>>>>> dec79617
	qabstractfileengine.o qbuffer.o qdatastream.o qdebug.o \
	qdir.o qdiriterator.o \
	qfile.o qfiledevice.o qfileinfo.o qfilesystemengine.o \
	qfilesystementry.o qfsfileengine.o qfsfileengine_iterator.o \
	qiodevice.o qsettings.o qtemporaryfile.o qtextstream.o \
	qjsonarray.o qjson.o qjsondocument.o qjsonobject.o qjsonparser.o qjsonvalue.o \
	qmetatype.o qsystemerror.o qvariant.o \
	quuid.o \
	qarraydata.o qbitarray.o qbytearray.o qbytearraymatcher.o \
	qcryptographichash.o qdatetime.o qhash.o qlinkedlist.o qlist.o \
	qlocale.o qlocale_tools.o qmap.o qregexp.o qringbuffer.o \
	qstringbuilder.o qstring_compat.o qstring.o qstringlist.o qversionnumber.o \
	qvsnprintf.o qxmlstream.o qxmlutils.o \
	$(QTOBJS) $(QTOBJS2)
# QTOBJS and QTOBJS2 are populated by Makefile.unix.* as for QTSRC (see below).
# Note: qlibraryinfo.o omitted deliberately - see below.
# Note: qcore_mac_objc.o is in SOURCES (see qmake.pri) but not QOBJS.

#all sources, used for the depend target (please keep alphabetic in each block)
DEPEND_SRC = \
	   $(QMKSRC)/main.cpp \
	   $(QMKSRC)/meta.cpp \
	   $(QMKSRC)/option.cpp \
	   $(QMKSRC)/project.cpp \
	   $(QMKSRC)/property.cpp \
	   $(QMKLIBSRC)/ioutils.cpp \
	   $(QMKLIBSRC)/proitems.cpp \
	   $(QMKLIBSRC)/qmakebuiltins.cpp \
	   $(QMKLIBSRC)/qmakeevaluator.cpp \
	   $(QMKLIBSRC)/qmakeglobals.cpp \
	   $(QMKLIBSRC)/qmakeparser.cpp \
	   $(QMKLIBSRC)/qmakevfs.cpp \
	   $(QMKGENSRC)/mac/pbuilder_pbx.cpp \
	   $(QMKGENSRC)/makefile.cpp \
	   $(QMKGENSRC)/makefiledeps.cpp \
	   $(QMKGENSRC)/metamakefile.cpp \
	   $(QMKGENSRC)/projectgenerator.cpp \
	   $(QMKGENSRC)/unix/unixmake2.cpp \
	   $(QMKGENSRC)/unix/unixmake.cpp \
	   $(QMKGENSRC)/win32/mingw_make.cpp \
	   $(QMKGENSRC)/win32/msbuild_objectmodel.cpp \
	   $(QMKGENSRC)/win32/msvc_nmake.cpp \
	   $(QMKGENSRC)/win32/msvc_objectmodel.cpp \
	   $(QMKGENSRC)/win32/msvc_vcproj.cpp \
	   $(QMKGENSRC)/win32/msvc_vcxproj.cpp \
	   $(QMKGENSRC)/win32/winmakefile.cpp \
	   $(QMKGENSRC)/xmloutput.cpp \
	   $(SOURCE_PATH)/src/corelib/codecs/qutfcodec.cpp \
	   $(SOURCE_PATH)/src/corelib/global/qendian.cpp \
	   $(SOURCE_PATH)/src/corelib/global/qglobal.cpp \
	   $(SOURCE_PATH)/src/corelib/global/qlibraryinfo.cpp \
	   $(SOURCE_PATH)/src/corelib/global/qlogging.cpp \
	   $(SOURCE_PATH)/src/corelib/global/qmalloc.cpp \
	   $(SOURCE_PATH)/src/corelib/global/qnumeric.cpp \
	   $(SOURCE_PATH)/src/corelib/global/qoperatingsystemversion.cpp \
	   $(SOURCE_PATH)/src/corelib/global/qrandom.cpp \
	   $(SOURCE_PATH)/src/corelib/io/qabstractfileengine.cpp \
	   $(SOURCE_PATH)/src/corelib/io/qbuffer.cpp \
	   $(SOURCE_PATH)/src/corelib/io/qdebug.cpp \
	   $(SOURCE_PATH)/src/corelib/io/qdir.cpp \
	   $(SOURCE_PATH)/src/corelib/io/qdiriterator.cpp \
	   $(SOURCE_PATH)/src/corelib/io/qfile.cpp \
	   $(SOURCE_PATH)/src/corelib/io/qfiledevice.cpp \
	   $(SOURCE_PATH)/src/corelib/io/qfileinfo.cpp \
	   $(SOURCE_PATH)/src/corelib/io/qfilesystemengine.cpp \
	   $(SOURCE_PATH)/src/corelib/io/qfilesystementry.cpp \
	   $(SOURCE_PATH)/src/corelib/io/qfsfileengine.cpp \
	   $(SOURCE_PATH)/src/corelib/io/qfsfileengine_iterator.cpp \
	   $(SOURCE_PATH)/src/corelib/io/qiodevice.cpp \
	   $(SOURCE_PATH)/src/corelib/io/qsettings.cpp \
	   $(SOURCE_PATH)/src/corelib/io/qtemporaryfile.cpp \
	   $(SOURCE_PATH)/src/corelib/kernel/qcore_mac_objc.mm \
	   $(SOURCE_PATH)/src/corelib/kernel/qmetatype.cpp \
	   $(SOURCE_PATH)/src/corelib/kernel/qsystemerror.cpp \
	   $(SOURCE_PATH)/src/corelib/kernel/qvariant.cpp \
	   $(SOURCE_PATH)/src/corelib/plugin/quuid.cpp \
	   $(SOURCE_PATH)/src/corelib/serialization/qdatastream.cpp \
	   $(SOURCE_PATH)/src/corelib/serialization/qjsonarray.cpp \
	   $(SOURCE_PATH)/src/corelib/serialization/qjson.cpp \
	   $(SOURCE_PATH)/src/corelib/serialization/qjsondocument.cpp \
	   $(SOURCE_PATH)/src/corelib/serialization/qjsonobject.cpp \
	   $(SOURCE_PATH)/src/corelib/serialization/qjsonparser.cpp \
	   $(SOURCE_PATH)/src/corelib/serialization/qjsonvalue.cpp \
	   $(SOURCE_PATH)/src/corelib/serialization/qtextstream.cpp \
	   $(SOURCE_PATH)/src/corelib/serialization/qxmlstream.cpp \
	   $(SOURCE_PATH)/src/corelib/serialization/qxmlutils.cpp \
	   $(SOURCE_PATH)/src/corelib/tools/qarraydata.cpp \
	   $(SOURCE_PATH)/src/corelib/tools/qbitarray.cpp \
	   $(SOURCE_PATH)/src/corelib/tools/qbytearray.cpp\
	   $(SOURCE_PATH)/src/corelib/tools/qbytearraymatcher.cpp \
	   $(SOURCE_PATH)/src/corelib/tools/qcryptographichash.cpp \
	   $(SOURCE_PATH)/src/corelib/tools/qdatetime.cpp \
	   $(SOURCE_PATH)/src/corelib/tools/qhash.cpp \
	   $(SOURCE_PATH)/src/corelib/tools/qlinkedlist.cpp \
	   $(SOURCE_PATH)/src/corelib/tools/qlist.cpp \
	   $(SOURCE_PATH)/src/corelib/tools/qlocale.cpp \
	   $(SOURCE_PATH)/src/corelib/tools/qlocale_tools.cpp \
	   $(SOURCE_PATH)/src/corelib/tools/qmap.cpp \
	   $(SOURCE_PATH)/src/corelib/tools/qregexp.cpp \
	   $(SOURCE_PATH)/src/corelib/tools/qringbuffer.cpp \
	   $(SOURCE_PATH)/src/corelib/tools/qstringbuilder.cpp \
	   $(SOURCE_PATH)/src/corelib/tools/qstring_compat.cpp \
	   $(SOURCE_PATH)/src/corelib/tools/qstring.cpp \
	   $(SOURCE_PATH)/src/corelib/tools/qstringlist.cpp \
	   $(SOURCE_PATH)/src/corelib/tools/qversionnumber.cpp \
	   $(SOURCE_PATH)/src/corelib/tools/qvsnprintf.cpp \
	   $(QTSRCS) $(QTSRCS2)
# QTSRCS and QTSRCS2 come from Makefile.unix.* (concatenated with this
# by configure); QTSRCS2 may include *.mm entries on macOS.
# See below for special handling of qlibraryinfo.cpp

CPPFLAGS = -g $(EXTRA_CPPFLAGS) \
	   -I$(QMKSRC) -I$(QMKLIBSRC) -I$(QMKGENSRC) \
	   -I$(QMKGENSRC)/unix -I$(QMKGENSRC)/win32 -I$(QMKGENSRC)/mac \
	   -I$(INC_PATH) -I$(INC_PATH)/QtCore \
	   -I$(INC_PATH)/QtCore/$(QT_VERSION) -I$(INC_PATH)/QtCore/$(QT_VERSION)/QtCore \
	   -I$(BUILD_PATH)/src/corelib/global \
	   -I$(QMAKESPEC) \
	   -DQT_VERSION_STR=\"$(QT_VERSION)\" -DQT_VERSION_MAJOR=$(QT_MAJOR_VERSION) -DQT_VERSION_MINOR=$(QT_MINOR_VERSION) -DQT_VERSION_PATCH=$(QT_PATCH_VERSION) \
	   -DQT_BUILD_QMAKE -DQT_BOOTSTRAPPED -DPROEVALUATOR_FULL \
	   -DQT_NO_FOREACH

CXXFLAGS = $(EXTRA_CXXFLAGS) $(CONFIG_CXXFLAGS) $(CPPFLAGS)
LFLAGS = $(EXTRA_LFLAGS) $(CONFIG_LFLAGS)

first all: $(BUILD_PATH)/bin/qmake$(EXEEXT)
qmake: $(BUILD_PATH)/bin/qmake$(EXEEXT)
binary: $(BUILD_PATH)/qmake/qmake$(EXEEXT)

$(BUILD_PATH)/bin/qmake$(EXEEXT): $(OBJS) $(QOBJS) qlibraryinfo.o
	$(CXX) -o "$@" $(OBJS) $(QOBJS) qlibraryinfo.o $(LFLAGS)

$(BUILD_PATH)/qmake/qmake$(EXEEXT): $(OBJS) $(QOBJS) qlibraryinfo_final.o
	$(CXX) -o "$@" $(OBJS) $(QOBJS) qlibraryinfo_final.o $(LFLAGS)

Makefile: $(SOURCE_PATH)/qmake/Makefile.unix
	@echo "Out of date, please rerun configure"

clean::
	$(RM_F) $(OBJS) $(QOBJS) qlibraryinfo.o qlibraryinfo_final.o

distclean:: clean
	$(RM_RF) .deps
	$(RM_F) $(BUILD_PATH)/bin/qmake$(EXEEXT)
	$(RM_F) $(BUILD_PATH)/qmake/qmake$(EXEEXT)
	$(RM_F) Makefile

depend:
	makedepend -D__MAKEDEPEND__ $(CPPFLAGS) $(DEPEND_SRC)
	$(RM_F) Makefile.bak


ioutils.o: $(QMKLIBSRC)/ioutils.cpp
	$(CXX) -c -o $@ $(CXXFLAGS) $<

proitems.o: $(QMKLIBSRC)/proitems.cpp
	$(CXX) -c -o $@ $(CXXFLAGS) $<

qmakeglobals.o: $(QMKLIBSRC)/qmakeglobals.cpp
	$(CXX) -c -o $@ $(CXXFLAGS) $<

qmakevfs.o: $(QMKLIBSRC)/qmakevfs.cpp
	$(CXX) -c -o $@ $(CXXFLAGS) $<

qmakeparser.o: $(QMKLIBSRC)/qmakeparser.cpp
	$(CXX) -c -o $@ $(CXXFLAGS) $<

qmakeevaluator.o: $(QMKLIBSRC)/qmakeevaluator.cpp
	$(CXX) -c -o $@ $(CXXFLAGS) $<

qmakebuiltins.o: $(QMKLIBSRC)/qmakebuiltins.cpp
	$(CXX) -c -o $@ $(CXXFLAGS) $<

project.o: $(QMKSRC)/project.cpp
	$(CXX) -c -o $@ $(CXXFLAGS) $<

property.o: $(QMKSRC)/property.cpp
	$(CXX) -c -o $@ $(CXXFLAGS) $<

meta.o: $(QMKSRC)/meta.cpp
	$(CXX) -c -o $@ $(CXXFLAGS) $<

main.o: $(QMKSRC)/main.cpp
	$(CXX) -c -o $@ $(CXXFLAGS) $<

option.o: $(QMKSRC)/option.cpp
	$(CXX) -c -o $@ $(CXXFLAGS) $<

metamakefile.o: $(QMKSRC)/generators/metamakefile.cpp
	$(CXX) -c -o $@ $(CXXFLAGS) $<

xmloutput.o: $(QMKSRC)/generators/xmloutput.cpp
	$(CXX) -c -o $@ $(CXXFLAGS) $<

makefiledeps.o: $(QMKSRC)/generators/makefiledeps.cpp
	$(CXX) -c -o $@ $(CXXFLAGS) $<

makefile.o: $(QMKSRC)/generators/makefile.cpp
	$(CXX) -c -o $@ $(CXXFLAGS) $<

unixmake.o: $(QMKSRC)/generators/unix/unixmake.cpp
	$(CXX) -c -o $@ $(CXXFLAGS) $<

unixmake2.o: $(QMKSRC)/generators/unix/unixmake2.cpp
	$(CXX) -c -o $@ $(CXXFLAGS) $<

registry.o: $(QMKSRC)/generators/win32/registry.cpp
	$(CXX) -c -o $@ $(CXXFLAGS) $<

winmakefile.o: $(QMKSRC)/generators/win32/winmakefile.cpp
	$(CXX) -c -o $@ $(CXXFLAGS) $<

mingw_make.o: $(QMKSRC)/generators/win32/mingw_make.cpp
	$(CXX) -c -o $@ $(CXXFLAGS) $<

msvc_objectmodel.o: $(QMKSRC)/generators/win32/msvc_objectmodel.cpp
	$(CXX) -c -o $@ $(CXXFLAGS) $<

msvc_vcproj.o: $(QMKSRC)/generators/win32/msvc_vcproj.cpp
	$(CXX) -c -o $@ $(CXXFLAGS) $<

msbuild_objectmodel.o: $(QMKSRC)/generators/win32/msbuild_objectmodel.cpp
	$(CXX) -c -o $@ $(CXXFLAGS) $<

msvc_vcxproj.o: $(QMKSRC)/generators/win32/msvc_vcxproj.cpp
	$(CXX) -c -o $@ $(CXXFLAGS) $<

msvc_nmake.o: $(QMKSRC)/generators/win32/msvc_nmake.cpp
	$(CXX) -c -o $@ $(CXXFLAGS) $<

pbuilder_pbx.o: $(QMKSRC)/generators/mac/pbuilder_pbx.cpp
	$(CXX) -c -o $@ $(CXXFLAGS) $<

projectgenerator.o: $(QMKSRC)/generators/projectgenerator.cpp
	$(CXX) -c -o $@ $(CXXFLAGS) $<


qvariant.o: $(SOURCE_PATH)/src/corelib/kernel/qvariant.cpp
	$(CXX) -c -o $@ $(CXXFLAGS) $<

qsettings.o: $(SOURCE_PATH)/src/corelib/io/qsettings.cpp
	$(CXX) -c -o $@ $(CXXFLAGS) $<

qsystemerror.o: $(SOURCE_PATH)/src/corelib/kernel/qsystemerror.cpp
	$(CXX) -c -o $@ $(CXXFLAGS) $<

qlibraryinfo.o: $(SOURCE_PATH)/src/corelib/global/qlibraryinfo.cpp
	$(CXX) -c -o $@ $(CXXFLAGS) -DQT_BUILD_QMAKE_BOOTSTRAP $<

qlibraryinfo_final.o: $(SOURCE_PATH)/src/corelib/global/qlibraryinfo.cpp $(BUILD_PATH)/src/corelib/global/qconfig.cpp
	$(CXX) -c -o $@ $(CXXFLAGS) $<

qnumeric.o: $(SOURCE_PATH)/src/corelib/global/qnumeric.cpp
	$(CXX) -c -o $@ $(CXXFLAGS) $<

qrandom.o: $(SOURCE_PATH)/src/corelib/global/qrandom.cpp
	$(CXX) -c -o $@ $(CXXFLAGS) $<

qsettings_mac.o: $(SOURCE_PATH)/src/corelib/io/qsettings_mac.cpp
	$(CXX) -c -o $@ $(CXXFLAGS) $<

qsettings_win.o: $(SOURCE_PATH)/src/corelib/io/qsettings_win.cpp
	$(CXX) -c -o $@ $(CXXFLAGS) $<

qiodevice.o: $(SOURCE_PATH)/src/corelib/io/qiodevice.cpp
	$(CXX) -c -o $@ $(CXXFLAGS) $<

qringbuffer.o: $(SOURCE_PATH)/src/corelib/tools/qringbuffer.cpp
	$(CXX) -c -o $@ $(CXXFLAGS) $<

qdebug.o: $(SOURCE_PATH)/src/corelib/io/qdebug.cpp
	$(CXX) -c -o $@ $(CXXFLAGS) $<

qmalloc.o: $(SOURCE_PATH)/src/corelib/global/qmalloc.cpp
	$(CXX) -c -o $@ $(CXXFLAGS) $<

qendian.o: $(SOURCE_PATH)/src/corelib/global/qendian.cpp
	$(CXX) -c -o $@ $(CXXFLAGS) $<

qglobal.o: $(SOURCE_PATH)/src/corelib/global/qglobal.cpp
	$(CXX) -c -o $@ $(CXXFLAGS) $<

qarraydata.o: $(SOURCE_PATH)/src/corelib/tools/qarraydata.cpp
	$(CXX) -c -o $@ $(CXXFLAGS) $<

qbytearray.o: $(SOURCE_PATH)/src/corelib/tools/qbytearray.cpp
	$(CXX) -c -o $@ $(CXXFLAGS) $<

qvsnprintf.o: $(SOURCE_PATH)/src/corelib/tools/qvsnprintf.cpp
	$(CXX) -c -o $@ $(CXXFLAGS) $<

qbytearraymatcher.o: $(SOURCE_PATH)/src/corelib/tools/qbytearraymatcher.cpp
	$(CXX) -c -o $@ $(CXXFLAGS) $<

qmetatype.o: $(SOURCE_PATH)/src/corelib/kernel/qmetatype.cpp
	$(CXX) -c -o $@ $(CXXFLAGS) $<

qcore_mac.o: $(SOURCE_PATH)/src/corelib/kernel/qcore_mac.cpp
	$(CXX) -c -o $@ $(CXXFLAGS) $<

qcore_unix.o: $(SOURCE_PATH)/src/corelib/kernel/qcore_unix.cpp
	$(CXX) -c -o $@ $(CXXFLAGS) $<

qoperatingsystemversion.o: $(SOURCE_PATH)/src/corelib/global/qoperatingsystemversion.cpp
	$(CXX) -c -o $@ $(CXXFLAGS) $<

qoperatingsystemversion_win.o: $(SOURCE_PATH)/src/corelib/global/qoperatingsystemversion_win.cpp
	$(CXX) -c -o $@ $(CXXFLAGS) $<

qoperatingsystemversion_darwin.o: $(SOURCE_PATH)/src/corelib/global/qoperatingsystemversion_darwin.mm
	$(CXX) -c -o $@ $(CXXFLAGS) $<

qcore_mac_objc.o: $(SOURCE_PATH)/src/corelib/kernel/qcore_mac_objc.mm
	$(CXX) -c -o $@ $(CXXFLAGS) $<

qcore_foundation.o: $(SOURCE_PATH)/src/corelib/kernel/qcore_foundation.mm
	$(CXX) -c -o $@ $(CXXFLAGS) $<

qutfcodec.o: $(SOURCE_PATH)/src/corelib/codecs/qutfcodec.cpp
	$(CXX) -c -o $@ $(CXXFLAGS) $<

qstring.o: $(SOURCE_PATH)/src/corelib/tools/qstring.cpp
	$(CXX) -c -o $@ $(CXXFLAGS) $<

qstring_compat.o: $(SOURCE_PATH)/src/corelib/tools/qstring_compat.cpp
	$(CXX) -c -o $@ $(CXXFLAGS) $<

qstringbuilder.o: $(SOURCE_PATH)/src/corelib/tools/qstringbuilder.cpp
	$(CXX) -c -o $@ $(CXXFLAGS) $<

qlocale.o: $(SOURCE_PATH)/src/corelib/tools/qlocale.cpp
	$(CXX) -c -o $@ $(CXXFLAGS) $<

qlocale_tools.o: $(SOURCE_PATH)/src/corelib/tools/qlocale_tools.cpp
	$(CXX) -c -o $@ $(CXXFLAGS) $<

qlocale_unix.o: $(SOURCE_PATH)/src/corelib/tools/qlocale_unix.cpp
	$(CXX) -c -o $@ $(CXXFLAGS) $<

qlocale_win.o: $(SOURCE_PATH)/src/corelib/tools/qlocale_win.cpp
	$(CXX) -c -o $@ $(CXXFLAGS) $<

qversionnumber.o: $(SOURCE_PATH)/src/corelib/tools/qversionnumber.cpp
	$(CXX) -c -o $@ $(CXXFLAGS) $<

qbuffer.o: $(SOURCE_PATH)/src/corelib/io/qbuffer.cpp
	$(CXX) -c -o $@ $(CXXFLAGS) $<

qlist.o: $(SOURCE_PATH)/src/corelib/tools/qlist.cpp
	$(CXX) -c -o $@ $(CXXFLAGS) $<

qfile.o: $(SOURCE_PATH)/src/corelib/io/qfile.cpp
	$(CXX) -c -o $@ $(CXXFLAGS) $<

qfiledevice.o: $(SOURCE_PATH)/src/corelib/io/qfiledevice.cpp
	$(CXX) -c -o $@ $(CXXFLAGS) $<

qfilesystementry.o: $(SOURCE_PATH)/src/corelib/io/qfilesystementry.cpp
	$(CXX) -c -o $@ $(CXXFLAGS) $<

qfilesystemengine.o: $(SOURCE_PATH)/src/corelib/io/qfilesystemengine.cpp
	$(CXX) -c -o $@ $(CXXFLAGS) $<

qfilesystemengine_unix.o: $(SOURCE_PATH)/src/corelib/io/qfilesystemengine_unix.cpp
	$(CXX) -c -o $@ $(CXXFLAGS) $<

qfilesystemengine_win.o: $(SOURCE_PATH)/src/corelib/io/qfilesystemengine_win.cpp
	$(CXX) -c -o $@ $(CXXFLAGS) $<

qfilesystemiterator_unix.o: $(SOURCE_PATH)/src/corelib/io/qfilesystemiterator_unix.cpp
	$(CXX) -c -o $@ $(CXXFLAGS) $<

qfilesystemiterator_win.o: $(SOURCE_PATH)/src/corelib/io/qfilesystemiterator_win.cpp
	$(CXX) -c -o $@ $(CXXFLAGS) $<

qfsfileengine.o: $(SOURCE_PATH)/src/corelib/io/qfsfileengine.cpp
	$(CXX) -c -o $@ $(CXXFLAGS) $<

qfsfileengine_iterator.o: $(SOURCE_PATH)/src/corelib/io/qfsfileengine_iterator.cpp
	$(CXX) -c -o $@ $(CXXFLAGS) $<

qfsfileengine_unix.o: $(SOURCE_PATH)/src/corelib/io/qfsfileengine_unix.cpp
	$(CXX) -c -o $@ $(CXXFLAGS) $<

qfsfileengine_win.o: $(SOURCE_PATH)/src/corelib/io/qfsfileengine_win.cpp
	$(CXX) -c -o $@ $(CXXFLAGS) $<

qabstractfileengine.o: $(SOURCE_PATH)/src/corelib/io/qabstractfileengine.cpp
	$(CXX) -c -o $@ $(CXXFLAGS) $<

qtemporaryfile.o: $(SOURCE_PATH)/src/corelib/io/qtemporaryfile.cpp
	$(CXX) -c -o $@ $(CXXFLAGS) $<

qregexp.o: $(SOURCE_PATH)/src/corelib/tools/qregexp.cpp
	$(CXX) -c -o $@ $(CXXFLAGS) $<

qbitarray.o: $(SOURCE_PATH)/src/corelib/tools/qbitarray.cpp
	$(CXX) -c -o $@ $(CXXFLAGS) $<

qdir.o: $(SOURCE_PATH)/src/corelib/io/qdir.cpp
	$(CXX) -c -o $@ $(CXXFLAGS) $<

qdiriterator.o: $(SOURCE_PATH)/src/corelib/io/qdiriterator.cpp
	$(CXX) -c -o $@ $(CXXFLAGS) $<

quuid.o: $(SOURCE_PATH)/src/corelib/plugin/quuid.cpp
	$(CXX) -c -o $@ $(CXXFLAGS) $<

qfileinfo.o: $(SOURCE_PATH)/src/corelib/io/qfileinfo.cpp
	$(CXX) -c -o $@ $(CXXFLAGS) $<

qdatetime.o: $(SOURCE_PATH)/src/corelib/tools/qdatetime.cpp
	$(CXX) -c -o $@ $(CXXFLAGS) $<

qstringlist.o: $(SOURCE_PATH)/src/corelib/tools/qstringlist.cpp
	$(CXX) -c -o $@ $(CXXFLAGS) $<

qmap.o: $(SOURCE_PATH)/src/corelib/tools/qmap.cpp
	$(CXX) -c -o $@ $(CXXFLAGS) $<

qhash.o: $(SOURCE_PATH)/src/corelib/tools/qhash.cpp
	$(CXX) -c -o $@ $(CXXFLAGS) $<

qlinkedlist.o: $(SOURCE_PATH)/src/corelib/tools/qlinkedlist.cpp
	$(CXX) -c -o $@ $(CXXFLAGS) $<

qcryptographichash.o: $(SOURCE_PATH)/src/corelib/tools/qcryptographichash.cpp
	$(CXX) -c -o $@ $(CXXFLAGS) $<

qlogging.o: $(SOURCE_PATH)/src/corelib/global/qlogging.cpp
	$(CXX) -c -o $@ $(CXXFLAGS) $<

qsystemlibrary.o: $(SOURCE_PATH)/src/corelib/plugin/qsystemlibrary.cpp
	$(CXX) -c -o $@ $(CXXFLAGS) $<

qdatastream.o: $(SOURCE_PATH)/src/corelib/serialization/qdatastream.cpp
	$(CXX) -c -o $@ $(CXXFLAGS) $<

qjson.o: $(SOURCE_PATH)/src/corelib/serialization/qjson.cpp
	$(CXX) -c -o $@ $(CXXFLAGS) $<

qjsondocument.o: $(SOURCE_PATH)/src/corelib/serialization/qjsondocument.cpp
	$(CXX) -c -o $@ $(CXXFLAGS) $<

qjsonparser.o: $(SOURCE_PATH)/src/corelib/serialization/qjsonparser.cpp
	$(CXX) -c -o $@ $(CXXFLAGS) $<

qjsonarray.o: $(SOURCE_PATH)/src/corelib/serialization/qjsonarray.cpp
	$(CXX) -c -o $@ $(CXXFLAGS) $<

qjsonobject.o: $(SOURCE_PATH)/src/corelib/serialization/qjsonobject.cpp
	$(CXX) -c -o $@ $(CXXFLAGS) $<

qjsonvalue.o: $(SOURCE_PATH)/src/corelib/serialization/qjsonvalue.cpp
	$(CXX) -c -o $@ $(CXXFLAGS) $<

qxmlstream.o: $(SOURCE_PATH)/src/corelib/serialization/qxmlstream.cpp
	$(CXX) -c -o $@ $(CXXFLAGS) $<

qxmlutils.o: $(SOURCE_PATH)/src/corelib/serialization/qxmlutils.cpp
	$(CXX) -c -o $@ $(CXXFLAGS) $<

qtextstream.o: $(SOURCE_PATH)/src/corelib/serialization/qtextstream.cpp
	$(CXX) -c -o $@ $(CXXFLAGS) $<

# DO NOT DELETE THIS LINE -- make depend depends on it<|MERGE_RESOLUTION|>--- conflicted
+++ resolved
@@ -17,13 +17,8 @@
 
 #qt code (please keep in order matching DEPEND_SRC)
 QOBJS = \
-<<<<<<< HEAD
-	qtextcodec.o qutfcodec.o \
+	qutfcodec.o \
 	qendian.o qglobal.o qlogging.o qmalloc.o qnumeric.o qoperatingsystemversion.o qrandom.o \
-=======
-	qutfcodec.o \
-	qglobal.o qlogging.o qmalloc.o qnumeric.o qoperatingsystemversion.o qrandom.o \
->>>>>>> dec79617
 	qabstractfileengine.o qbuffer.o qdatastream.o qdebug.o \
 	qdir.o qdiriterator.o \
 	qfile.o qfiledevice.o qfileinfo.o qfilesystemengine.o \
