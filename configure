#!/bin/sh
#############################################################################
##
## Copyright (C) 2015 The Qt Company Ltd.
## Copyright (C) 2015 Intel Corporation.
## Contact: http://www.qt.io/licensing/
##
## This file is the build configuration utility of the Qt Toolkit.
##
## $QT_BEGIN_LICENSE:LGPL21$
## Commercial License Usage
## Licensees holding valid commercial Qt licenses may use this file in
## accordance with the commercial license agreement provided with the
## Software or, alternatively, in accordance with the terms contained in
## a written agreement between you and The Qt Company. For licensing terms
## and conditions see http://www.qt.io/terms-conditions. For further
## information use the contact form at http://www.qt.io/contact-us.
##
## GNU Lesser General Public License Usage
## Alternatively, this file may be used under the terms of the GNU Lesser
## General Public License version 2.1 or version 3 as published by the Free
## Software Foundation and appearing in the file LICENSE.LGPLv21 and
## LICENSE.LGPLv3 included in the packaging of this file. Please review the
## following information to ensure the GNU Lesser General Public License
## requirements will be met: https://www.gnu.org/licenses/lgpl.html and
## http://www.gnu.org/licenses/old-licenses/lgpl-2.1.html.
##
## As a special exception, The Qt Company gives you certain additional
## rights. These rights are described in The Qt Company LGPL Exception
## version 1.1, included in the file LGPL_EXCEPTION.txt in this package.
##
## $QT_END_LICENSE$
##
#############################################################################

#-------------------------------------------------------------------------------
# script initialization
#-------------------------------------------------------------------------------

# the name of this script
relconf=`basename $0`
# the directory of this script is the "source tree"
relpath=`dirname $0`
relpath=`(cd "$relpath"; /bin/pwd)`
# the current directory is the "build tree" or "object tree"
outpath=`/bin/pwd`

# where to find which..
unixtests="$relpath/config.tests/unix"
mactests="$relpath/config.tests/mac"
WHICH="$unixtests/which.test"

PERL=`$WHICH perl 2>/dev/null`

# find out which awk we want to use, prefer gawk, then nawk, then regular awk
AWK=
for e in gawk nawk awk; do
    if "$WHICH" $e >/dev/null 2>&1 && ( $e -f /dev/null /dev/null ) >/dev/null 2>&1; then
        AWK=$e
        break
    fi
done

# find a make command
if [ -z "$MAKE" ]; then
    MAKE=
    for mk in gmake make; do
        if "$WHICH" $mk >/dev/null 2>&1; then
            MAKE=`"$WHICH" $mk`
            break
        fi
    done
    if [ -z "$MAKE" ]; then
        echo >&2 "You don't seem to have 'make' or 'gmake' in your PATH."
        echo >&2 "Cannot proceed."
        exit 1
    fi
    # export MAKE, we need it later in the config.tests
    export MAKE
fi

# do this early so we don't store it in config.status
CFG_TOPLEVEL=
if [ x"$1" = x"-top-level" ]; then
    CFG_TOPLEVEL=yes
    shift
fi

# later cache the command line in config.status
OPT_CMDLINE=
for i in "$@"; do
    if [ "x$i" != "x-v" ]; then
        [ -z "${i##* *}" ] && i="'$i'"
        OPT_CMDLINE="$OPT_CMDLINE $i"
    fi
done

# initialize global variables
QMAKE_SWITCHES=
QMAKE_VARS=
QMAKE_CONFIG=
QTCONFIG_CONFIG=
QT_CONFIG=
SUPPORTED=
QMAKE_VARS_FILE=.qmake.vars
DEVICE_VARS_FILE=.device.vars
HOST_VARS_FILE=.host.vars

:> "$QMAKE_VARS_FILE"
:> "$DEVICE_VARS_FILE"
:> "$HOST_VARS_FILE"

#-------------------------------------------------------------------------------
# utility functions
#-------------------------------------------------------------------------------

shellEscape()
{
    echo "$@" | sed 's/ /\ /g'
}

shellQuoteLines()
{
    # The call of the outer echo makes the shell word-split the output of
    # the nested pipe, thus effectively converting newlines to spaces.
    echo `echo "$1" | sed 's,^[^ ]* .*$,"&",'`
}

makeabs()
{
    local FILE=$1
    local RES=$FILE
    if [ -z "${FILE##/*}" ]; then
        true
    elif [ "$OSTYPE" = "msys" -a -z "${FILE##[a-zA-Z]:[/\\]*}" ]; then
        true
    else
        RES=$PWD/$FILE
    fi
    RES=$RES/
    while true; do
        nres=`echo "$RES" | sed 's,/[^/][^/]*/\.\./,/,g; s,/\./,/,g'`
        test x"$nres" = x"$RES" && break
        RES=$nres
    done
    echo "$RES" | sed 's,//,/,g; s,/$,,'
}

# Adds a new qmake variable to the cache
# Usage: QMakeVar mode varname contents
#   where mode is one of: set, add, del
QMakeVar()
{
    case "$1" in
	set)
	    eq="="
	    ;;
	add)
	    eq="+="
	    ;;
	del)
	    eq="-="
	    ;;
	*)
	    echo >&2 "BUG: wrong command to QMakeVar: $1"
	    ;;
    esac

    echo "$2" "$eq" "$3" >> "$QMAKE_VARS_FILE"
}

shellArgumentListToQMakeListHelper()
{
    local retval
    for arg in "$@"; do retval="$retval \"$arg\""; done
    echo "$retval"
}

# Convert a string usable on a shell command line into word-by-word quoted
# qmake list.
shellArgumentListToQMakeList()
{
    # eval is needed for the shell to interpret the backslash escape sequences
    eval shellArgumentListToQMakeListHelper "$@"
}

# Helper function for getQMakeConf. It parses include statements in
# qmake.conf and prints out the expanded file
expandQMakeConf()
{
    while read line; do case "$line" in
        include*)
            inc_file=`echo "$line" | sed -n -e '/^include.*(.*)/s/include.*(\(.*\)).*$/\1/p'`
	    current_dir=`dirname "$1"`
	    conf_file="$current_dir/$inc_file"
	    if [ ! -f  "$conf_file" ]; then
                echo "WARNING: Unable to find file $conf_file" >&2
                continue
            fi
            expandQMakeConf "$conf_file" "$2"
        ;;
        *load\(device_config\)*)
            conf_file="$2"
            if [ ! -f  "$conf_file" ]; then
                echo "WARNING: Unable to find file $conf_file" >&2
                continue
            fi
            expandQMakeConf "$conf_file" "$2"
        ;;
        *)
            echo "$line"
        ;;
    esac; done < "$1"
}

extractQMakeVariables()
{
    LC_ALL=C $AWK '
BEGIN {
    values["LITERAL_WHITESPACE"] = " "
    values["LITERAL_DOLLAR"] = "$"
}
/^!?host_build:/ {
    scopeStart = index($0, ":") + 1
    condition = substr($0, 0, scopeStart - 2)
    if (condition != "'"$1"'") { next }
    $0 = substr($0, scopeStart)
}
/^[_A-Z0-9.]+[ \t]*\+?=/ {
    valStart = index($0, "=") + 1

    append = 0
    if (substr($0, valStart - 2, 1) == "+") {
        append = 1
    }

    variable = substr($0, 0, valStart - 2 - append)
    value = substr($0, valStart)
    gsub("[ \t]+", "", variable)
    gsub("^[ \t]+", "", value)
    gsub("[ \t]+$", "", value)

    ovalue = ""
    while (match(value, /\$\$(\{[_A-Z0-9.]+\}|[_A-Z0-9.]+)/)) {
        ovalue = ovalue substr(value, 1, RSTART - 1)
        var = substr(value, RSTART + 2, RLENGTH - 2)
        value = substr(value, RSTART + RLENGTH)
        if (var ~ /^\{/) {
            var = substr(var, 2, length(var) - 2)
        }
        ovalue = ovalue values[var]
    }
    value = ovalue value

    ovalue = ""
    while (match(value, /\$\$system\(("[^"]*"|[^)]*)\)/)) {
        ovalue = ovalue substr(value, 1, RSTART - 1)
        cmd = substr(value, RSTART + 9, RLENGTH - 10)
        gsub(/^"|"$/, "", cmd)
        value = substr(value, RSTART + RLENGTH)
        while ((cmd | getline line) > 0) {
            ovalue = ovalue line
        }
        close(cmd)
    }
    value = ovalue value

    combinedValue = values[variable]
    if (append == 1 && length(combinedValue) > 0) {
        combinedValue = combinedValue " " value
    } else {
        combinedValue = value
    }
    values[variable] = combinedValue
}
END {
    for (var in values) {
        print var "=" values[var]
    }
}
'
}

getSingleQMakeVariable()
{
    echo "$2" | $AWK "/^($1)=/ { print substr(\$0, index(\$0, \"=\") + 1) }"
}

macSDKify()
{
    # Normally we take care of sysrootifying in sdk.prf, but configure extracts some
    # values before qmake is even built, so we have to duplicate the logic here.

    sdk=$(getSingleQMakeVariable "QMAKE_MAC_SDK" "$1")
    if [ -z "$sdk" ]; then echo "QMAKE_MAC_SDK must be set when building on Mac" >&2; exit 1; fi
    sysroot=$(/usr/bin/xcodebuild -sdk $sdk -version Path 2>/dev/null)
    if [ -z "$sysroot" ]; then echo "Failed to resolve SDK path for '$sdk'" >&2; exit 1; fi

    case "$sdk" in
        macosx*)
            version_min_flag="-mmacosx-version-min=$(getSingleQMakeVariable QMAKE_MACOSX_DEPLOYMENT_TARGET "$1")"
        ;;
        iphoneos*)
            version_min_flag="-miphoneos-version-min=$(getSingleQMakeVariable QMAKE_IOS_DEPLOYMENT_TARGET "$1")"
        ;;
        iphonesimulator*)
            version_min_flag="-mios-simulator-version-min=$(getSingleQMakeVariable QMAKE_IOS_DEPLOYMENT_TARGET "$1")"
        ;;
        *)
        ;;
    esac

    echo "$1" | while read line; do
        case "$line" in
            QMAKE_CC=*|QMAKE_CXX=*|QMAKE_FIX_RPATH=*|QMAKE_AR=*|QMAKE_RANLIB=*|QMAKE_LINK=*|QMAKE_LINK_SHLIB=*)
                # Prefix tool with toolchain path
                var=$(echo "$line" | cut -d '=' -f 1)
                val=$(echo "$line" | cut -d '=' -f 2-)
                sdk_val=$(/usr/bin/xcrun -sdk $sdk -find $(echo $val | cut -d ' ' -f 1))
                val=$(echo $sdk_val $(echo $val | cut -s -d ' ' -f 2-))
                echo "$var=$val"
            ;;
            QMAKE_CFLAGS=*|QMAKE_CXXFLAGS=*)
                echo "$line -isysroot $sysroot $version_min_flag"
            ;;
            QMAKE_LFLAGS=*)
                echo "$line -Wl,-syslibroot,$sysroot $version_min_flag"
            ;;
            *)
                echo "$line"
            ;;
        esac
    done
}

# relies on $QMAKESPEC being set correctly. parses include statements in
# qmake.conf and prints out the expanded file
getQMakeConf()
{
    if [ -z "$specvals" ]; then
        specvals=`expandQMakeConf "$QMAKESPEC/qmake.conf" "$HOST_VARS_FILE" | extractQMakeVariables "host_build"`
        if [ "$BUILD_ON_MAC" = "yes" ]; then specvals=$(macSDKify "$specvals"); fi
    fi
    getSingleQMakeVariable "$1" "$specvals"
}

getXQMakeConf()
{
    if [ -z "$xspecvals" ]; then
        xspecvals=`expandQMakeConf "$XQMAKESPEC/qmake.conf" "$DEVICE_VARS_FILE" | extractQMakeVariables "!host_build"`
        if [ "$XPLATFORM_MAC" = "yes" ]; then xspecvals=$(macSDKify "$xspecvals"); fi
    fi
    getSingleQMakeVariable "$1" "$xspecvals"
}

compilerSupportsFlag()
{
    cat >conftest.cpp <<EOF
int main() { return 0; }
EOF
    if [ "$OPT_VERBOSE" = "yes" ]; then
        "$@" -o conftest-out conftest.cpp
    else
        "$@" -o conftest-out conftest.cpp >/dev/null 2>&1
    fi
    ret=$?
    rm -f conftest.cpp conftest-out
    return $ret
}

linkerSupportsFlag()
{
    compiler=$1
    shift
    lflags=-Wl
    for flag
    do
	safe_flag=`shellEscape "$flag"`
	lflags=$lflags,$safe_flag
    done
    if [ $CFG_USE_GOLD_LINKER = yes ]; then
        lflags="-fuse-ld=gold $lflags"
    fi
    compilerSupportsFlag $compiler $lflags
}

# $1: newline-separated list of default paths
# stdin: input path
# stdout: input path or nothing
filterDefaultPaths()
{
    local path
    path=`cat`
    path=`makeabs "$path"`
    echo "$1" | grep "^$path\$" > /dev/null || echo "$path"
}

filterIncludePath()
{
    filterDefaultPaths "$DEFAULT_INCDIRS"
}

filterLibraryPath()
{
    filterDefaultPaths "$DEFAULT_LIBDIRS"
}

filterPathOptionsHelper()
{
    local flag defpaths sep p path
    flag=$1; shift
    defpaths=$1; shift
    sep=
    for p in "$@"; do
        path=${p#$flag}
        if [ "x$path" != "x$p" ]; then
            path=`echo "$path" | filterDefaultPaths "$defpaths"`
            test -z "$path" && continue
        fi
        # Re-quote for shell & qmake
        p=`echo "$p" | sed 's,[^ ]* .*,"&",g'`
        printf "%s%s" "$sep" "$p"
        sep=" "
    done
    echo
}

# $1: flag
# $2: newline-separated list of default paths
# stdin: list of command line options
# sdout: stdin without the options naming default paths
filterPathOptions()
{
    # The eval does escape interpretation for us
    eval filterPathOptionsHelper $1 "\"$2\"" "`cat`"
}

filterIncludeOptions()
{
    filterPathOptions -I "$DEFAULT_INCDIRS"
}

filterLibraryOptions()
{
    filterPathOptions -L "$DEFAULT_LIBDIRS"
}

#-------------------------------------------------------------------------------
# device options
#-------------------------------------------------------------------------------
DeviceVar()
{
    case "$1" in
        set)
            eq="="
            ;;
        *)
            echo >&2 "BUG: wrong command to QMakeVar: $1"
            ;;
    esac

    echo "$2" "$eq" "$3" >> "$DEVICE_VARS_FILE"
}

resolveDeviceMkspec()
{
    result=$(find "$relpath/mkspecs/devices/" -type d -name "*$1*" | sed "s,^$relpath/mkspecs/,,")
    match_count=$(echo "$result" | wc -w)
    if [ "$match_count" -gt 1 ]; then
        echo >&2 "Error: Multiple matches for device '$1'. Candidates are:"
        tabbed_result=$(echo "$result" | sed 's,^,    ,')
        echo >&2 "$tabbed_result"
        echo "undefined"
    elif [ "$match_count" -eq 0 ]; then
        echo >&2 "Error: No device matching '$1'"
        echo "undefined"
    else
        echo "$result"
    fi
}

#-------------------------------------------------------------------------------
# Host options
#-------------------------------------------------------------------------------
HostVar()
{
    case "$1" in
        set)
            eq="="
            ;;
        *)
            echo >&2 "BUG: wrong command to QMakeVar: $1"
            ;;
    esac

    echo "$2" "$eq" "$3" >> "$HOST_VARS_FILE"
}

#-------------------------------------------------------------------------------
# operating system detection
#-------------------------------------------------------------------------------

# need that throughout the script
UNAME_MACHINE=`(uname -m) 2>/dev/null` || UNAME_MACHINE=unknown
UNAME_RELEASE=`(uname -r) 2>/dev/null` || UNAME_RELEASE=unknown
UNAME_SYSTEM=`(uname -s) 2>/dev/null`  || UNAME_SYSTEM=unknown
UNAME_VERSION=`(uname -v) 2>/dev/null` || UNAME_VERSION=unknown

# detect the "echo without newline" style. usage: echo $ECHO_N "<string>$ECHO_C"
if echo '\c' | grep '\c' >/dev/null; then
    ECHO_N=-n
else
    ECHO_C='\c'
fi

#-------------------------------------------------------------------------------
# window system detection
#-------------------------------------------------------------------------------

BUILD_ON_MAC=no
if [ -d /System/Library/Frameworks/Carbon.framework ]; then
    BUILD_ON_MAC=yes
fi
HOST_DIRLIST_SEP=":"
DEV_NULL=/dev/null
if [ "$OSTYPE" = "msys" ]; then
    HOST_DIRLIST_SEP=";"
    DEV_NULL=/tmp/empty-file
    echo "" > $DEV_NULL
    relpath=`(cd "$relpath"; pwd -W)`
    outpath=`pwd -W`
fi

#-------------------------------------------------------------------------------
# Verify Xcode installation on Mac OS
#-------------------------------------------------------------------------------

if [ "$BUILD_ON_MAC" = "yes" ]; then
    if ! /usr/bin/xcode-select --print-path >/dev/null 2>&1; then
        echo >&2
        echo "   No Xcode is selected. Use xcode-select -switch to choose an Xcode" >&2
        echo "   version. See the xcode-select man page for more information." >&2
        echo >&2
        exit 2
    fi

    if ! /usr/bin/xcrun -find xcrun >/dev/null 2>&1; then
        echo >&2
        echo "   Xcode not set up properly. You may need to confirm the license" >&2
        echo "   agreement by running /usr/bin/xcodebuild without arguments." >&2
        echo >&2
        exit 2
    fi
fi

#-----------------------------------------------------------------------------
# Qt version detection
#-----------------------------------------------------------------------------
QT_VERSION=
QT_MAJOR_VERSION=
QT_MINOR_VERSION=0
QT_PATCH_VERSION=0
eval `sed -n -e 's/^MODULE_VERSION = \(\([0-9]*\)\.\([0-9]*\)\.\([0-9]*\).*\)$/QT_VERSION=\1\
    QT_MAJOR_VERSION=\2\
    QT_MINOR_VERSION=\3\
    QT_PATCH_VERSION=\4/p' < "$relpath"/.qmake.conf`
if [ -z "$QT_MAJOR_VERSION" ]; then
   echo "Cannot process version from .qmake.conf"
   echo "Cannot proceed."
   exit 1
fi

#-------------------------------------------------------------------------------
# initalize variables
#-------------------------------------------------------------------------------

SYSTEM_VARIABLES="AR RANLIB STRIP OBJDUMP LD CC CXX CFLAGS CXXFLAGS LDFLAGS"
for varname in $SYSTEM_VARIABLES; do
    qmakevarname="${varname}"
    qmakecmdargs=""
    # use LDFLAGS for autoconf compat, but qmake uses QMAKE_LFLAGS
    if [ "${varname}" = "LDFLAGS" ]; then
        qmakevarname="LFLAGS"
    elif [ "${varname}" = "LD" ]; then
        qmakevarname="LINK"
    elif [ "${varname}" = "AR" ]; then
        # QMAKE_AR needs to be set to "/path/to/ar cqs" but the
        # environment variable will be set to the command only so we
        # need to append " cqs" for autoconf compatibility
        qmakecmdargs=" cqs"
    fi
    cmd=`echo \
'if [ -n "\$'${varname}'" ]; then
    QMakeVar set QMAKE_'${qmakevarname}' "\$'${varname}${qmakecmdargs}'"
fi'`
    eval "$cmd"
done

# Use CC/CXX to run config.tests
mkdir -p "$outpath/config.tests"
rm -f "$outpath/config.tests/.qmake.cache"
cp "$QMAKE_VARS_FILE" "$outpath/config.tests/.qmake.cache"

QMakeVar add styles "mac fusion windows"

# QTDIR may be set and point to an old or system-wide Qt installation
unset QTDIR

# the minimum version of libdbus-1 that we require:
MIN_DBUS_1_VERSION=1.2

# initalize internal variables
CFG_CONFIGURE_EXIT_ON_ERROR=yes
CFG_PROFILE=no
CFG_STRIP=yes
CFG_GUI=auto # (yes|no|auto)
CFG_WIDGETS=yes
CFG_QCONFIG=full
CFG_DEBUG=auto
CFG_MYSQL_CONFIG=
CFG_PSQL_CONFIG=
CFG_DEBUG_RELEASE=no
CFG_FORCEDEBUGINFO=no
CFG_SHARED=yes
CFG_SM=auto
CFG_XSHAPE=auto
CFG_XSYNC=auto
CFG_XFIXES=runtime
CFG_ZLIB=auto
CFG_MTDEV=auto
CFG_JOURNALD=no
CFG_SYSLOG=no
CFG_SQLITE=qt
CFG_GIF=auto
CFG_PNG=yes
CFG_LIBPNG=auto
CFG_JPEG=auto
CFG_LIBJPEG=auto
CFG_XCURSOR=runtime
CFG_XRANDR=runtime
CFG_XRENDER=auto
CFG_MITSHM=auto
CFG_OPENGL=auto
CFG_OPENVG=auto
CFG_OPENVG_LC_INCLUDES=no
CFG_OPENVG_SHIVA=auto
CFG_OPENVG_ON_OPENGL=auto
CFG_EGL=auto
CFG_EGL_X=auto
CFG_DOUBLECONVERSION=auto
CFG_FONTCONFIG=auto
CFG_FREETYPE=auto
CFG_HARFBUZZ=qt
CFG_SQL_AVAILABLE=
QT_ALL_BUILD_PARTS=" libs tools examples tests "
QT_DEFAULT_BUILD_PARTS="libs tools examples"
CFG_BUILD_PARTS=""
CFG_NOBUILD_PARTS=""
CFG_SKIP_MODULES=""
CFG_COMPILE_EXAMPLES=yes
CFG_RELEASE_QMAKE=no
CFG_AUDIO_BACKEND=auto
CFG_QML_DEBUG=yes
CFG_PKGCONFIG=auto
CFG_STACK_PROTECTOR_STRONG=auto
CFG_SLOG2=auto
CFG_PPS=auto
CFG_QNX_IMF=auto
CFG_LGMON=auto
CFG_SYSTEM_PROXIES=no
CFG_ANDROID_STYLE_ASSETS=yes
CFG_GSTREAMER=auto
CFG_GSTREAMER_VERSION=""
CFG_ATOMIC64=auto

# Target architecture
CFG_ARCH=
CFG_CPUFEATURES=
# Host architecture, same as CFG_ARCH when not cross-compiling
CFG_HOST_ARCH=
CFG_HOST_CPUFEATURES=
# Set when the -arch or -host-arch arguments are used
OPT_OBSOLETE_HOST_ARG=no

CFG_USE_GNUMAKE=no
CFG_XINPUT2=auto
CFG_XKB=auto
CFG_XKBCOMMON=yes
CFG_XKBCOMMON_EVDEV=auto
CFG_XKB_CONFIG_ROOT=auto
CFG_XCB=auto
CFG_XCB_XLIB=auto
CFG_XCB_GLX=no
CFG_EGLFS=auto
CFG_EGLFS_BRCM=no
CFG_EGLFS_EGLDEVICE=no
CFG_EGLFS_MALI=no
CFG_EGLFS_VIV=no
CFG_EGLFS_VIV_WL=no
CFG_DIRECTFB=auto
CFG_GBM=auto
CFG_LINUXFB=auto
CFG_KMS=auto
CFG_MIRCLIENT=auto
CFG_LIBUDEV=auto
CFG_LIBINPUT=auto
CFG_OBSOLETE_WAYLAND=no
CFG_EVDEV=auto
CFG_TSLIB=auto
CFG_NIS=auto
CFG_CUPS=auto
CFG_ICONV=auto
CFG_DBUS=auto
CFG_GLIB=auto
CFG_GTK=auto
CFG_LARGEFILE=auto
CFG_OPENSSL=auto
CFG_LIBPROXY=auto
CFG_SECURETRANSPORT=auto
CFG_PRECOMPILE=auto
CFG_LTCG=no
CFG_SEPARATE_DEBUG_INFO=no
CFG_REDUCE_EXPORTS=auto
CFG_SSE2=auto
CFG_SSE3=auto
CFG_SSSE3=auto
CFG_SSE4_1=auto
CFG_SSE4_2=auto
CFG_AVX=auto
CFG_AVX2=auto
CFG_AVX512=auto
CFG_REDUCE_RELOCATIONS=auto
CFG_ACCESSIBILITY=auto
CFG_ACCESSIBILITY_ATSPI_BRIDGE=no # will be enabled depending on dbus and accessibility being enabled
CFG_NEON=auto
CFG_MIPS_DSP=auto
CFG_MIPS_DSPR2=auto
CFG_CLOCK_GETTIME=auto
CFG_CLOCK_MONOTONIC=auto
CFG_POSIX_FALLOCATE=auto
CFG_MREMAP=auto
CFG_GETADDRINFO=auto
CFG_IPV6IFNAME=auto
CFG_GETIFADDRS=auto
CFG_INOTIFY=auto
CFG_EVENTFD=auto
CFG_CLOEXEC=no
CFG_RPATH=yes
CFG_FRAMEWORK=auto
CFG_USE_GOLD_LINKER=auto
CFG_ENABLE_NEW_DTAGS=auto
DEFINES=
INCLUDES=
D_FLAGS=
I_FLAGS=
L_FLAGS=
RPATH_FLAGS=
W_FLAGS=
QCONFIG_FLAGS=
XPLATFORM=              # This seems to be the QMAKESPEC, like "linux-g++"
XPLATFORM_MAC=no        # Whether target platform is OS X or iOS
XPLATFORM_IOS=no        # Whether target platform is iOS
XPLATFORM_ANDROID=no
XPLATFORM_MINGW=no      # Whether target platform is MinGW (win32-g++*)
XPLATFORM_QNX=no
XPLATFORM_HAIKU=no
PLATFORM=$QMAKESPEC
QT_CROSS_COMPILE=no
OPT_CONFIRM_LICENSE=no
OPT_SHADOW=maybe
OPT_VERBOSE=no
OPT_HELP=
CFG_SILENT=no
CFG_ALSA=auto
CFG_PULSEAUDIO=auto
CFG_COREWLAN=auto
CFG_ICU=auto
CFG_FORCE_ASSERTS=no
CFG_SANITIZERS=none
CFG_SANITIZE_ADDRESS=no
CFG_SANITIZE_THREAD=no
CFG_SANITIZE_MEMORY=no
CFG_SANITIZE_UNDEFINED=no
CFG_PCRE=auto
QPA_PLATFORM_GUARD=yes
CFG_STDCXX=auto
CFG_DIRECTWRITE=no
CFG_WERROR=auto
CFG_HEADERSCLEAN=auto
CFG_QREAL=double
OPT_MAC_SDK=
COMMERCIAL_USER=ask
LICENSE_FILE=
CFG_DEV=no

# initalize variables used for installation
QT_INSTALL_PREFIX=
QT_INSTALL_DOCS=
QT_INSTALL_HEADERS=
QT_INSTALL_LIBS=
QT_INSTALL_BINS=
QT_INSTALL_LIBEXECS=
QT_INSTALL_PLUGINS=
QT_INSTALL_IMPORTS=
QT_INSTALL_QML=
QT_INSTALL_ARCHDATA=
QT_INSTALL_DATA=
QT_INSTALL_TRANSLATIONS=
QT_INSTALL_SETTINGS=
QT_INSTALL_EXAMPLES=
QT_INSTALL_TESTS=
CFG_SYSROOT=
CFG_GCC_SYSROOT="yes"
QT_HOST_PREFIX=
QT_HOST_BINS=
QT_HOST_LIBS=
QT_HOST_DATA=
QT_EXT_PREFIX=

#flags for SQL drivers
QT_CFLAGS_PSQL=
QT_LFLAGS_PSQL=
QT_CFLAGS_MYSQL=
QT_LFLAGS_MYSQL=
QT_LFLAGS_MYSQL_R=
QT_CFLAGS_SQLITE=
QT_LFLAGS_SQLITE=
QT_LFLAGS_ODBC="-lodbc"
QT_LFLAGS_TDS=

# flags for libdbus-1
QT_CFLAGS_DBUS=
QT_LIBS_DBUS=

# flags for Glib (X11 only)
QT_CFLAGS_GLIB=
QT_LIBS_GLIB=

# default qpa platform
QT_QPA_DEFAULT_PLATFORM=

# Android vars
CFG_DEFAULT_ANDROID_NDK_ROOT=$ANDROID_NDK_ROOT
CFG_DEFAULT_ANDROID_SDK_ROOT=$ANDROID_SDK_ROOT
CFG_DEFAULT_ANDROID_PLATFORM=android-9
CFG_DEFAULT_ANDROID_TARGET_ARCH=armeabi-v7a
CFG_DEFAULT_ANDROID_NDK_TOOLCHAIN_VERSION=4.9
CFG_DEFAULT_ANDROID_NDK_HOST=$ANDROID_NDK_HOST

#-------------------------------------------------------------------------------
# check SQL drivers available in this package
#-------------------------------------------------------------------------------

# opensource version removes some drivers, so force them to be off
CFG_SQL_tds=no
CFG_SQL_oci=no
CFG_SQL_db2=no

CFG_SQL_AVAILABLE=
if [ -d "$relpath/src/plugins/sqldrivers" ]; then
  for a in "$relpath/src/plugins/sqldrivers/"*; do
     if [ -d "$a" ]; then
	 base_a=`basename "$a"`
  	 CFG_SQL_AVAILABLE="${CFG_SQL_AVAILABLE} ${base_a}"
	 eval "CFG_SQL_${base_a}=auto"
     fi
  done
fi

CFG_IMAGEFORMAT_PLUGIN_AVAILABLE=
if [ -d "$relpath/src/plugins/imageformats" ]; then
    for a in "$relpath/src/plugins/imageformats/"*; do
        if [ -d "$a" ]; then
            base_a=`basename "$a"`
            CFG_IMAGEFORMAT_PLUGIN_AVAILABLE="${CFG_IMAGEFORMAT_PLUGIN_AVAILABLE} ${base_a}"
        fi
    done
fi

#-------------------------------------------------------------------------------
# parse command line arguments
#-------------------------------------------------------------------------------

# parse the arguments, setting things to "yes" or "no"
while [ "$#" -gt 0 ]; do
    CURRENT_OPT="$1"
    UNKNOWN_ARG=no
    case "$1" in
    #Autoconf style options
    --enable-*)
        VAR=`echo $1 | sed 's,^--enable-\(.*\),\1,'`
        VAL=yes
        ;;
    --disable-*)
        VAR=`echo $1 | sed 's,^--disable-\(.*\),\1,'`
        VAL=no
        ;;
    --*=*)
        VAR=`echo $1 | sed 's,^--\(.*\)=.*,\1,'`
        VAL=`echo $1 | sed 's,^--.*=\(.*\),\1,'`
        ;;
    --no-*)
        VAR=`echo $1 | sed 's,^--no-\(.*\),\1,'`
        VAL=no
        ;;
    --*)
        VAR=`echo $1 | sed 's,^--\(.*\),\1,'`
        VAL=yes
        ;;
    #Qt plugin options
    -no-*-*|-plugin-*-*|-qt-*-*)
        VAR=`echo $1 | sed 's,^-[^-]*-\(.*\),\1,'`
        VAL=`echo $1 | sed 's,^-\([^-]*\).*,\1,'`
        ;;
    #Qt style no options
    -no-*)
        VAR=`echo $1 | sed 's,^-no-\(.*\),\1,'`
        VAL=no
        ;;
    #Qt style options that pass an argument
    -prefix| \
    -docdir| \
    -headerdir| \
    -plugindir| \
    -importdir| \
    -qmldir| \
    -archdatadir| \
    -datadir| \
    -libdir| \
    -bindir| \
    -libexecdir| \
    -translationdir| \
    -sysconfdir| \
    -examplesdir| \
    -testsdir| \
    -hostdatadir| \
    -hostbindir| \
    -hostlibdir| \
    -extprefix| \
    -sysroot| \
    -external-hostbindir| \
    -depths| \
    -make| \
    -nomake| \
    -skip| \
    -platform| \
    -xplatform| \
    -device| \
    -device-option| \
    -host-option| \
    -sdk| \
    -arch| \
    -host-arch| \
    -c++std | \
    -mysql_config| \
    -psql_config| \
    -qpa| \
    -qconfig| \
    -qreal| \
    -sanitize| \
    -xkb-config-root| \
    -android-sdk| \
    -android-ndk| \
    -android-ndk-platform| \
    -android-ndk-host| \
    -android-arch| \
    -android-toolchain-version)
        VAR=`echo $1 | sed 's,^-\(.*\),\1,'`
        shift
        VAL="$1"
        ;;
    #Qt style complex options in one command
    -enable-*|-disable-*)
        VAR=`echo $1 | sed 's,^-\([^-]*\)-.*,\1,'`
        VAL=`echo $1 | sed 's,^-[^-]*-\(.*\),\1,'`
        ;;
    -system-proxies)
        VAR=system-proxies
        VAL=yes
        ;;
    -no-system-proxies)
        VAR=system-proxies
        VAL=no
        ;;
    #Qt Builtin/System style options
    -no-*|-system-*|-qt-*)
        VAR=`echo $1 | sed 's,^-[^-]*-\(.*\),\1,'`
        VAL=`echo $1 | sed 's,^-\([^-]*\)-.*,\1,'`
        ;;
    #Options that cannot be generalized
    -k|-continue)
        VAR=fatal_error
        VAL=no
        ;;
    -opengl)
        VAR=opengl
        # this option may or may not be followed by an argument
        if [ -z "$2" ] || echo "$2" | grep '^-' >/dev/null 2>&1; then
            VAL=yes
        else
            shift;
            VAL=$1
        fi
	;;
    -openvg)
        VAR=openvg
        # this option may or may not be followed by an argument
        if [ -z "$2" ] || echo "$2" | grep '^-' >/dev/null 2>&1; then
            VAL=yes
        else
            shift;
            VAL=$1
        fi
        ;;
    -gstreamer)
        VAR=gstreamer
        # this option may or may not be followed by an argument
        if [ -z "$2" ] || echo "$2" | grep '^-' >/dev/null 2>&1; then
            VAL=yes
        else
            shift;
            VAL=$1
        fi
        ;;
    -hostprefix)
        VAR=`echo $1 | sed 's,^-\(.*\),\1,'`
        # this option may or may not be followed by an argument
        if [ -z "$2" ] || echo "$2" | grep '^-' >/dev/null 2>&1; then
            VAL=$outpath
        else
            shift;
            VAL=$1
        fi
        ;;
    -qtnamespace)
        VAR="qtnamespace"
        shift
        VAL="$1"
        ;;
    -qtlibinfix)
        VAR="qtlibinfix"
        shift
        VAL="$1"
        ;;
    -D?*|-D)
        VAR="add_define"
        if [ "$1" = "-D" ]; then
            shift
            VAL="$1"
        else
            VAL=`echo $1 | sed 's,-D,,'`
        fi
        ;;
    -fpu)
        VAR="fpu"
        # this option may or may not be followed by an argument
        if [ -z "$2" ] || echo "$2" | grep '^-' >/dev/null 2>&1; then
            VAL=no
        else
            shift
            VAL=$1
        fi
        ;;
    -I?*|-I)
        VAR="add_ipath"
        if [ "$1" = "-I" ]; then
            shift
            VAL="$1"
        else
            VAL=`echo $1 | sed 's,-I,,'`
        fi
        ;;
    -L?*|-L)
        VAR="add_lpath"
        if [ "$1" = "-L" ]; then
            shift
            VAL="$1"
        else
            VAL=`echo $1 | sed 's,-L,,'`
        fi
        ;;
    -R?*|-R)
        VAR="add_rpath"
        if [ "$1" = "-R" ]; then
            shift
            VAL="$1"
        else
            VAL=`echo $1 | sed 's,-R,,'`
        fi
        ;;
    -l)  # -lfoo is handled differently
        VAR="add_link"
        shift
        VAL="$1"
        ;;
    -F?*|-F)
        VAR="add_fpath"
        if [ "$1" = "-F" ]; then
            shift
            VAL="$1"
        else
            VAL=`echo $1 | sed 's,-F,,'`
        fi
        ;;
    -fw)  # -fwfoo is handled differently
        VAR="add_framework"
        shift
        VAL="$1"
        ;;
    -W*)
        VAR="add_warn"
        VAL="$1"
        ;;
    #General options, including Qt style yes options
    -*)
        VAR=`echo $1 | sed 's,^-\(.*\),\1,'`
        VAL="yes"
        ;;
    *)
        UNKNOWN_ARG=yes
        ;;
    esac
    if [ "$UNKNOWN_ARG" = "yes" ]; then
        echo "$1: unknown argument"
        ERROR=yes
        shift
        continue
     fi
    shift

    UNKNOWN_OPT=no
    case "$VAR" in
    accessibility)
        if [ "$VAL" = "yes" ] || [ "$VAL" = "no" ]; then
            CFG_ACCESSIBILITY="$VAL"
        else
            UNKNOWN_OPT=yes
        fi
        ;;
    license)
	LICENSE_FILE="$VAL"
	;;
    gnumake)
        CFG_USE_GNUMAKE="$VAL"
        ;;
    mysql_config)
	CFG_MYSQL_CONFIG="$VAL"
	;;
    psql_config)
        CFG_PSQL_CONFIG="$VAL"
        ;;
    prefix)
        QT_INSTALL_PREFIX="$VAL"
        ;;
    hostprefix)
	QT_HOST_PREFIX="$VAL"
	;;
    hostdatadir)
        QT_HOST_DATA="$VAL"
        ;;
    hostbindir)
        QT_HOST_BINS="$VAL"
        ;;
    hostlibdir)
        QT_HOST_LIBS="$VAL"
        ;;
    extprefix)
        QT_EXT_PREFIX="$VAL"
        ;;
    pkg-config)
        if [ "$VAL" = "yes" ] || [ "$VAL" = "no" ]; then
            CFG_PKGCONFIG="$VAL"
        else
            UNKNOWN_OPT=yes
        fi
        ;;
    force-pkg-config)
        CFG_PKGCONFIG="yes"
        ;;
    docdir)
        QT_INSTALL_DOCS="$VAL"
        ;;
    headerdir)
        QT_INSTALL_HEADERS="$VAL"
        ;;
    plugindir)
        QT_INSTALL_PLUGINS="$VAL"
        ;;
    importdir)
        QT_INSTALL_IMPORTS="$VAL"
        ;;
    qmldir)
        QT_INSTALL_QML="$VAL"
        ;;
    archdatadir)
        QT_INSTALL_ARCHDATA="$VAL"
        ;;
    datadir)
        QT_INSTALL_DATA="$VAL"
        ;;
    libdir)
        QT_INSTALL_LIBS="$VAL"
        ;;
    qtnamespace)
        QT_NAMESPACE="$VAL"
        ;;
    qtlibinfix)
        QT_LIBINFIX="$VAL"
        ;;
    translationdir)
        QT_INSTALL_TRANSLATIONS="$VAL"
        ;;
    sysconfdir|settingsdir)
        QT_INSTALL_SETTINGS="$VAL"
        ;;
    examplesdir)
        QT_INSTALL_EXAMPLES="$VAL"
        ;;
    testsdir)
        QT_INSTALL_TESTS="$VAL"
        ;;
    qconfig)
        CFG_QCONFIG="$VAL"
        ;;
    qreal)
        CFG_QREAL="$VAL"
        if [ "$CFG_QREAL" = "float" ]; then
           CFG_QREAL_STRING="\"float\""
        elif [ "$CFG_QREAL" != "double" ]; then
            if [ -z "$PERL" ]; then
                echo "configure needs perl in \$PATH if the -qreal option is used with" >&2
                echo "a value different from \"float\"" >&2
                exit 1
            fi
            CFG_QREAL_STRING=`perl -e '$_ = $ARGV[0];
                                       s/ +/ /g; s/^ +//; s/ +$//;
                                       while (/(.)/g) {
                                           $c = $1;
                                           if ($c =~ /[a-zA-Z0-9]/) { $result .= $c; }
                                           else { $result .= "_" . unpack("H*", $c); }
                                       }
                                       print "\"$result\"";' "$CFG_QREAL"`
        fi
        ;;
    sanitize)
        if [ "$VAL" = "address" ]; then
            CFG_SANITIZE_ADDRESS=yes
        elif [ "$VAL" = "thread" ]; then
            CFG_SANITIZE_THREAD=yes
        elif [ "$VAL" = "memory" ]; then
            CFG_SANITIZE_MEMORY=yes
        elif [ "$VAL" = "undefined" ]; then
            CFG_SANITIZE_UNDEFINED=yes
        else
            echo "Unknown sanitizer: '$VAL'"
            ERROR=true
        fi
        if [ "$CFG_SANITIZERS" = "none" ]; then
            CFG_SANITIZERS=$VAL
        else
            CFG_SANITIZERS="$CFG_SANITIZERS $VAL"
        fi
        ;;
    sysroot)
        CFG_SYSROOT="$VAL"
        ;;
    gcc-sysroot)
        CFG_GCC_SYSROOT="$VAL"
        ;;
    external-hostbindir)
        CFG_HOST_QT_TOOLS_PATH="$VAL"
        HostVar set HOST_QT_TOOLS "$VAL"
        ;;
    bindir)
        QT_INSTALL_BINS="$VAL"
        ;;
    libexecdir)
        QT_INSTALL_LIBEXECS="$VAL"
        ;;
    opengl)
        if  [ "$VAL" = "auto" ] || [ "$VAL" = "desktop" ] ||
            [ "$VAL" = "yes" ] || [ "$VAL" = "no" ] ||
            [ "$VAL" = "es2" ]; then
            CFG_OPENGL="$VAL"
        else
            UNKNOWN_OPT=yes
        fi
        ;;
    openvg)
        if [ "$VAL" = "auto" ] || [ "$VAL" = "yes" ] || [ "$VAL" = "no" ]; then
            CFG_OPENVG="$VAL"
        else
            UNKNOWN_OPT=yes
        fi
        ;;
    nomake)
        if [ -n "${QT_ALL_BUILD_PARTS%%* $VAL *}" ]; then
            echo "Unknown part $VAL passed to -nomake." >&2
            exit 1
        fi
	CFG_NOBUILD_PARTS="$CFG_NOBUILD_PARTS $VAL"
        ;;
    make)
        if [ "$VAL" = "no" ]; then
            UNKNOWN_OPT=yes
        else
            if [ -n "${QT_ALL_BUILD_PARTS%%* $VAL *}" ]; then
                echo "Unknown part $VAL passed to -make." >&2
                exit 1
            fi
            CFG_BUILD_PARTS="$CFG_BUILD_PARTS $VAL"
        fi
        ;;
    skip)
        VAL=qt${VAL#qt}
        if ! [ -d $relpath/../$VAL ]; then
            echo "Attempting to skip non-existent module $VAL." >&2
            exit 1
        fi
        CFG_SKIP_MODULES="$CFG_SKIP_MODULES $VAL"
        ;;
    compile-examples)
        if [ "$VAL" = "yes" ] || [ "$VAL" = "no" ]; then
            CFG_COMPILE_EXAMPLES="$VAL"
        else
            UNKNOWN_OPT=yes
        fi
        ;;
    sdk)
        if [ "$BUILD_ON_MAC" = "yes" ]; then
            DeviceVar set !host_build:QMAKE_MAC_SDK "$VAL"
            OPT_MAC_SDK="$VAL"
        else
            UNKNOWN_OPT=yes
        fi
	;;
    arch|host-arch)
        OPT_OBSOLETE_HOST_ARG=yes
        ;;
    harfbuzz)
        [ "$VAL" = "yes" ] && VAL=qt
        if [ "$VAL" = "qt" ] || [ "$VAL" = "no" ] || [ "$VAL" = "system" ]; then
            CFG_HARFBUZZ="$VAL"
        else
            UNKNOWN_OPT=yes
        fi
        ;;

    framework)
        if [ "$BUILD_ON_MAC" = "yes" ]; then
            CFG_FRAMEWORK="$VAL"
        else
            UNKNOWN_OPT=yes
        fi
        ;;
    profile)
        if [ "$VAL" = "yes" ]; then
            CFG_PROFILE=yes
	    QMakeVar add QMAKE_CFLAGS -pg
	    QMakeVar add QMAKE_CXXFLAGS -pg
	    QMakeVar add QMAKE_LFLAGS -pg
            QMAKE_VARS="$QMAKE_VARS CONFIG+=nostrip"
        else
            UNKNOWN_OPT=yes
        fi
        ;;
    strip)
        if [ "$VAL" = "yes" ] || [ "$VAL" = "no" ]; then
            CFG_STRIP=$VAL
        else
            UNKNOWN_OPT=yes
        fi
        ;;
    testcocoon)
        if [ "$VAL" = "yes" ]; then
            QTCONFIG_CONFIG="$QTCONFIG_CONFIG testcocoon"
        fi
        ;;
    gcov)
        if [ "$VAL" = "yes" ]; then
            QTCONFIG_CONFIG="$QTCONFIG_CONFIG gcov"
        fi
        ;;
    platform)
        PLATFORM="$VAL"
        # keep compatibility with old platform names
        case $PLATFORM in
        aix-64)
            PLATFORM=aix-xlc-64
            ;;
        hpux-o64)
            PLATFORM=hpux-acc-o64
            ;;
        hpux-n64)
            PLATFORM=hpux-acc-64
            ;;
        hpux-acc-n64)
            PLATFORM=hpux-acc-64
            ;;
        irix-n32)
            PLATFORM=irix-cc
            ;;
        irix-64)
            PLATFORM=irix-cc-64
            ;;
        irix-cc-n64)
            PLATFORM=irix-cc-64
            ;;
        reliant-64)
            PLATFORM=reliant-cds-64
            ;;
        solaris-64)
            PLATFORM=solaris-cc-64
            ;;
        openunix-cc)
            PLATFORM=unixware-cc
            ;;
        openunix-g++)
            PLATFORM=unixware-g++
            ;;
        unixware7-cc)
            PLATFORM=unixware-cc
            ;;
        unixware7-g++)
            PLATFORM=unixware-g++
            ;;
        esac
        ;;
    xplatform)
        XPLATFORM="$VAL"
        case `basename "$XPLATFORM"` in win32-g++*)
            XPLATFORM_MINGW=yes
            CFG_RPATH=no
            CFG_REDUCE_EXPORTS=no
            CFG_ICU=no
            ;;
        esac
        ;;
    device)
        XPLATFORM=`resolveDeviceMkspec $VAL`
        [ "$XPLATFORM" = "undefined" ] && exit 101
        ;;
    device-option)
        DEV_VAR=`echo $VAL | cut -d '=' -f 1`
        DEV_VAL=`echo $VAL | cut -d '=' -f 2-`
        DeviceVar set $DEV_VAR "$DEV_VAL"
        ;;
    host-option)
        HOST_VAR=`echo $VAL | cut -d '=' -f 1`
        HOST_VAL=`echo $VAL | cut -d '=' -f 2-`
        HostVar set $HOST_VAR "$HOST_VAL"
        ;;
    qpa)
        QT_QPA_DEFAULT_PLATFORM="$VAL"
        ;;
    debug-and-release)
        if [ "$VAL" = "yes" ] || [ "$VAL" = "no" ]; then
            CFG_DEBUG_RELEASE="$VAL"
        else
            UNKNOWN_OPT=yes
        fi
        ;;
    optimized-qmake)
        if [ "$VAL" = "yes" ] || [ "$VAL" = "no" ]; then
            CFG_RELEASE_QMAKE="$VAL"
        else
            UNKNOWN_OPT=yes
        fi
        ;;
    release)
        if [ "$VAL" = "yes" ]; then
            CFG_DEBUG=no
        elif [ "$VAL" = "no" ]; then
            CFG_DEBUG=yes
        else
            UNKNOWN_OPT=yes
        fi
        ;;
    debug)
        CFG_DEBUG="$VAL"
        ;;
    force-debug-info)
        CFG_FORCEDEBUGINFO="$VAL"
        ;;
    developer-build)
        CFG_DEV="yes"
        ;;
    commercial)
        COMMERCIAL_USER="yes"
        ;;
    opensource)
        COMMERCIAL_USER="no"
        ;;
    static)
        if [ "$VAL" = "yes" ]; then
            CFG_SHARED=no
        elif [ "$VAL" = "no" ]; then
            CFG_SHARED=yes
        else
            UNKNOWN_OPT=yes
        fi
        ;;
    fatal_error)
        if [ "$VAL" = "yes" ] || [ "$VAL" = "no" ]; then
            CFG_CONFIGURE_EXIT_ON_ERROR="$VAL"
        else
            UNKNOWN_OPT=yes
        fi
        ;;
    feature-*)
        FEATURE=`echo $VAR | sed 's,^[^-]*-\([^-]*\),\1,' | tr 'abcdefghijklmnopqrstuvwxyz-' 'ABCDEFGHIJKLMNOPQRSTUVWXYZ_'`
        if grep "^Feature: *${FEATURE} *\$" "$relpath"/src/corelib/global/qfeatures.txt >/dev/null 2>&1; then
            if [ "$VAL" = "no" ]; then
                QCONFIG_FLAGS="$QCONFIG_FLAGS QT_NO_$FEATURE"
            elif [ "$VAL" = "yes" ] || [ "$VAL" = "unknown" ]; then
                QCONFIG_FLAGS="$QCONFIG_FLAGS QT_$FEATURE"
            else
                UNKNOWN_OPT=yes
            fi
        else
            echo "ERROR: Unknown feature $FEATURE"
            UNKNOWN_OPT=yes
        fi
        ;;
    shared)
        if [ "$VAL" = "yes" ] || [ "$VAL" = "no" ]; then
            CFG_SHARED="$VAL"
        else
            UNKNOWN_OPT=yes
        fi
        ;;
    gif)
        if [ "$VAL" = "no" ]; then
            CFG_GIF="$VAL"
        else
            UNKNOWN_OPT=yes
        fi
        ;;
    sm)
        if [ "$VAL" = "yes" ] || [ "$VAL" = "no" ]; then
            CFG_SM="$VAL"
        else
            UNKNOWN_OPT=yes
        fi

        ;;
    xshape)
        if [ "$VAL" = "yes" ] || [ "$VAL" = "no" ]; then
            CFG_XSHAPE="$VAL"
        else
            UNKNOWN_OPT=yes
        fi
        ;;
    xsync)
        if [ "$VAL" = "yes" ] || [ "$VAL" = "no" ]; then
            CFG_XSYNC="$VAL"
        else
            UNKNOWN_OPT=yes
        fi
        ;;
     xinput2)
        if [ "$VAL" = "yes" ] || [ "$VAL" = "no" ]; then
            CFG_XINPUT2="$VAL"
        else
            UNKNOWN_OPT=yes
        fi
        ;;
    egl)
        if [ "$VAL" = "yes" ] || [ "$VAL" = "no" ]; then
            CFG_EGL="$VAL"
            CFG_EGL_X="$VAL"
        else
            UNKNOWN_OPT=yes
        fi
        ;;
    pch)
        if [ "$VAL" = "yes" ] || [ "$VAL" = "no" ]; then
            CFG_PRECOMPILE="$VAL"
        else
            UNKNOWN_OPT=yes
        fi
        ;;
    ltcg)
        if [ "$VAL" = "yes" ] || [ "$VAL" = "no" ]; then
            CFG_LTCG="$VAL"
        else
            UNKNOWN_OPT=no
        fi
        ;;
    separate-debug-info)
        if [ "$VAL" = "yes" ] || [ "$VAL" = "no" ]; then
            CFG_SEPARATE_DEBUG_INFO="$VAL"
        else
            UNKNOWN_OPT=yes
        fi
        ;;
    reduce-exports)
        if [ "$VAL" = "yes" ] || [ "$VAL" = "no" ]; then
            CFG_REDUCE_EXPORTS="$VAL"
        else
            UNKNOWN_OPT=yes
        fi
        ;;
    sse2)
        if [ "$VAL" = "no" ]; then
            CFG_SSE2="$VAL"
        else
            UNKNOWN_OPT=yes
        fi
        ;;
    sse3)
        if [ "$VAL" = "no" ]; then
            CFG_SSE3="$VAL"
        else
            UNKNOWN_OPT=yes
        fi
        ;;
    ssse3)
        if [ "$VAL" = "no" ]; then
            CFG_SSSE3="$VAL"
        else
            UNKNOWN_OPT=yes
        fi
        ;;
    sse4.1)
        if [ "$VAL" = "no" ]; then
            CFG_SSE4_1="$VAL"
        else
            UNKNOWN_OPT=yes
        fi
        ;;
    sse4.2)
        if [ "$VAL" = "no" ]; then
            CFG_SSE4_2="$VAL"
        else
            UNKNOWN_OPT=yes
        fi
        ;;
    avx)
        if [ "$VAL" = "no" ]; then
            CFG_AVX="$VAL"
        else
            UNKNOWN_OPT=yes
        fi
        ;;
    avx2)
        if [ "$VAL" = "no" ]; then
            CFG_AVX2="$VAL"
        else
            UNKNOWN_OPT=yes
        fi
        ;;
    avx512)
        if [  "$VAL" = "no" ]; then
            CFG_AVX512=""
        else
            UNKNOWN_OPT=yes
        fi
        ;;
    mips_dsp)
        if [ "$VAL" = "no" ]; then
            CFG_MIPS_DSP="$VAL"
        else
            UNKNOWN_OPT=yes
        fi
        ;;
    mips_dspr2)
        if [ "$VAL" = "no" ]; then
            CFG_MIPS_DSPR2="$VAL"
        else
            UNKNOWN_OPT=yes
        fi
        ;;
    reduce-relocations)
        if [ "$VAL" = "yes" ] || [ "$VAL" = "no" ]; then
            CFG_REDUCE_RELOCATIONS="$VAL"
        else
            UNKNOWN_OPT=yes
        fi
        ;;
    use-gold-linker)
        if [ "$VAL" = "yes" ] || [ "$VAL" = "no" ]; then
            CFG_USE_GOLD_LINKER="$VAL"
        else
            UNKNOWN_OPT=yes
        fi
        ;;
    zlib)
        [ "$VAL" = "qt" ] && VAL=yes
        if [ "$VAL" = "yes" ] || [ "$VAL" = "no" ] || [ "$VAL" = "system" ]; then
            CFG_ZLIB="$VAL"
        else
            UNKNOWN_OPT=yes
        fi
        # No longer supported:
        #[ "$VAL" = "no" ] && CFG_LIBPNG=no
        ;;
    mtdev)
        if [ "$VAL" = "yes" ] || [ "$VAL" = "no" ]; then
            CFG_MTDEV="$VAL"
        else
            UNKNOWN_OPT=yes
        fi
        ;;
    journald)
        if [ "$VAL" = "yes" ] || [ "$VAL" = "no" ]; then
            CFG_JOURNALD="$VAL"
        else
            UNKNOWN_OPT=yes
        fi
        ;;
    syslog)
        if [ "$VAL" = "yes" ] || [ "$VAL" = "no" ]; then
            CFG_SYSLOG="$VAL"
        else
            UNKNOWN_OPT=yes
        fi
        ;;
    sqlite)
        if [ "$VAL" = "system" ]; then
            CFG_SQLITE=system
        else
            UNKNOWN_OPT=yes
        fi
        ;;
    libpng)
        [ "$VAL" = "yes" ] && VAL=qt
        if [ "$VAL" = "qt" ] || [ "$VAL" = "no" ] || [ "$VAL" = "system" ]; then
            CFG_LIBPNG="$VAL"
        else
            UNKNOWN_OPT=yes
        fi
        ;;
    libjpeg)
        [ "$VAL" = "yes" ] && VAL=qt
        if [ "$VAL" = "qt" ] || [ "$VAL" = "no" ] || [ "$VAL" = "system" ]; then
            CFG_LIBJPEG="$VAL"
        else
            UNKNOWN_OPT=yes
        fi
        ;;
    xcursor)
        if [ "$VAL" = "yes" ] || [ "$VAL" = "no" ] || [ "$VAL" = "runtime" ]; then
            CFG_XCURSOR="$VAL"
        else
            UNKNOWN_OPT=yes
        fi
        ;;
    xfixes)
        if [ "$VAL" = "yes" ] || [ "$VAL" = "no" ] || [ "$VAL" = "runtime" ]; then
            CFG_XFIXES="$VAL"
        else
            UNKNOWN_OPT=yes
        fi
        ;;
    xrandr)
        if [ "$VAL" = "yes" ] || [ "$VAL" = "no" ] || [ "$VAL" = "runtime" ]; then
            CFG_XRANDR="$VAL"
        else
            UNKNOWN_OPT=yes
        fi
        ;;
    xrender)
        if [ "$VAL" = "yes" ] || [ "$VAL" = "no" ]; then
            CFG_XRENDER="$VAL"
        else
            UNKNOWN_OPT=yes
        fi
        ;;
    mitshm)
        if [ "$VAL" = "yes" ] || [ "$VAL" = "no" ]; then
            CFG_MITSHM="$VAL"
        else
            UNKNOWN_OPT=yes
        fi
        ;;
    doubleconversion)
        if [ "$VAL" = "qt" ] || [ "$VAL" = "no" ] || [ "$VAL" = "system" ]; then
            CFG_DOUBLECONVERSION="$VAL"
        else
            UNKNOWN_OPT=yes
        fi
        ;;
    fontconfig)
        if [ "$VAL" = "yes" ] || [ "$VAL" = "no" ]; then
            CFG_FONTCONFIG="$VAL"
        else
            UNKNOWN_OPT=yes
        fi
        ;;
    freetype)
        [ "$VAL" = "yes" ] && VAL=qt
        if [ "$VAL" = "qt" ] || [ "$VAL" = "no" ] || [ "$VAL" = "system" ]; then
            CFG_FREETYPE="$VAL"
        else
            UNKNOWN_OPT=yes
        fi
        ;;
    xkb)
        if [ "$VAL" = "yes" ] || [ "$VAL" = "no" ]; then
            CFG_XKB="$VAL"
        else
            UNKNOWN_OPT=yes
        fi
        ;;
    xkbcommon-evdev)
        if [ "$VAL" = "yes" ] || [ "$VAL" = "no" ]; then
            CFG_XKBCOMMON_EVDEV="$VAL"
        else
            UNKNOWN_OPT=yes
        fi
        ;;
    xkbcommon|xkbcommon-x11)
        if [ "$VAL" = "yes" ] || [ "$VAL" = "no" ] || [ "$VAL" = "qt" ] || [ "$VAL" = "system" ]; then
            CFG_XKBCOMMON="$VAL"
        else
            UNKNOWN_OPT=yes
        fi
        ;;
    xcb)
        if [ "$VAL" = "yes" ] || [ "$VAL" = "no" ] || [ "$VAL" = "system" ] || [ "$VAL" = "qt" ]; then
            CFG_XCB="$VAL"
            if [ "$VAL" = "yes" ]; then
                CFG_XCB="system"
            fi
        else
            UNKNOWN_OPT=yes
        fi
        ;;
    xcb-xlib)
        if [ "$VAL" = "yes" ] || [ "$VAL" = "no" ]; then
            CFG_XCB_XLIB="$VAL"
        else
            UNKNOWN_OPT=yes
        fi
        ;;
    wayland)
        CFG_OBSOLETE_WAYLAND=yes
        ;;
    eglfs)
        if [ "$VAL" = "yes" ] || [ "$VAL" = "no" ]; then
            CFG_EGLFS="$VAL"
        else
            UNKNOWN_OPT=yes
        fi
        ;;
    directfb)
        if [ "$VAL" = "yes" ] || [ "$VAL" = "no" ]; then
            CFG_DIRECTFB="$VAL"
        else
            UNKNOWN_OPT=yes
        fi
        ;;
    gbm)
        if [ "$VAL" = "yes" ] || [ "$VAL" = "no" ]; then
            CFG_GBM="$VAL"
        else
            UNKNOWN_OPT=yes
        fi
        ;;
    linuxfb)
        if [ "$VAL" = "yes" ] || [ "$VAL" = "no" ]; then
            CFG_LINUXFB="$VAL"
        else
            UNKNOWN_OPT=yes
        fi
        ;;
    kms)
        if [ "$VAL" = "yes" ] || [ "$VAL" = "no" ]; then
            CFG_KMS="$VAL"
        else
            UNKNOWN_OPT=yes
        fi
        ;;
    mirclient)
        if [ "$VAL" = "yes" ] || [ "$VAL" = "no" ]; then
            CFG_MIRCLIENT="$VAL"
        else
            UNKNOWN_OPT=yes
        fi
        ;;
    libudev)
        if [ "$VAL" = "yes" ] || [ "$VAL" = "no" ]; then
            CFG_LIBUDEV="$VAL"
        else
            UNKNOWN_OPT=yes
        fi
        ;;
    libinput)
        if [ "$VAL" = "yes" ] || [ "$VAL" = "no" ]; then
            CFG_LIBINPUT="$VAL"
        else
            UNKNOWN_OPT=yes
        fi
        ;;
    evdev)
        if [ "$VAL" = "yes" ] || [ "$VAL" = "no" ]; then
            CFG_EVDEV="$VAL"
        else
            UNKNOWN_OPT=yes
        fi
        ;;
    tslib)
        if [ "$VAL" = "yes" ] || [ "$VAL" = "no" ]; then
            CFG_TSLIB="$VAL"
        else
            UNKNOWN_OPT=yes
        fi
        ;;
    cups)
        if [ "$VAL" = "yes" ] || [ "$VAL" = "no" ]; then
            CFG_CUPS="$VAL"
        else
            UNKNOWN_OPT=yes
        fi
        ;;
    iconv)
        if [ "$VAL" = "yes" ] || [ "$VAL" = "no" ]; then
            CFG_ICONV="$VAL"
        else
            UNKNOWN_OPT=yes
        fi
        ;;
    glib)
        if [ "$VAL" = "yes" ] || [ "$VAL" = "no" ]; then
            CFG_GLIB="$VAL"
        else
            UNKNOWN_OPT=yes
        fi
        ;;
    slog2)
        if [ "$VAL" = "yes" ] || [ "$VAL" = "no" ]; then
            CFG_SLOG2="$VAL"
        else
            UNKNOWN_OPT=yes
        fi
        ;;
    imf)
        if [ "$VAL" = "yes" ] || [ "$VAL" = "no" ]; then
            CFG_QNX_IMF="$VAL"
        else
            UNKNOWN_OPT=yes
        fi
        ;;
    pps)
        if [ "$VAL" = "yes" ] || [ "$VAL" = "no" ]; then
            CFG_PPS="$VAL"
        else
            UNKNOWN_OPT=yes
        fi
        ;;
    lgmon)
        if [ "$VAL" = "yes" ] || [ "$VAL" = "no" ]; then
            CFG_LGMON="$VAL"
        else
            UNKNOWN_OPT=yes
        fi
        ;;
    pulseaudio)
        if [ "$VAL" = "yes" ] || [ "$VAL" = "no" ]; then
            CFG_PULSEAUDIO="$VAL"
        else
            UNKNOWN_OPT=yes
        fi
        ;;
    alsa)
        if [ "$VAL" = "yes" ] || [ "$VAL" = "no" ]; then
            CFG_ALSA="$VAL"
        else
            UNKNOWN_OPT=yes
        fi
        ;;
    gstreamer)
        if  [ "$VAL" = "auto" ] || [ "$VAL" = "yes" ] ||
            [ "$VAL" = "0.10" ] || [ "$VAL" = "1.0" ] ||
            [ "$VAL" = "no" ]; then
            CFG_GSTREAMER="$VAL"
        else
            UNKNOWN_OPT=yes
        fi
        ;;
    gtk)
        if [ "$VAL" = "yes" ] || [ "$VAL" = "no" ]; then
            CFG_GTK="$VAL"
        else
            UNKNOWN_OPT=yes
        fi
        ;;
    gui)
        if [ "$VAL" = "yes" ] || [ "$VAL" = "auto" ]; then
            CFG_GUI="yes"
        else
            if [ "$VAL" = "no" ]; then
                CFG_GUI="no"
            else
                UNKNOWN_OPT=yes
            fi
        fi
        ;;
    widgets)
        if [ "$VAL" = "yes" ] || [ "$VAL" = "auto" ]; then
            CFG_WIDGETS="yes"
        elif [ "$VAL" = "no" ]; then
            CFG_WIDGETS="no"
        else
            UNKNOWN_OPT=yes
        fi
        ;;
    qpa-platform-guard)
        if [ "$VAL" = "yes" ] || [ "$VAL" = "no" ]; then
            QPA_PLATFORM_GUARD="$VAL"
        else
            UNKNOWN_OPT=yes
        fi
        ;;
    dbus)
        if [ "$VAL" = "no" ] || [ "$VAL" = "linked" ] || [ "$VAL" = "runtime" ]; then
            CFG_DBUS="$VAL"
        elif [ "$VAL" = "yes" ]; then
            # keep as auto, we'll auto-detect whether to go linked or runtime later
            CFG_DBUS=auto
        else
            UNKNOWN_OPT=yes
        fi
        ;;
    dbus-linked)
        if [ "$VAL" = "yes" ]; then
	    CFG_DBUS="linked"
	else
            UNKNOWN_OPT=yes
        fi
        ;;
    dbus-runtime)
        if [ "$VAL" = "yes" ]; then
            CFG_DBUS="runtime"
        else
            UNKNOWN_OPT=yes
        fi
        ;;
    nis)
        if [ "$VAL" = "yes" ] || [ "$VAL" = "no" ]; then
            CFG_NIS="$VAL"
        else
            UNKNOWN_OPT=yes
        fi
        ;;
    largefile)
        if [ "$VAL" = "yes" ] || [ "$VAL" = "no" ]; then
            CFG_LARGEFILE="$VAL"
        else
            UNKNOWN_OPT=yes
        fi
        ;;
    openssl)
        if [ "$VAL" = "yes" ] || [ "$VAL" = "no" ]; then
            CFG_OPENSSL="$VAL"
        else
            UNKNOWN_OPT=yes
        fi
        ;;
    openssl-linked)
        if [ "$VAL" = "yes" ]; then
            CFG_OPENSSL="linked"
        else
            UNKNOWN_OPT=yes
        fi
        ;;
    securetransport)
        if [ "$VAL" = "yes" ] || [ "$VAL" = "no" ]; then
            CFG_SECURETRANSPORT="$VAL"
        else
            UNKNOWN_OPT=yes
        fi
        ;;
    libproxy)
        if [ "$VAL" = "yes" ] || [ "$VAL" = "no" ]; then
            CFG_LIBPROXY="$VAL"
        else
            UNKNOWN_OPT=yes
        fi
        ;;
    qml-debug)
        if [ "$VAL" = "yes" ]; then
            CFG_QML_DEBUG="yes"
        else
            if [ "$VAL" = "no" ]; then
                CFG_QML_DEBUG="no"
            else
                UNKNOWN_OPT=yes
            fi
        fi
        ;;
    confirm-license)
        if [ "$VAL" = "yes" ]; then
            OPT_CONFIRM_LICENSE="$VAL"
        else
            UNKNOWN_OPT=yes
        fi
        ;;
    h|help)
        if [ "$VAL" = "yes" ]; then
            OPT_HELP="$VAL"
        else
            UNKNOWN_OPT=yes
        fi
        ;;
    sql-*|imageformat-*)
        # if Qt style options were used, $VAL can be "no", "qt", or "plugin"
        # if autoconf style options were used, $VAL can be "yes" or "no"
        [ "$VAL" = "yes" ] && VAL=qt
        # now $VAL should be "no", "qt", or "plugin"... double-check
        if [ "$VAL" != "no" ] && [ "$VAL" != "qt" ] && [ "$VAL" != "plugin" ]; then
            UNKNOWN_OPT=yes
        fi
        # now $VAL is "no", "qt", or "plugin"
        OPT="$VAL"
        VAL=`echo $VAR | sed 's,^[^-]*-\([^-]*\).*,\1,'`
        VAR=`echo $VAR | sed 's,^\([^-]*\).*,\1,'`

        # Grab the available values
        case "$VAR" in
        sql)
            avail="$CFG_SQL_AVAILABLE"
            ;;
        imageformat)
            avail="$CFG_IMAGEFORMAT_PLUGIN_AVAILABLE"
            if [ "$OPT" != "plugin" ]; then
                # png is always built in
                avail="$avail png"
            fi
            ;;
        *)
            avail=""
            echo "BUG: Unhandled type $VAR used in $CURRENT_OPT"
            ;;
        esac

        # Check that that user's value is available.
        found=no
        for d in $avail; do
            if [ "$VAL" = "$d" ]; then
                found=yes
                break
            fi
        done
        if [ "$found" != "yes" ]; then
            echo "$CURRENT_OPT: unknown argument"
            ERROR=yes
            continue
        fi

        if [ "$VAR" = "sql" ]; then
            # set the CFG_SQL_driver
            eval "CFG_SQL_$VAL=\$OPT"
            continue
        elif [ "$VAR" = "imageformat" ]; then
            [ "$OPT" = "qt" ] && OPT=yes
            VAL="`echo $VAL |tr a-z A-Z`"
            eval "CFG_$VAL=$OPT"
            continue
        fi

        if [ "$OPT" = "plugin" ] || [ "$OPT" = "qt" ]; then
            if [ "$OPT" = "plugin" ]; then
                VAR="${VAR}-${OPT}"
            fi
	    QMakeVar add "${VAR}s" "${VAL}"
        elif [ "$OPT" = "no" ]; then
            PLUG_VAR="${VAR}-plugin"
            IN_VAR="${VAR}"
	    QMakeVar del "${IN_VAR}s" "$VAL"
	    QMakeVar del "${PLUG_VAR}s" "$VAL"
        fi
        ;;
    v|verbose)
        if [ "$VAL" = "yes" ]; then
            if [ "$OPT_VERBOSE" = "$VAL" ]; then            # takes two verboses to turn on qmake debugs
                QMAKE_SWITCHES="$QMAKE_SWITCHES -d"
            else
                OPT_VERBOSE=yes
            fi
        elif [ "$VAL" = "no" ]; then
            if [ "$OPT_VERBOSE" = "$VAL" ] && echo "$QMAKE_SWITCHES" | grep ' -d' >/dev/null 2>&1; then
                QMAKE_SWITCHES=`echo $QMAKE_SWITCHES | sed 's, -d,,'`
            else
                OPT_VERBOSE=no
            fi
        else
            UNKNOWN_OPT=yes
        fi
        ;;
    rpath)
        if [ "$VAL" = "yes" ] || [ "$VAL" = "no" ]; then
            CFG_RPATH="$VAL"
        else
            UNKNOWN_OPT=yes
        fi
        ;;
    add_define)
        DEFINES="$DEFINES \"$VAL\""
        D_FLAGS="$D_FLAGS -D\"$VAL\""
        ;;
    add_ipath)
        INCLUDES="$INCLUDES \"$VAL\""
        I_FLAGS="$I_FLAGS -I\"${VAL}\""
        ;;
    add_lpath)
        L_FLAGS="$L_FLAGS -L\"${VAL}\""
        ;;
    add_rpath)
        RPATH_FLAGS="$RPATH_FLAGS \"${VAL}\""
        ;;
    add_link)
        L_FLAGS="$L_FLAGS -l\"${VAL}\""
        ;;
    add_fpath)
        if [ "$BUILD_ON_MAC" = "yes" ]; then
            L_FLAGS="$L_FLAGS -F\"${VAL}\""
            I_FLAGS="$I_FLAGS -F\"${VAL}\""
        else
            UNKNOWN_OPT=yes
        fi
        ;;
    add_framework)
        if [ "$BUILD_ON_MAC" = "yes" ]; then
            L_FLAGS="$L_FLAGS -framework \"${VAL}\""
        else
            UNKNOWN_OPT=yes
        fi
        ;;
    add_warn)
        W_FLAGS="$W_FLAGS \"${VAL}\""
        ;;
    silent)
        CFG_SILENT="$VAL"
        ;;
    audio-backend)
        if [ "$VAL" = "yes" ] || [ "$VAL" = "no" ]; then
            CFG_AUDIO_BACKEND="$VAL"
        else
            UNKNOWN_OPT=yes
        fi
        ;;
    icu)
        if [ "$VAL" = "yes" ] || [ "$VAL" = "no" ]; then
            CFG_ICU="$VAL"
        else
            UNKNOWN_OPT=yes
        fi
        ;;
    force-asserts)
        if [ "$VAL" = "yes" ] || [ "$VAL" = "no" ]; then
            CFG_FORCE_ASSERTS="$VAL"
        else
            UNKNOWN_OPT=yes
        fi
        ;;
    pcre)
        if [ "$VAL" = "qt" ] || [ "$VAL" = "system" ]; then
            CFG_PCRE="$VAL"
        else
            UNKNOWN_OPT=yes
        fi
        ;;
    c++std)
        case "$VAL" in
            c++11|c++14|c++1z|auto)
                CFG_STDCXX="$VAL"
                ;;
            11|14|1z)
                CFG_STDCXX="c++$VAL"
                ;;
            1y|c++1y)
                CFG_STDCXX="c++14"
                ;;
            *)
                echo >&2 "Invalid C++ edition: $VAL; valid options are: c++11 c++14 c++1z auto"
                ERROR=yes
                ;;
        esac
        ;;
    system-proxies)
        if [ "$VAL" = "yes" ] || [ "$VAL" = "no" ]; then
            CFG_SYSTEM_PROXIES="$VAL"
        else
            UNKNOWN_OPT=yes
        fi
        ;;
    directwrite)
        if [ "$XPLATFORM_MINGW" = "yes" ] ; then
            if [ "$VAL" = "yes" ] || [ "$VAL" = "no" ]; then
                CFG_DIRECTWRITE="$VAL"
            else
                UNKNOWN_OPT=yes
            fi
        else
            UNKNOWN_OPT=yes
        fi
        ;;
    warnings-are-errors|Werror)
        if [ "$VAL" = "yes" ] || [ "$VAL" = "no" ]; then
            CFG_WERROR="$VAL"
        else
            UNKNOWN_OPT=yes
        fi
        ;;
    headersclean)
        if [ "$VAL" = "yes" ] || [ "$VAL" = "no" ]; then
            CFG_HEADERSCLEAN="$VAL"
        else
            UNKNOWN_OPT=yes
        fi
        ;;
    xkb-config-root)
        CFG_XKB_CONFIG_ROOT="$VAL"
        ;;
    android-sdk)
        CFG_DEFAULT_ANDROID_SDK_ROOT="$VAL"
        ;;
    android-ndk)
        CFG_DEFAULT_ANDROID_NDK_ROOT="$VAL"
        ;;
    android-ndk-platform)
        CFG_DEFAULT_ANDROID_PLATFORM="$VAL"
        ;;
    android-ndk-host)
        CFG_DEFAULT_ANDROID_NDK_HOST="$VAL"
        ;;
    android-arch)
        CFG_DEFAULT_ANDROID_TARGET_ARCH="$VAL"
        ;;
    android-toolchain-version)
        CFG_DEFAULT_ANDROID_NDK_TOOLCHAIN_VERSION="$VAL"
        ;;
    android-style-assets)
        if [ "$VAL" = "yes" ] || [ "$VAL" = "no" ]; then
            CFG_ANDROID_STYLE_ASSETS="$VAL"
        else
            UNKNOWN_OPT=yes
        fi
        ;;
    l*)  # -lfoo
        if [ "$VAL" = "yes" ]; then
            L_FLAGS="$L_FLAGS -l\"${VAR#l}\""
        else
            UNKNOWN_OPT=yes
        fi
        ;;
    fw*)  # -fwfoo
        if [ "$VAL" = "yes" ]; then
            if [ "$BUILD_ON_MAC" = "yes" ]; then
                L_FLAGS="$L_FLAGS -framework \"${VAR#fw}\""
            else
                UNKNOWN_OPT=yes
            fi
        else
            UNKNOWN_OPT=yes
        fi
        ;;
    *)
        UNKNOWN_OPT=yes
        ;;
    esac
    if [ "$UNKNOWN_OPT" = "yes" ]; then
        echo "${CURRENT_OPT}: invalid command-line switch"
        ERROR=yes
    fi
done
[ "x$ERROR" = "xyes" ] && exit 1

#-------------------------------------------------------------------------------
# help - interactive parts of the script _after_ this section please
#-------------------------------------------------------------------------------

if [ "$OPT_HELP" = "yes" ]; then
    cat <<EOF
Usage:  $relconf [options]

Installation options:

 These are optional, but you may specify install directories.

    -prefix <dir> ...... The deployment directory, as seen on the target device.
                         (default /usr/local/Qt-${QT_VERSION}, \$PWD if -developer-build is active)

    -extprefix <dir> ... The installation directory, as seen on the host machine.
                         (default SYSROOT/PREFIX)

    -hostprefix [dir] .. The installation directory for build tools running on the
                         host machine. If [dir] is not given, the current build
                         directory will be used. (default EXTPREFIX)

 You may use these to change the layout of the install. Note that all directories
 except -sysconfdir should be located under -prefix/-hostprefix:

    -bindir <dir> ......... User executables will be installed to <dir>
                            (default PREFIX/bin)
    -headerdir <dir> ...... Headers will be installed to <dir>
                            (default PREFIX/include)
    -libdir <dir> ......... Libraries will be installed to <dir>
                            (default PREFIX/lib)
    -archdatadir <dir> .... Arch-dependent data used by Qt will be installed to <dir>
                            (default PREFIX)
    -plugindir <dir> ...... Plugins will be installed to <dir>
                            (default ARCHDATADIR/plugins)
    -libexecdir <dir> ..... Program executables will be installed to <dir>
                            (default ARCHDATADIR/libexec, ARCHDATADIR/bin for MinGW)
    -importdir <dir> ...... Imports for QML1 will be installed to <dir>
                            (default ARCHDATADIR/imports)
    -qmldir <dir> ......... Imports for QML2 will be installed to <dir>
                            (default ARCHDATADIR/qml)
    -datadir <dir> ........ Arch-independent data used by Qt will be installed to <dir>
                            (default PREFIX)
    -docdir <dir> ......... Documentation will be installed to <dir>
                            (default DATADIR/doc)
    -translationdir <dir> . Translations of Qt programs will be installed to <dir>
                            (default DATADIR/translations)
    -sysconfdir <dir> ..... Settings used by Qt programs will be looked for in <dir>
                            (default PREFIX/etc/xdg)
    -examplesdir <dir> .... Examples will be installed to <dir>
                            (default PREFIX/examples)
    -testsdir <dir> ....... Tests will be installed to <dir>
                            (default PREFIX/tests)

    -hostbindir <dir> .. Host executables will be installed to <dir>
                         (default HOSTPREFIX/bin)
    -hostlibdir <dir> .. Host libraries will be installed to <dir>
                         (default HOSTPREFIX/lib)
    -hostdatadir <dir> . Data used by qmake will be installed to <dir>
                         (default HOSTPREFIX)

Configure options:

 The defaults (*) are usually acceptable. A plus (+) denotes a default value
 that needs to be evaluated. If the evaluation succeeds, the feature is
 included. Here is a short explanation of each option:

 *  -release ........... Compile and link Qt with debugging turned off.
    -debug ............. Compile and link Qt with debugging turned on.
    -debug-and-release . Compile and link two versions of Qt, with and without
                         debugging turned on (Mac only).

    -force-debug-info .. Create symbol files for release builds.

    -developer-build ... Compile and link Qt with Qt developer options (including auto-tests exporting)

    -opensource ........ Compile and link the Open-Source Edition of Qt.
    -commercial ........ Compile and link the Commercial Edition of Qt.

    -confirm-license ... Automatically acknowledge the license (use with
                         either -opensource or -commercial)

    -c++std <edition> .. Compile Qt with C++ standard edition (c++11, c++14, c++1z)
                         Default: highest supported

 *  -shared ............ Create and use shared Qt libraries.
    -static ............ Create and use static Qt libraries.

    -no-largefile ...... Disables large file support.
 +  -largefile ......... Enables Qt to access files larger than 4 GB.

    -no-accessibility .. Do not compile Accessibility support.
                         Disabling accessibility is not recommended, as it will break QStyle
                         and may break other internal parts of Qt.
                         With this switch you create a source incompatible version of Qt,
                         which is unsupported.
 +  -accessibility ..... Compile Accessibility support.

    -no-sql-<driver> ... Disable SQL <driver> entirely.
    -qt-sql-<driver> ... Enable a SQL <driver> in the Qt SQL module, by default
                         none are turned on.
    -plugin-sql-<driver> Enable SQL <driver> as a plugin to be linked to
                         at run time.

                         Possible values for <driver>:
                         [$CFG_SQL_AVAILABLE ]

    -system-sqlite ..... Use sqlite from the operating system.

    -no-qml-debug ...... Do not build the in-process QML debugging support.
 +  -qml-debug ......... Build the QML debugging support.

    -platform target ... The operating system and compiler you are building
                         on (default detected from host system).

                         See the README file for a list of supported
                         operating systems and compilers.

    -no-sse2 ........... Do not compile with use of SSE2 instructions.
    -no-sse3 ........... Do not compile with use of SSE3 instructions.
    -no-ssse3 .......... Do not compile with use of SSSE3 instructions.
    -no-sse4.1 ......... Do not compile with use of SSE4.1 instructions.
    -no-sse4.2 ......... Do not compile with use of SSE4.2 instructions.
    -no-avx ............ Do not compile with use of AVX instructions.
    -no-avx2 ........... Do not compile with use of AVX2 instructions.
    -no-avx512 ......... Do not compile with use of AVX512 instructions.
    -no-mips_dsp ....... Do not compile with use of MIPS DSP instructions.
    -no-mips_dspr2 ..... Do not compile with use of MIPS DSP rev2 instructions.

    -qtnamespace <name>  Wraps all Qt library code in 'namespace <name> {...}'.
    -qtlibinfix <infix>  Renames all libQt*.so to libQt*<infix>.so.

    -testcocoon ........ Instrument Qt with the TestCocoon code coverage tool.
    -gcov .............. Instrument Qt with the GCov code coverage tool.

    -D <string> ........ Add an explicit define to the preprocessor.
    -I <string> ........ Add an explicit include path.
    -L <string> ........ Add an explicit library path.

 +  -pkg-config ........ Use pkg-config to detect include and library paths. By default,
                         configure determines whether to use pkg-config or not with
                         some heuristics such as checking the environment variables.
    -no-pkg-config ..... Disable use of pkg-config.
    -force-pkg-config .. Force usage of pkg-config (skips pkg-config usability
                         detection heuristic).

    -help, -h .......... Display this information.

Third Party Libraries:

    -qt-zlib ............ Use the zlib bundled with Qt.
 +  -system-zlib ........ Use zlib from the operating system.
                          See http://www.gzip.org/zlib

    -no-mtdev ........... Do not compile mtdev support.
 +  -mtdev .............. Enable mtdev support.

 +  -no-journald ........ Do not send logging output to journald.
    -journald ........... Send logging output to journald.

 +  -no-syslog .......... Do not send logging output to syslog.
    -syslog ............. Send logging output to syslog.

    -no-gif ............. Do not compile GIF reading support.

    -no-libpng .......... Do not compile PNG support.
    -qt-libpng .......... Use the libpng bundled with Qt.
 +  -system-libpng ...... Use libpng from the operating system.
                          See http://www.libpng.org/pub/png

    -no-libjpeg ......... Do not compile JPEG support.
    -qt-libjpeg ......... Use the libjpeg bundled with Qt.
 +  -system-libjpeg ..... Use libjpeg from the operating system.
                          See http://www.ijg.org

    -no-doubleconversion ..... Use sscanf_l and snprintf_l for (imprecise) double conversion.
    -qt-doubleconversion ..... Use the libdouble-conversion bundled with Qt.
 +  -system-doubleconversion . Use the libdouble-conversion provided by the system.
                               See https://github.com/google/double-conversion

    -no-freetype ........ Do not compile in Freetype2 support.
    -qt-freetype ........ Use the libfreetype bundled with Qt.
 +  -system-freetype..... Use the libfreetype provided by the system (enabled if -fontconfig is active).
                          See http://www.freetype.org

    -no-harfbuzz ........ Do not compile HarfBuzz-NG support.
 *  -qt-harfbuzz ........ Use HarfBuzz-NG bundled with Qt to do text shaping.
                          It can still be disabled by setting
                          the QT_HARFBUZZ environment variable to "old".
    -system-harfbuzz .... Use HarfBuzz-NG from the operating system
                          to do text shaping. It can still be disabled
                          by setting the QT_HARFBUZZ environment variable to "old".
                          See http://www.harfbuzz.org

    -no-openssl ......... Do not compile support for OpenSSL.
 +  -openssl ............ Enable run-time OpenSSL support.
    -openssl-linked ..... Enabled linked OpenSSL support.

    -no-libproxy ....... Do not compile support for libproxy
 +  -libproxy .......... Use libproxy from the operating system.

    -qt-pcre ............ Use the PCRE library bundled with Qt.
 +  -system-pcre ........ Use the PCRE library from the operating system.

    -qt-xcb ............. Use xcb- libraries bundled with Qt.
                          (libxcb.so will still be used from operating system).
 +  -system-xcb ......... Use xcb- libraries from the operating system.

    -xkb-config-root .... Set default XKB config root. This option is used only together with -qt-xkbcommon-x11.
    -qt-xkbcommon-x11 ... Use the xkbcommon library bundled with Qt in combination with xcb.
 +  -system-xkbcommon-x11 Use the xkbcommon library from the operating system in combination with xcb.

    -no-xkbcommon-evdev . Do not use X-less xkbcommon when compiling libinput support.
 *  -xkbcommon-evdev .... Use X-less xkbcommon when compiling libinput support.

    -no-xinput2 ......... Do not compile XInput2 support.
 *  -xinput2 ............ Compile XInput2 support.

    -no-xcb-xlib......... Do not compile Xcb-Xlib support.
 *  -xcb-xlib............ Compile Xcb-Xlib support.

    -no-glib ............ Do not compile Glib support.
 +  -glib ............... Compile Glib support.

    -no-pulseaudio ...... Do not compile PulseAudio support.
 +  -pulseaudio ......... Compile PulseAudio support.

    -no-alsa ............ Do not compile ALSA support.
 +  -alsa ............... Compile ALSA support.

    -no-gtk ............. Do not compile GTK platform theme support.
 +  -gtk ................ Compile GTK platform theme support.

Additional options:

    -make <part> ....... Add part to the list of parts to be built at make time.
                         (defaults to: $QT_DEFAULT_BUILD_PARTS)
    -nomake <part> ..... Exclude part from the list of parts to be built.

    -skip <module> ..... Exclude an entire module from the build.

    -no-compile-examples ... Install only the sources of examples.

    -no-gui ............ Don't build the Qt GUI module and dependencies.
 +  -gui ............... Build the Qt GUI module and dependencies.

    -no-widgets ........ Don't build the Qt Widgets module and dependencies.
 +  -widgets ........... Build the Qt Widgets module and dependencies.

    -R <string> ........ Add an explicit runtime library path to the Qt
                         libraries.
    -l <string> ........ Add an explicit library.

    -no-rpath .......... Do not use the library install path as a runtime
                         library path.
 +  -rpath ............. Link Qt libraries and executables using the library
                         install path as a runtime library path. Equivalent
                         to -R install_libpath

    -continue .......... Continue as far as possible if an error occurs.

    -verbose, -v ....... Print verbose information about each step of the
                         configure process.

    -silent ............ Reduce the build output so that warnings and errors
                         can be seen more easily.

 *  -no-optimized-qmake ... Do not build qmake optimized.
    -optimized-qmake ...... Build qmake optimized.

    -no-nis ............ Do not compile NIS support.
 *  -nis ............... Compile NIS support.

    -no-cups ........... Do not compile CUPS support.
 *  -cups .............. Compile CUPS support.
                         Requires cups/cups.h and libcups.so.2.

    -no-iconv .......... Do not compile support for iconv(3).
 *  -iconv ............. Compile support for iconv(3).

    -no-evdev .......... Do not compile support for evdev.
 *  -evdev ............. Compile support for evdev.

    -no-tslib .......... Do not compile support for tslib.
 *  -tslib ............. Compile support for tslib.

    -no-icu ............ Do not compile support for ICU libraries.
 +  -icu ............... Compile support for ICU libraries.

    -no-fontconfig ..... Do not compile FontConfig support.
 +  -fontconfig ........ Compile FontConfig support.

    -no-strip .......... Do not strip binaries and libraries of unneeded symbols.
 *  -strip ............. Strip binaries and libraries of unneeded symbols when installing.

 *  -no-pch ............ Do not use precompiled header support.
    -pch ............... Use precompiled header support.

 *  -no-ltcg             Do not use Link Time Code Generation
    -ltcg                Use Link Time Code Generation.

    -no-dbus ........... Do not compile the Qt D-Bus module.
 +  -dbus-linked ....... Compile the Qt D-Bus module and link to libdbus-1.
    -dbus-runtime ...... Compile the Qt D-Bus module and dynamically load libdbus-1.

    -reduce-relocations ..... Reduce relocations in the libraries through extra
                              linker optimizations (Qt/X11 and Qt for Embedded Linux only;
                              experimental; needs GNU ld >= 2.18).

    -no-use-gold-linker ..... Do not link using the GNU gold linker.
 +  -use-gold-linker ........ Link using the GNU gold linker if available.

    -force-asserts ........ Force Q_ASSERT to be enabled even in release builds.

    -sanitize [address|thread|memory|undefined] Enables the specified compiler sanitizer.

    -device <name> ............... Cross-compile for device <name> (experimental)
    -device-option <key=value> ... Add device specific options for the device mkspec
                                   (experimental)

    -host-option <key=value> ..... Add host specific options for the host mkspec

 *  -no-separate-debug-info . Do not store debug information in a separate file.
    -separate-debug-info .... Strip debug information into a separate file.

    -no-xcb ............ Do not compile Xcb (X protocol C-language Binding) support.
 *  -xcb ............... Compile Xcb support.

    -no-eglfs .......... Do not compile EGLFS (EGL Full Screen/Single Surface) support.
 *  -eglfs ............. Compile EGLFS support.

    -no-kms ............ Do not compile backends for KMS.
 *  -kms ............... Compile backends for KMS.

    -no-gbm ............ Do not compile backends for GBM.
 *  -gbm ............... Compile backends for GBM.

    -no-directfb ....... Do not compile DirectFB support.
 *  -directfb .......... Compile DirectFB support.

    -no-linuxfb ........ Do not compile Linux Framebuffer support.
 *  -linuxfb ........... Compile Linux Framebuffer support.

 *  -no-mirclient....... Do not compile Mir client support.
    -mirclient.......... Compile Mir client support.

    -qpa <name> ......... Sets the default QPA platform (e.g xcb, cocoa, windows).

    -xplatform target ... The target platform when cross-compiling.

    -sysroot <dir> ...... Sets <dir> as the target compiler's and qmake's sysroot and also sets pkg-config paths.
    -no-gcc-sysroot ..... When using -sysroot, it disables the passing of --sysroot to the compiler

    -external-hostbindir <path> .. Path to Qt tools built for this machine. Use this when -platform
                                   does not match the current system, i.e., to make a Canadian Cross Build.

    -no-feature-<feature> Do not compile in <feature>.
    -feature-<feature> .. Compile in <feature>. The available features
                          are described in src/corelib/global/qfeatures.txt

    -qconfig local ...... Use src/corelib/global/qconfig-local.h rather than the
                          default ($CFG_QCONFIG).

    -qreal [double|float] typedef qreal to the specified type. The default is double.
                          Note that changing this flag affects binary compatibility.

    -no-opengl .......... Do not support OpenGL.
    -opengl <api> ....... Enable OpenGL support
                          With no parameter, this will attempt to auto-detect
                          OpenGL ES 2.0 and higher, or regular desktop OpenGL.
                          Use es2 for <api> to override auto-detection.

    -no-libinput ........ Do not support libinput.
 *  -libinput ........... Enable libinput support.

    -no-gstreamer ....... Do not support GStreamer.
 +  -gstreamer <version>  Enable GStreamer support
                          With no parameter, this will attempt to auto-detect GStreamer 0.10 and
                          1.0. GStreamer 1.0 is used by default when available.
                          Use 0.10 or 1.0 for <version> to override auto-detection.

 *  -no-system-proxies .. Do not use system network proxies by default.
    -system-proxies ..... Use system network proxies by default.

    -no-warnings-are-errors Make warnings be treated normally
    -warnings-are-errors  Make warnings be treated as errors
                          (enabled if -developer-build is active)

QNX/Blackberry options:

    -no-slog2 .......... Do not compile with slog2 support.
    -slog2 ............. Compile with slog2 support.

    -no-pps ............ Do not compile with pps support.
    -pps ............... Compile with pps support.

    -no-imf ............ Do not compile with imf support.
    -imf ............... Compile with imf support.

    -no-lgmon .......... Do not compile with lgmon support.
    -lgmon ............. Compile with lgmon support.

MacOS/iOS options:

    -Fstring ........... Add an explicit framework path.
    -fw string ......... Add an explicit framework.

 *  -framework ......... Build Qt as a series of frameworks and
                         link tools against those frameworks.
    -no-framework ...... Do not build Qt as a series of frameworks.

 *  -securetransport ... Use SecureTransport instead of OpenSSL

    -no-securetransport  Do not use SecureTransport, either use OpenSSL or do not use any SSL backend
                         at all (if combined with -no-openssl).

    -sdk <sdk> ......... Build Qt using Apple provided SDK <sdk>. The argument should be
                         one of the available SDKs as listed by 'xcodebuild -showsdks'.
                         Note that the argument applies only to Qt libraries and applications built
                         using the target mkspec - not host tools such as qmake, moc, rcc, etc.

Android options:

    -android-sdk path .............. The Android SDK root path.
                                     (default \$ANDROID_SDK_ROOT)

    -android-ndk path .............. The Android NDK root path.
                                     (default \$ANDROID_NDK_ROOT)

    -android-ndk-platform .......... Sets the android platform
                                     (default $CFG_DEFAULT_ANDROID_PLATFORM)

    -android-ndk-host .............. Sets the android NDK host (linux-x86, linux-x86_64, etc.)
                                     (default \$ANDROID_NDK_HOST)

    -android-arch .................. Sets the android architecture (armeabi, armeabi-v7a, x86, mips,
                                     arm64-v8a, x86_64, mips64)
                                     (default $CFG_DEFAULT_ANDROID_TARGET_ARCH)

    -android-toolchain-version ..... Sets the android toolchain version
                                     (default $CFG_DEFAULT_ANDROID_NDK_TOOLCHAIN_VERSION)

    -no-android-style-assets ....... Do not compile in the code which automatically extracts
                                     style assets from the run-time device. Setting this will
                                     make the Android style behave incorrectly, but will enable
                                     compatibility with the LGPL2.1 license.
 *  -android-style-assets .......... Compile the code which automatically extracts style assets
                                     from the run-time device. This option will make the
                                     Android platform plugin incompatible with the LGPL2.1.
EOF

   exit 0
fi # Help

#-------------------------------------------------------------------------------
# platform detection
#-------------------------------------------------------------------------------

if [ -z "$PLATFORM" ]; then
    PLATFORM_NOTES=
    case "$UNAME_SYSTEM:$UNAME_RELEASE" in
     Darwin:*)
        # Select compiler. Use g++ unless we find a usable Clang version. Note that
        # we are checking the "Apple" clang/LLVM version number, not the actual
        # clang/LLVM version number that the Apple version was based on. We look
        # for Apple clang version 3.0 or higher, which was branched off LLVM 3.0
        # from SVN, and first included in Xcode 4.2. Also note that we do not care
        # about the OS version, since we're not using the clang version that comes
        # with the system. We use 'xcrun' to check the clang version that's part of
        # the Xcode installation.
        XCRUN=`/usr/bin/xcrun -sdk macosx clang -v 2>&1`
        CLANGVERSION=`echo "$XCRUN" | sed -n 's/.*version \([0-9]\).*/\1/p'`
        expr "$CLANGVERSION" : '[0-9]' > /dev/null || { echo "Unable to determine CLANG version from output of xcrun: $XCRUN" ; exit 2 ; }
        if [ "$CLANGVERSION" -ge 3 ]; then
            PLATFORM=macx-clang

            # Advertise g++ as an alternative on Lion and below
            if [ "$(uname -r | cut -d. -f1)" -le 11 ]; then
                PLATFORM_NOTES="\n    - Also available for Mac OS X: macx-g++\n"
            fi
        else
            PLATFORM=macx-g++
        fi
        ;;
     AIX:*)
        #PLATFORM=aix-g++
        #PLATFORM=aix-g++-64
        PLATFORM=aix-xlc
        #PLATFORM=aix-xlc-64
        PLATFORM_NOTES="
            - Also available for AIX: aix-g++ aix-g++-64 aix-xlc-64
        "
        ;;
     GNU:*)
        PLATFORM=hurd-g++
        ;;
     dgux:*)
        PLATFORM=dgux-g++
        ;;
#     DYNIX/ptx:4*)
#       PLATFORM=dynix-g++
#       ;;
     ULTRIX:*)
        PLATFORM=ultrix-g++
        ;;
     FreeBSD:*)
        PLATFORM=freebsd-g++
        PLATFORM_NOTES="
            - Also available for FreeBSD: freebsd-icc
        "
        ;;
     OpenBSD:*)
        PLATFORM=openbsd-g++
        ;;
     NetBSD:*)
        PLATFORM=netbsd-g++
        ;;
     BSD/OS:*|BSD/386:*)
        PLATFORM=bsdi-g++
        ;;
     IRIX*:*)
        #PLATFORM=irix-g++
        PLATFORM=irix-cc
        #PLATFORM=irix-cc-64
        PLATFORM_NOTES="
            - Also available for IRIX: irix-g++ irix-cc-64
        "
        ;;
     HP-UX:*)
        case "$UNAME_MACHINE" in
            ia64)
                #PLATFORM=hpuxi-acc-32
                PLATFORM=hpuxi-acc-64
                PLATFORM_NOTES="
                    - Also available for HP-UXi: hpuxi-acc-32
                "
            ;;
            *)
                #PLATFORM=hpux-g++
                PLATFORM=hpux-acc
                #PLATFORM=hpux-acc-64
                #PLATFORM=hpux-cc
                #PLATFORM=hpux-acc-o64
                PLATFORM_NOTES="
                    - Also available for HP-UX: hpux-g++ hpux-acc-64 hpux-acc-o64
                "
            ;;
        esac
        ;;
     OSF1:*)
        #PLATFORM=tru64-g++
        PLATFORM=tru64-cxx
        PLATFORM_NOTES="
            - Also available for Tru64: tru64-g++
        "
        ;;
     Linux:*)
        PLATFORM=linux-g++
        PLATFORM_NOTES="
            - Also available for Linux: linux-clang linux-kcc linux-icc linux-cxx
        "
        ;;
     SunOS:5*)
        if [ "$XPLATFORM_MINGW" = "yes" ]; then
            PLATFORM="solaris-g++"
        else
            #PLATFORM=solaris-g++
            PLATFORM=solaris-cc
            #PLATFORM=solaris-cc64
        fi
        PLATFORM_NOTES="
            - Also available for Solaris: solaris-g++ solaris-cc-64
        "
        ;;
     ReliantUNIX-*:*|SINIX-*:*)
        PLATFORM=reliant-cds
        #PLATFORM=reliant-cds-64
        PLATFORM_NOTES="
            - Also available for Reliant UNIX: reliant-cds-64
        "
        ;;
     CYGWIN*:*)
        PLATFORM=cygwin-g++
        ;;
     LynxOS*:*)
        PLATFORM=lynxos-g++
        ;;
     OpenUNIX:*)
        #PLATFORM=unixware-g++
        PLATFORM=unixware-cc
        PLATFORM_NOTES="
            - Also available for OpenUNIX: unixware-g++
        "
        ;;
     UnixWare:*)
        #PLATFORM=unixware-g++
        PLATFORM=unixware-cc
        PLATFORM_NOTES="
            - Also available for UnixWare: unixware-g++
        "
        ;;
     SCO_SV:*)
        #PLATFORM=sco-g++
        PLATFORM=sco-cc
        PLATFORM_NOTES="
            - Also available for SCO OpenServer: sco-g++
        "
        ;;
     UNIX_SV:*)
        PLATFORM=unixware-g++
        ;;
     QNX:*)
        PLATFORM=unsupported/qnx-g++
        ;;
     *)
            echo >&2
            echo "   The build script does not currently recognize all" >&2
            echo "   platforms supported by Qt." >&2
            echo "   Rerun this script with a -platform option listed to" >&2
            echo "   set the system/compiler combination you use." >&2
            echo >&2
            exit 2
    esac
fi

[ -z "$XPLATFORM" ] && XPLATFORM="$PLATFORM"

case "$XPLATFORM" in
    *win32-g++*)
        XPLATFORM_MINGW=yes
        ;;
    *qnx-*|*blackberry-*)
        XPLATFORM_QNX=yes
        ;;
    *haiku-*)
        XPLATFORM_HAIKU=yes
        ;;
    *ios*)
        XPLATFORM_MAC=yes
        XPLATFORM_IOS=yes
        ;;
    *macx*)
        XPLATFORM_MAC=yes
        ;;
    # XPLATFORM_ANDROID should not be set for unsupported/android-g++
    *unsupported*)
        ;;
    *android-g++*)
        XPLATFORM_ANDROID=yes
        ;;
esac

#-------------------------------------------------------------------------------
# check the license
#-------------------------------------------------------------------------------

if [ "$COMMERCIAL_USER" = "ask" ]; then
    while true; do
        echo "Which edition of Qt do you want to use ?"
        echo
        echo "Type 'c' if you want to use the Commercial Edition."
        echo "Type 'o' if you want to use the Open Source Edition."
        echo
        read commercial
        echo
        if [ "$commercial" = "c" ]; then
            COMMERCIAL_USER="yes"
            break
        elif [ "$commercial" = "o" ]; then
            COMMERCIAL_USER="no"
            break
        fi
    done
fi

if [ -f "$relpath"/LICENSE.PREVIEW.COMMERCIAL ] && [ $COMMERCIAL_USER = "yes" ]; then
    # Commercial preview release
    Licensee="Preview"
    Edition="Preview"
    EditionString="Technology Preview"
elif [ $COMMERCIAL_USER = "yes" ]; then
    if [ $UNAME_SYSTEM = "Linux" ]; then
        case "$PLATFORM" in
        *-32)
            Licheck=licheck32
            ;;
        *-64)
            Licheck=licheck64
            ;;
        *)
            if file -L /bin/sh | grep -q "64-bit" ; then
                Licheck=licheck64
            else
                Licheck=licheck32
            fi
            ;;
        esac
    elif [ $UNAME_SYSTEM = "Darwin" ]; then
        Licheck=licheck_mac
    else
        echo >&2 "Host operating system not supported by this edition of Qt."
        exit 1
    fi
    if [ -x "$relpath/bin/$Licheck" ]; then
        LicheckOutput=`$relpath/bin/$Licheck $OPT_CONFIRM_LICENSE $relpath $outpath\
                       $PLATFORM $XPLATFORM`
        if [ $? -ne 0 ]; then
            exit 1
        else
            eval "$LicheckOutput"
        fi
    else
        echo
        echo "Error: This is the Open Source version of Qt."
        echo "If you want to use Enterprise features of Qt,"
        echo "use the contact form at http://www.qt.io/contact-us"
        echo "to purchase a license."
        echo
        exit 1
    fi
elif [ $COMMERCIAL_USER = "no" ]; then
    # Open Source edition - may only be used under the terms of the LGPLv3 or LGPLv21.
    Licensee="Open Source"
    Edition="OpenSource"
    EditionString="Open Source"
fi

if [ "$Edition" = "OpenSource" ] || [ "$Edition" = "Preview" ]; then
    echo
    echo "This is the Qt ${EditionString} Edition."
    echo
fi

if [ "$Edition" = "OpenSource" ]; then
    while true; do
        if [ "$CFG_ANDROID_STYLE_ASSETS" = "no" ] || [ "$XPLATFORM_ANDROID" = "no" ]; then
            echo "You are licensed to use this software under the terms of"
            echo "the Lesser GNU General Public License (LGPL) versions 2.1."
            echo "You are also licensed to use this software under the terms of"
            echo "the GNU Lesser General Public License (LGPL) versions 3."
            affix="either"
            showLGPL2="yes"
        else
            echo "You are licensed to use this software under the terms of"
            echo "the GNU Lesser General Public License (LGPL) versions 3."
            showLGPL2="no"
            affix="the"
        fi

        echo
        if [ "$OPT_CONFIRM_LICENSE" = "yes" ]; then
            echo "You have already accepted the terms of the $EditionString license."
            acceptance=yes
        else
            if [ -f "$relpath/LICENSE.LGPLv3" ]; then
                echo "Type '3' to view the GNU Lesser General Public License version 3."
            fi
            if [ "$showLGPL2" = "yes" ]; then
                echo "Type 'L' to view the Lesser GNU General Public License version 2.1."
            fi
            echo "Type 'yes' to accept this license offer."
            echo "Type 'no' to decline this license offer."
            echo
            echo $ECHO_N "Do you accept the terms of $affix license? $ECHO_C"
            read acceptance
        fi
        echo
        if [ "$acceptance" = "yes" ] || [ "$acceptance" = "y" ]; then
            break
        elif [ "$acceptance" = "no" ]; then
            echo "You are not licensed to use this software."
            echo
            exit 1
        elif [ "$acceptance" = "3" ]; then
            more "$relpath/LICENSE.LGPLv3"
        elif [ "$acceptance" = "L" ] && [ "$showLGPL2" = "yes" ]; then
            more "$relpath/LICENSE.LGPLv21"
        fi
    done
elif [ "$Edition" = "Preview" ]; then
    TheLicense=`head -n 1 "$relpath/LICENSE.PREVIEW.COMMERCIAL"`
    while true; do

        if [ "$OPT_CONFIRM_LICENSE" = "yes" ]; then
            echo "You have already accepted the terms of the $EditionString license."
            acceptance=yes
        else
            echo "You are licensed to use this software under the terms of"
            echo "the $TheLicense"
            echo
            echo "Type '?' to read the Preview License."
            echo "Type 'yes' to accept this license offer."
            echo "Type 'no' to decline this license offer."
            echo
            echo $ECHO_N "Do you accept the terms of the license? $ECHO_C"
            read acceptance
        fi
        echo
        if [ "$acceptance" = "yes" ]; then
            break
        elif [ "$acceptance" = "no" ] ;then
            echo "You are not licensed to use this software."
            echo
            exit 0
        elif [ "$acceptance" = "?" ]; then
            more "$relpath/LICENSE.PREVIEW.COMMERCIAL"
        fi
    done
fi

#-------------------------------------------------------------------------------
# command line and environment validation
#-------------------------------------------------------------------------------

# update QT_CONFIG to show our current predefined configuration
CFG_QCONFIG_PATH=$relpath/src/corelib/global/qconfig-${CFG_QCONFIG}.h
case "$CFG_QCONFIG" in
minimal|small|medium|large|full)
    # these are a sequence of increasing functionality
    for c in minimal small medium large full; do
        QT_CONFIG="$QT_CONFIG $c-config"
        [ "$CFG_QCONFIG" = $c ] && break
    done
    [ "$CFG_QCONFIG" = full ] && CFG_QCONFIG_PATH=
    ;;
*)
    # not known to be sufficient for anything
    if [ ! -f "$CFG_QCONFIG_PATH" ]; then
        CFG_QCONFIG_PATH=`makeabs "${CFG_QCONFIG}"`
        if [ ! -f "$CFG_QCONFIG_PATH" ]; then
            echo >&2 "Error: configuration file not found:"
            echo >&2 "  $relpath/src/corelib/global/qconfig-${CFG_QCONFIG}.h"
            echo >&2 "  or"
            echo >&2 "  $CFG_QCONFIG_PATH"
            exit 1
        fi
    fi
esac

if [ "$XPLATFORM_MAC" = "no" -a "$CFG_DEBUG_RELEASE" = "yes" ]; then
    echo
    echo "WARNING: -debug-and-release is not supported outside of Mac OS X."
    echo "Qt can be built in release mode with separate debug information, so"
    echo "-debug-and-release is not necessary anymore"
    echo
fi

if ( [ "$CFG_XCB" = "system" ] || [ "$CFG_XCB" = "qt" ] ) && [ "$CFG_XKBCOMMON" = "no" ]; then
    echo "Error: -no-xkbcommon-x11 is not supported on XCB platform plugin."
    exit 101
fi

if [ "$XPLATFORM_ANDROID" = "yes" ]; then
    if [ "$CFG_DBUS" = "auto" ]; then
        CFG_DBUS="no"
    fi
    if [ -z "$CFG_DEFAULT_ANDROID_NDK_HOST" ]; then
        case $PLATFORM in
        linux-*)
            if [ -d "$CFG_DEFAULT_ANDROID_NDK_ROOT/toolchains/arm-linux-androideabi-$CFG_DEFAULT_ANDROID_NDK_TOOLCHAIN_VERSION/prebuilt/linux-x86" ]; then
                CFG_DEFAULT_ANDROID_NDK_HOST=linux-x86
            elif [ -d "$CFG_DEFAULT_ANDROID_NDK_ROOT/toolchains/arm-linux-androideabi-$CFG_DEFAULT_ANDROID_NDK_TOOLCHAIN_VERSION/prebuilt/linux-x86_64" ]; then
                CFG_DEFAULT_ANDROID_NDK_HOST=linux-x86_64
            fi
            ;;
        macx-*)
            CFG_DEFAULT_ANDROID_NDK_HOST=darwin-x86
            if [ -d "$CFG_DEFAULT_ANDROID_NDK_ROOT/toolchains/arm-linux-androideabi-$CFG_DEFAULT_ANDROID_NDK_TOOLCHAIN_VERSION/prebuilt/darwin-x86_64" ]; then
                CFG_DEFAULT_ANDROID_NDK_HOST=darwin-x86_64
            fi
            ;;
        win32-*)
            CFG_DEFAULT_ANDROID_NDK_HOST=windows
            if [ -d "$CFG_DEFAULT_ANDROID_NDK_ROOT/toolchains/arm-linux-androideabi-$CFG_DEFAULT_ANDROID_NDK_TOOLCHAIN_VERSION/prebuilt/windows-x86_64" ]; then
                CFG_DEFAULT_ANDROID_NDK_HOST=windows-x86_64
            fi
            ;;
        esac
    fi

        if [ -z "$CFG_DEFAULT_ANDROID_NDK_ROOT" ]; then
            echo
            echo "Can not find Android NDK. Please use -android-ndk option to specify one"
            exit 1
        fi
        if [ -z "$CFG_DEFAULT_ANDROID_SDK_ROOT" ]; then
            echo
            echo "Can not find Android SDK. Please use -android-sdk option to specify one"
            exit 1
        fi
        if [ -z "CFG_DEFAULT_ANDROID_NDK_TOOLCHAIN_VERSION" ] || [ ! -d "$CFG_DEFAULT_ANDROID_NDK_ROOT/toolchains/arm-linux-androideabi-$CFG_DEFAULT_ANDROID_NDK_TOOLCHAIN_VERSION/prebuilt" ]; then
            echo
            echo "Can not detect Android NDK toolchain. Please use -android-toolchain-version to specify"
            exit 1
        fi
        if [ -z "$CFG_DEFAULT_ANDROID_NDK_HOST" ] || [ ! -d "$CFG_DEFAULT_ANDROID_NDK_ROOT/toolchains/arm-linux-androideabi-$CFG_DEFAULT_ANDROID_NDK_TOOLCHAIN_VERSION/prebuilt/$CFG_DEFAULT_ANDROID_NDK_HOST" ]; then
            echo
            echo "Can not detect the android host. Please use -android-ndk-host option to specify one"
            exit 1
        fi

        QT_QPA_DEFAULT_PLATFORM="android"
        CFG_LARGEFILE="no"

        DeviceVar set DEFAULT_ANDROID_SDK_ROOT "$CFG_DEFAULT_ANDROID_SDK_ROOT"
        DeviceVar set DEFAULT_ANDROID_NDK_ROOT "$CFG_DEFAULT_ANDROID_NDK_ROOT"
        DeviceVar set DEFAULT_ANDROID_PLATFORM "$CFG_DEFAULT_ANDROID_PLATFORM"
        DeviceVar set DEFAULT_ANDROID_NDK_HOST "$CFG_DEFAULT_ANDROID_NDK_HOST"
        DeviceVar set DEFAULT_ANDROID_TARGET_ARCH "$CFG_DEFAULT_ANDROID_TARGET_ARCH"
        DeviceVar set DEFAULT_ANDROID_NDK_TOOLCHAIN_VERSION "$CFG_DEFAULT_ANDROID_NDK_TOOLCHAIN_VERSION"
fi

if [ -d "$PLATFORM" ]; then
  QMAKESPEC="$PLATFORM"
else
  QMAKESPEC="$relpath/mkspecs/${PLATFORM}"
fi
if [ -d "$XPLATFORM" ]; then
  XQMAKESPEC="$XPLATFORM"
else
  XQMAKESPEC="$relpath/mkspecs/${XPLATFORM}"
fi
if [ "$PLATFORM" != "$XPLATFORM" ]; then
    QT_CROSS_COMPILE=yes
    QMAKE_CONFIG="$QMAKE_CONFIG cross_compile"
    QTCONFIG_CONFIG="$QTCONFIG_CONFIG cross_compile"
fi

if [ "$BUILD_ON_MAC" = "yes" ]; then
   if [ `basename $QMAKESPEC` = "macx-xcode" ] || [ `basename $XQMAKESPEC` = "macx-xcode" ]; then
      echo >&2
      echo "   Platform 'macx-xcode' should not be used when building Qt/Mac." >&2
      echo "   Please build Qt/Mac with 'macx-clang' or 'macx-g++', then use" >&2
      echo "   the 'macx-xcode' spec for your application, and it will link to" >&2
      echo "   the Qt/Mac build using the settings of the original mkspec." >&2
      echo >&2
      exit 2
    fi
fi

# check specified platforms are supported
if [ '!' -d "$QMAKESPEC" ]; then
    echo
    echo "   The specified system/compiler is not supported:"
    echo
    echo "      $QMAKESPEC"
    echo
    echo "   Please see the README file for a complete list."
    echo
    exit 2
fi
if [ '!' -d "$XQMAKESPEC" ]; then
    echo
    echo "   The specified system/compiler is not supported:"
    echo
    echo "      $XQMAKESPEC"
    echo
    echo "   Please see the README file for a complete list."
    echo
    exit 2
fi
if [ '!' -f "${XQMAKESPEC}/qplatformdefs.h" ]; then
    echo
    echo "   The specified system/compiler port is not complete:"
    echo
    echo "      $XQMAKESPEC/qplatformdefs.h"
    echo
    echo "   Please information use the contact form at http://www.qt.io/contact-us"
    echo
    exit 2
fi

#-------------------------------------------------------------------------------
# build tree initialization
#-------------------------------------------------------------------------------

# is this a shadow build?
if [ "$OPT_SHADOW" = "maybe" ]; then
    OPT_SHADOW=no
    if [ "$relpath" != "$outpath" ] && [ '!' -f "$outpath/configure" ]; then
        if [ -h "$outpath" ]; then
            [ "$relpath" -ef "$outpath" ] || OPT_SHADOW=yes
        else
            OPT_SHADOW=yes
        fi
    fi
fi
if [ "$OPT_SHADOW" = "yes" ]; then
    if [ -f "$relpath/.qmake.cache" -o -f "$relpath/src/corelib/global/qconfig.h" -o -f "$relpath/src/corelib/global/qconfig.cpp" ]; then
        echo >&2 "You cannot make a shadow build from a source tree containing a previous build."
        echo >&2 "Cannot proceed."
        exit 1
    fi
    [ "$OPT_VERBOSE" = "yes" ] && echo "Performing shadow build..."
fi

# if the source tree is different from the build tree,
# symlink or copy part of the sources
if [ "$OPT_SHADOW" = "yes" ]; then
    echo "Preparing build tree..."

    [ -d "$outpath/bin" ] || mkdir -p "$outpath/bin"

    mkdir -p "$outpath/mkspecs"
fi

# symlink fonts to be able to run application from build directory
if [ ! -d "${outpath}/lib/fonts" ]; then
    if [ "$PLATFORM" = "$XPLATFORM" ]; then
        mkdir -p "${outpath}/lib"
        ln -s "${relpath}/lib/fonts" "${outpath}/lib/fonts"
    fi
fi

#-------------------------------------------------------------------------------
# tests that don't need qmake (must be run before displaying help)
#-------------------------------------------------------------------------------

echo "Running configuration tests (phase 1)..."

# detect build style
if [ "$CFG_DEBUG" = "auto" ]; then
    if [ "$XPLATFORM_MAC" = "yes" -o "$XPLATFORM_MINGW" = "yes" ]; then
        CFG_DEBUG_RELEASE=yes
        CFG_DEBUG=yes
    elif [ "$CFG_DEV" = "yes" ]; then
        CFG_DEBUG_RELEASE=no
        CFG_DEBUG=yes
    else
        CFG_DEBUG_RELEASE=no
        CFG_DEBUG=no
    fi
fi
if [ "$CFG_DEBUG_RELEASE" = "yes" ]; then
    QT_CONFIG="$QT_CONFIG build_all debug_and_release"
fi

if [ "$CFG_FORCEDEBUGINFO" = "yes" ]; then
    QMAKE_CONFIG="$QMAKE_CONFIG force_debug_info"
fi

if [ "$XPLATFORM_MAC" = "yes" ]; then
    [ "$CFG_PKGCONFIG" = "auto" ] && CFG_PKGCONFIG="no"
fi

if [ "$XPLATFORM_IOS" = "yes" ]; then
    CFG_RPATH="no"
    CFG_NOBUILD_PARTS="$CFG_NOBUILD_PARTS examples"
    CFG_SHARED="no" # iOS builds should be static to be able to submit to the App Store
    CFG_SKIP_MODULES="$CFG_SKIP_MODULES qtdoc qtmacextras qtserialport qtwebkit qtwebkit-examples"
    CFG_PRECOMPILE="no" # Precompiled headers not supported with multiple -arch arguments

    # If the user passes -sdk on the command line we build a SDK-specific Qt build.
    # Otherwise we build a joined simulator and device build, which is the default.
    if [ -z "$OPT_MAC_SDK" ]; then
         QT_CONFIG="$QT_CONFIG build_all"
         QTCONFIG_CONFIG="$QTCONFIG_CONFIG iphonesimulator_and_iphoneos"
    fi
fi

# disable XCB and GTK support auto-detection on Mac
if [ "$XPLATFORM_MAC" = "yes" ]; then
    [ "$CFG_XCB" = "auto" ] && CFG_XCB=no
    [ "$CFG_GTK" = "auto" ] && CFG_GTK=no
fi

QMAKE_CONF_COMPILER=`getXQMakeConf QMAKE_CXX`

TEST_COMPILER=$QMAKE_CONF_COMPILER

if [ "$XPLATFORM_ANDROID" = "yes" ] ; then
    ANDROID_NDK_TOOLCHAIN_PREFIX=
    ANDROID_NDK_TOOLS_PREFIX=
    ANDROID_PLATFORM_ARCH=
    case $CFG_DEFAULT_ANDROID_TARGET_ARCH in
        armeabi*)
            ANDROID_NDK_TOOLS_PREFIX=arm-linux-androideabi
            ANDROID_NDK_TOOLCHAIN_PREFIX=arm-linux-androideabi
            ANDROID_PLATFORM_ARCH=arch-arm
            ;;
        x86)
            ANDROID_NDK_TOOLS_PREFIX=i686-linux-android
            ANDROID_NDK_TOOLCHAIN_PREFIX=x86
            ANDROID_PLATFORM_ARCH=arch-x86
            ;;
        mips)
            ANDROID_NDK_TOOLS_PREFIX=mipsel-linux-android
            ANDROID_NDK_TOOLCHAIN_PREFIX=mipsel-linux-android
            ANDROID_PLATFORM_ARCH=arch-mips
            ;;
        arm64-v8a)
            ANDROID_NDK_TOOLS_PREFIX=aarch64-linux-android
            ANDROID_NDK_TOOLCHAIN_PREFIX=aarch64-linux-android
            ANDROID_PLATFORM_ARCH=arch-arm64
            ;;
        mips64)
            ANDROID_NDK_TOOLS_PREFIX=mips64el-linux-android
            ANDROID_NDK_TOOLCHAIN_PREFIX=mips64el-linux-android
            ANDROID_PLATFORM_ARCH=arch-mips64
            ;;
        x86_64)
            ANDROID_NDK_TOOLS_PREFIX=x86_64-linux-android
            ANDROID_NDK_TOOLCHAIN_PREFIX=x86_64
            ANDROID_PLATFORM_ARCH=arch-x86_64
            ;;
        *)
            echo "ERROR: Unknown android arch $CFG_DEFAULT_ANDROID_TARGET_ARCH"
            exit 1
            ;;
    esac
    QMAKE_CONF_COMPILER=$CFG_DEFAULT_ANDROID_NDK_ROOT/toolchains/$ANDROID_NDK_TOOLCHAIN_PREFIX-$CFG_DEFAULT_ANDROID_NDK_TOOLCHAIN_VERSION/prebuilt/$CFG_DEFAULT_ANDROID_NDK_HOST/bin/$ANDROID_NDK_TOOLS_PREFIX-g++
    TEST_COMPILER="$QMAKE_CONF_COMPILER --sysroot=$CFG_DEFAULT_ANDROID_NDK_ROOT/platforms/$CFG_DEFAULT_ANDROID_PLATFORM/$ANDROID_PLATFORM_ARCH/"
    if [ "$CFG_ANDROID_STYLE_ASSETS" = "yes" ]; then
        QMAKE_CONFIG="$QMAKE_CONFIG android-style-assets"
    fi
fi

if [ "$XPLATFORM_SYMBIAN_SBSV2" = "no" ]; then
    if [ -z "$TEST_COMPILER" ]; then
        echo "ERROR: Cannot set the compiler for the configuration tests"
        exit 1
    fi
fi
TEST_COMPILER_CXXFLAGS=`getXQMakeConf QMAKE_CXXFLAGS`

GCC_MACHINE_DUMP=
case "$TEST_COMPILER" in *g++) GCC_MACHINE_DUMP=$($TEST_COMPILER -dumpmachine);; esac
if [ -n "$GCC_MACHINE_DUMP" ]; then
    DeviceVar set GCC_MACHINE_DUMP $($TEST_COMPILER -dumpmachine)
fi

if [ -n "$CFG_SYSROOT" ] && [ "$CFG_GCC_SYSROOT" = "yes" ]; then
    SYSROOT_FLAG="--sysroot=$CFG_SYSROOT"
else
    SYSROOT_FLAG=
fi
export SYSROOT_FLAG    # used by config.tests/unix/{compile.test,arch.test}

# auto-detect precompiled header support
if [ "$CFG_PRECOMPILE" = "auto" ]; then
    if "$unixtests/precomp.test" "$TEST_COMPILER" "$OPT_VERBOSE"; then
       CFG_PRECOMPILE=no
    else
       CFG_PRECOMPILE=yes
    fi
fi

# sanity-check for separate debug info
if [ "$CFG_SEPARATE_DEBUG_INFO" = "yes" ]; then
    if [ "$CFG_SHARED" = "no" ]; then
        echo "ERROR: -separate-debug-info is incompatible with -static"
        exit 1
    fi
    if [ "$CFG_DEBUG" = "no" -a "$CFG_DEBUG_RELEASE" = "no" -a "$CFG_FORCEDEBUGINFO" = "no" ]; then
        echo "ERROR: -separate-debug-info needs -debug, -debug-and-release, or -force-debug-info"
        exit 1
    fi
fi

# auto-detect -fvisibility support
if [ "$CFG_REDUCE_EXPORTS" != "no" ]; then
    if "$unixtests/fvisibility.test" "$TEST_COMPILER" "$OPT_VERBOSE"; then
       if [ "$CFG_REDUCE_EXPORTS" = "yes" ]; then
           echo "-reduce-exports was requested but this compiler does not support it"
           echo "Re-run configure with -v for more information"
           exit 1
       fi
       CFG_REDUCE_EXPORTS=no
    else
       CFG_REDUCE_EXPORTS=yes
    fi
fi

# auto-detect -fuse-ld=gold support
if [ "$CFG_USE_GOLD_LINKER" != "no" ]; then
    if compilerSupportsFlag $TEST_COMPILER -fuse-ld=gold; then
       CFG_USE_GOLD_LINKER=yes
    else
        if [ "$CFG_USE_GOLD_LINKER" = "yes" ]; then
            echo "-use-gold-linker was requested but this compiler does not support it"
            exit 1
        fi
        CFG_USE_GOLD_LINKER=no
    fi
fi

# auto-detect --enable-new-dtags support
if linkerSupportsFlag $TEST_COMPILER --enable-new-dtags; then
    CFG_ENABLE_NEW_DTAGS=yes
else
    CFG_ENABLE_NEW_DTAGS=no
fi

# auto-detect -fstack-protector-strong support (for QNX only currently)
if [ "$XPLATFORM_QNX" = "yes" ]; then
    if compilerSupportsFlag $TEST_COMPILER -fstack-protector-strong; then
       CFG_STACK_PROTECTOR_STRONG=yes
    else
       CFG_STACK_PROTECTOR_STRONG=no
    fi
else
   CFG_STACK_PROTECTOR_STRONG=no
fi

# detect the availability of the -Bsymbolic-functions linker optimization
if [ "$CFG_REDUCE_RELOCATIONS" != "no" ]; then
    if "$unixtests/bsymbolic_functions.test" "$TEST_COMPILER" "$OPT_VERBOSE"; then
       if [ "$CFG_REDUCE_RELOCATIONS" = "yes" ]; then
           echo "-reduce-relocations was requested but this compiler does not support it"
           echo "Re-run configure with -v for more information"
           exit 1
       fi
        CFG_REDUCE_RELOCATIONS=no
    else
        CFG_REDUCE_RELOCATIONS=yes
    fi
fi

# auto-detect GNU make support
if [ "$CFG_USE_GNUMAKE" = "auto" ] && "$MAKE" -v | grep "GNU Make" >/dev/null 2>&1; then
   CFG_USE_GNUMAKE=yes
fi

# find the default framework value
if [ "$XPLATFORM_MAC" = "yes" ]; then
    if [ "$CFG_FRAMEWORK" = "auto" ]; then
        CFG_FRAMEWORK="$CFG_SHARED"
    elif [ "$CFG_FRAMEWORK" = "yes" ] && [ "$CFG_SHARED" = "no" ]; then
	echo
	echo "WARNING: Using static linking will disable the use of Mac frameworks."
	echo
        CFG_FRAMEWORK="no"
    fi
else
    CFG_FRAMEWORK=no
fi

# Auto-detect default include and library search paths.

# Use intermediate variable to get around backtick/quote nesting problems.
awkprog='
BEGIN { ORS = ""; FS = "="; incs = 0; libs = 0; }

function normalize(dir)
{
    do {
        odir = dir
        sub(/\/[^\/]+\/\.\./, "", dir)
    } while (dir != odir);
    do {
        odir = dir
        gsub(/\/\./, "", dir)
    } while (dir != odir);
    sub("/$", "", dir);
    return dir;
}

# extract include paths from indented lines between
#   #include <...> search starts here:
# and
#   End of search list.
/^\#include </ { yup=1; print "DEFAULT_INCDIRS=\""; next }
/^End of search/ { yup=0; print "\"\n" }
/ \(framework directory\)$/ { next }
yup { print normalize(substr($0, 2)) "\n"; ++incs }

# extract from one line like LIBRARY_PATH=/one/path:/another/path:...
$1 == "LIBRARY_PATH" {
    libs = split($2, library_paths, ":");
    print "DEFAULT_LIBDIRS=\"";
    for (lib in library_paths) {
        dir = normalize(library_paths[lib]);
        if (!(dir in dirs)) {
            print dir "\n";
            dirs[dir] = 1;
        }
    }
    print "\"\n"
}

END {
    if (incs == 0)
        print "DEFAULT_INCDIRS=\"/usr/include\n/usr/local/include\"\n";
    if (libs == 0)
        print "DEFAULT_LIBDIRS=\"/lib\n/usr/lib\"\n";
}'

awkprog_result=`LC_ALL=C $TEST_COMPILER $SYSROOT_FLAG $TEST_COMPILER_CXXFLAGS -xc++ -E -v - < /dev/null 2>&1 > /dev/null | $AWK "$awkprog"`
eval "$awkprog_result"
[ "$OPT_VERBOSE" = "yes" ] && echo "$awkprog_result"

echo "Done running configuration tests."

#setup the build parts
if [ -z "$CFG_BUILD_PARTS" ]; then
    CFG_BUILD_PARTS="$QT_DEFAULT_BUILD_PARTS"

    # build tests by default, if a developer build
    if [ "$CFG_DEV" = "yes" ]; then
        CFG_BUILD_PARTS="$CFG_BUILD_PARTS tests"
    fi

    # don't build tools by default when cross-compiling
    if [ "$PLATFORM" != "$XPLATFORM" ]; then
        CFG_BUILD_PARTS=`echo "$CFG_BUILD_PARTS" | sed 's, tools,,g'`
    fi
fi
for nobuild in $CFG_NOBUILD_PARTS; do
    CFG_BUILD_PARTS=`echo "$CFG_BUILD_PARTS" | sed "s, $nobuild,,g"`
done
if echo $CFG_BUILD_PARTS | grep -v libs >/dev/null 2>&1; then
#    echo
#    echo "WARNING: libs is a required part of the build."
#    echo
    CFG_BUILD_PARTS="$CFG_BUILD_PARTS libs"
fi

#-------------------------------------------------------------------------------
# postprocess installation and deployment paths
#-------------------------------------------------------------------------------

if [ -z "$QT_INSTALL_PREFIX" ]; then
    if [ "$CFG_DEV" = "yes" ]; then
        QT_INSTALL_PREFIX="$outpath" # In Development, we use sandboxed builds by default
    else
        QT_INSTALL_PREFIX="/usr/local/Qt-${QT_VERSION}" # the default install prefix is /usr/local/Qt-$QT_VERSION
    fi
fi
QT_INSTALL_PREFIX=`makeabs "$QT_INSTALL_PREFIX"`

if [ -z "$QT_EXT_PREFIX" ]; then
    QT_EXT_PREFIX=$QT_INSTALL_PREFIX
    if [ -n "$CFG_SYSROOT" ]; then
        QMAKE_SYSROOTIFY=true
    else
        QMAKE_SYSROOTIFY=false
    fi
else
    QT_EXT_PREFIX=`makeabs "$QT_EXT_PREFIX"`
    QMAKE_SYSROOTIFY=false
fi

if [ -z "$QT_HOST_PREFIX" ]; then
    if $QMAKE_SYSROOTIFY; then
        QT_HOST_PREFIX=$CFG_SYSROOT$QT_EXT_PREFIX
    else
        QT_HOST_PREFIX=$QT_EXT_PREFIX
    fi
    HAVE_HOST_PATH=false
else
    QT_HOST_PREFIX=`makeabs "$QT_HOST_PREFIX"`
    HAVE_HOST_PATH=true
fi

#------- make the paths relative to the prefixes --------

PREFIX_COMPLAINTS=
PREFIX_REMINDER=false
while read basevar baseoption var option; do
    eval path=\$QT_${basevar}_$var
    [ -z "$path" ] && continue
    path=`makeabs "$path"`
    eval base=\$QT_${basevar}_PREFIX
    rel=${path##$base}
    if [ x"$rel" = x"$path" ]; then
        if [ x"$option" != x"sysconf" ]; then
            PREFIX_COMPLAINTS="$PREFIX_COMPLAINTS
        NOTICE: -${option}dir is not a subdirectory of ${baseoption}prefix."
            eval \$HAVE_${basevar}_PATH || PREFIX_REMINDER=true
        fi
        eval QT_REL_${basevar}_$var=\$rel
    elif [ -z "$rel" ]; then
        eval QT_REL_${basevar}_$var=.
    else
        eval QT_REL_${basevar}_$var=\${rel#/}
    fi
done <<EOF
INSTALL - DOCS doc
INSTALL - HEADERS header
INSTALL - LIBS lib
INSTALL - LIBEXECS libexec
INSTALL - BINS bin
INSTALL - PLUGINS plugin
INSTALL - IMPORTS import
INSTALL - QML qml
INSTALL - ARCHDATA archdata
INSTALL - DATA data
INSTALL - TRANSLATIONS translation
INSTALL - EXAMPLES examples
INSTALL - TESTS tests
INSTALL - SETTINGS sysconf
HOST -host BINS hostbin
HOST -host LIBS hostlib
HOST -host DATA hostdata
EOF
$PREFIX_REMINDER && PREFIX_COMPLAINTS="$PREFIX_COMPLAINTS
        Maybe you forgot to specify -prefix/-hostprefix?"

if [ -z "$QT_REL_INSTALL_HEADERS" ]; then
    QT_REL_INSTALL_HEADERS=include
fi

if [ -z "$QT_REL_INSTALL_LIBS" ]; then
    QT_REL_INSTALL_LIBS=lib
fi

if [ -z "$QT_REL_INSTALL_BINS" ]; then
    QT_REL_INSTALL_BINS=bin
fi

if [ -z "$QT_REL_INSTALL_ARCHDATA" ]; then
    QT_REL_INSTALL_ARCHDATA=.
fi
if [ x"$QT_REL_INSTALL_ARCHDATA" != x. ]; then
    QT_REL_INSTALL_ARCHDATA_PREFIX=$QT_REL_INSTALL_ARCHDATA/
fi

if [ -z "$QT_REL_INSTALL_LIBEXECS" ]; then
    if [ "$XPLATFORM_MINGW" = "yes" ]; then
        QT_REL_INSTALL_LIBEXECS=${QT_REL_INSTALL_ARCHDATA_PREFIX}bin
    else
        QT_REL_INSTALL_LIBEXECS=${QT_REL_INSTALL_ARCHDATA_PREFIX}libexec
    fi
fi

if [ -z "$QT_REL_INSTALL_PLUGINS" ]; then
    QT_REL_INSTALL_PLUGINS=${QT_REL_INSTALL_ARCHDATA_PREFIX}plugins
fi

if [ -z "$QT_REL_INSTALL_IMPORTS" ]; then
    QT_REL_INSTALL_IMPORTS=${QT_REL_INSTALL_ARCHDATA_PREFIX}imports
fi

if [ -z "$QT_REL_INSTALL_QML" ]; then
    QT_REL_INSTALL_QML=${QT_REL_INSTALL_ARCHDATA_PREFIX}qml
fi

if [ -z "$QT_REL_INSTALL_DATA" ]; then
    QT_REL_INSTALL_DATA=.
fi
if [ x"$QT_REL_INSTALL_DATA" != x. ]; then
    QT_REL_INSTALL_DATA_PREFIX=$QT_REL_INSTALL_DATA/
fi

if [ -z "$QT_REL_INSTALL_DOCS" ]; then
    QT_REL_INSTALL_DOCS=${QT_REL_INSTALL_DATA_PREFIX}doc
fi

if [ -z "$QT_REL_INSTALL_TRANSLATIONS" ]; then
    QT_REL_INSTALL_TRANSLATIONS=${QT_REL_INSTALL_DATA_PREFIX}translations
fi

if [ -z "$QT_REL_INSTALL_EXAMPLES" ]; then
    QT_REL_INSTALL_EXAMPLES=examples
fi

if [ -z "$QT_REL_INSTALL_TESTS" ]; then
    QT_REL_INSTALL_TESTS=tests
fi

if [ -z "$QT_REL_INSTALL_SETTINGS" ]; then
    if [ "$XPLATFORM_MAC" = "yes" ]; then
        QT_REL_INSTALL_SETTINGS=/Library/Preferences/Qt
    else
        QT_REL_INSTALL_SETTINGS=etc/xdg
    fi
fi

#------- host paths --------

if [ -z "$QT_REL_HOST_BINS" ]; then
    if $HAVE_HOST_PATH; then
        QT_REL_HOST_BINS=bin
    else
        QT_REL_HOST_BINS=$QT_REL_INSTALL_BINS
    fi
fi

if [ -z "$QT_REL_HOST_LIBS" ]; then
    if $HAVE_HOST_PATH; then
        QT_REL_HOST_LIBS=lib
    else
        QT_REL_HOST_LIBS=$QT_REL_INSTALL_LIBS
    fi
fi

if [ -z "$QT_REL_HOST_DATA" ]; then
    if $HAVE_HOST_PATH; then
        QT_REL_HOST_DATA=.
    else
        QT_REL_HOST_DATA=$QT_REL_INSTALL_ARCHDATA
    fi
fi

if [ "$CFG_COMPILE_EXAMPLES" = "yes" ]; then
    QMAKE_CONFIG="$QMAKE_CONFIG compile_examples"
fi

shortxspec=`echo $XQMAKESPEC | sed "s,^${relpath}/mkspecs/,,"`
shortspec=`echo $QMAKESPEC | sed "s,^${relpath}/mkspecs/,,"`

QT_CONFIGURE_STR_OFF=0

addConfStr()
{
    QT_CONFIGURE_STR_OFFSETS="$QT_CONFIGURE_STR_OFFSETS $QT_CONFIGURE_STR_OFF,"
    QT_CONFIGURE_STRS="$QT_CONFIGURE_STRS    \"$1\\0\"
"
    count=`echo "$1" | wc -c`
    QT_CONFIGURE_STR_OFF=`expr $QT_CONFIGURE_STR_OFF + $count`
}

QT_CONFIGURE_STR_OFFSETS=
QT_CONFIGURE_STRS=
addConfStr "$QT_REL_INSTALL_DOCS"
addConfStr "$QT_REL_INSTALL_HEADERS"
addConfStr "$QT_REL_INSTALL_LIBS"
addConfStr "$QT_REL_INSTALL_LIBEXECS"
addConfStr "$QT_REL_INSTALL_BINS"
addConfStr "$QT_REL_INSTALL_PLUGINS"
addConfStr "$QT_REL_INSTALL_IMPORTS"
addConfStr "$QT_REL_INSTALL_QML"
addConfStr "$QT_REL_INSTALL_ARCHDATA"
addConfStr "$QT_REL_INSTALL_DATA"
addConfStr "$QT_REL_INSTALL_TRANSLATIONS"
addConfStr "$QT_REL_INSTALL_EXAMPLES"
addConfStr "$QT_REL_INSTALL_TESTS"
QT_CONFIGURE_STR_OFFSETS_ALL=$QT_CONFIGURE_STR_OFFSETS
QT_CONFIGURE_STRS_ALL=$QT_CONFIGURE_STRS

QT_CONFIGURE_STR_OFFSETS=
QT_CONFIGURE_STRS=
addConfStr "$CFG_SYSROOT"
addConfStr "$QT_REL_HOST_BINS"
addConfStr "$QT_REL_HOST_LIBS"
addConfStr "$QT_REL_HOST_DATA"
addConfStr "$shortxspec"
addConfStr "$shortspec"

#-------------------------------------------------------------------------------
# generate qconfig.cpp
#-------------------------------------------------------------------------------
[ -d "$outpath/src/corelib/global" ] || mkdir -p "$outpath/src/corelib/global"

cat > "$outpath/src/corelib/global/qconfig.cpp.new" <<EOF
/* License Info */
static const char qt_configure_licensee_str          [256 + 12] = "qt_lcnsuser=$Licensee";
static const char qt_configure_licensed_products_str [256 + 12] = "qt_lcnsprod=$Edition";

/* Installation date */
static const char qt_configure_installation          [12+11]    = "qt_instdate=2012-12-20";

/* Installation Info */
static const char qt_configure_prefix_path_str       [256 + 12] = "qt_prfxpath=$QT_INSTALL_PREFIX";
#ifdef QT_BUILD_QMAKE
static const char qt_configure_ext_prefix_path_str   [256 + 12] = "qt_epfxpath=$QT_EXT_PREFIX";
static const char qt_configure_host_prefix_path_str  [256 + 12] = "qt_hpfxpath=$QT_HOST_PREFIX";
#endif

static const short qt_configure_str_offsets[] = {
    $QT_CONFIGURE_STR_OFFSETS_ALL
#ifdef QT_BUILD_QMAKE
    $QT_CONFIGURE_STR_OFFSETS
#endif
};
static const char qt_configure_strs[] =
$QT_CONFIGURE_STRS_ALL#ifdef QT_BUILD_QMAKE
$QT_CONFIGURE_STRS#endif
;

#define QT_CONFIGURE_SETTINGS_PATH "$QT_REL_INSTALL_SETTINGS"

#ifdef QT_BUILD_QMAKE
# define QT_CONFIGURE_SYSROOTIFY_PREFIX $QMAKE_SYSROOTIFY
#endif

/* strlen( "qt_lcnsxxxx" ) == 12 */
#define QT_CONFIGURE_LICENSEE qt_configure_licensee_str + 12
#define QT_CONFIGURE_LICENSED_PRODUCTS qt_configure_licensed_products_str + 12

#define QT_CONFIGURE_PREFIX_PATH qt_configure_prefix_path_str + 12
#ifdef QT_BUILD_QMAKE
# define QT_CONFIGURE_EXT_PREFIX_PATH qt_configure_ext_prefix_path_str + 12
# define QT_CONFIGURE_HOST_PREFIX_PATH qt_configure_host_prefix_path_str + 12
#endif
EOF

# avoid unecessary rebuilds by copying only if qconfig.cpp has changed
if cmp -s "$outpath/src/corelib/global/qconfig.cpp" "$outpath/src/corelib/global/qconfig.cpp.new"; then
    rm -f "$outpath/src/corelib/global/qconfig.cpp.new"
else
    [ -f "$outpath/src/corelib/global/qconfig.cpp" ] && chmod +w "$outpath/src/corelib/global/qconfig.cpp"
    mv "$outpath/src/corelib/global/qconfig.cpp.new" "$outpath/src/corelib/global/qconfig.cpp"
    chmod -w "$outpath/src/corelib/global/qconfig.cpp"
fi


# -----------------------------------------------------------------------------
# build qmake
# -----------------------------------------------------------------------------

# symlink includes
if [ -e "$relpath/.git" ]; then
    if [ -z "$PERL" ]; then
        echo
        echo "You need perl in your PATH to make a build from GIT."
        echo "Cannot proceed."
        exit 1
    fi

    "$relpath/bin/syncqt.pl" -version $QT_VERSION -minimal -module QtCore "$relpath" || exit 1
fi

# $1: input variable name (awk regexp)
# $2: optional output variable name
# $3: optional value transformation (sed command)
# relies on $QMAKESPEC, $COMPILER_CONF and $mkfile being set correctly, as the latter
# is where the resulting variable is written to
setBootstrapVariable()
{
    getQMakeConf "$1" | echo ${2-$1} = `if [ -n "$3" ]; then sed "$3"; else cat; fi` >> "$mkfile"
}

# build qmake
if true; then ###[ '!' -f "$outpath/bin/qmake" ];
    echo "Creating qmake..."

    mkdir -p "$outpath/qmake" || exit
    # fix makefiles
    for mkfile in GNUmakefile Makefile; do
        EXTRA_LFLAGS=
        EXTRA_CFLAGS=
        in_mkfile="${mkfile}.in"
        if [ "$mkfile" = "Makefile" ]; then
#           if which qmake >/dev/null 2>&1 && [ -f qmake/qmake.pro ]; then
#               (cd qmake && qmake) >/dev/null 2>&1 && continue
#           fi
            in_mkfile="${mkfile}.unix"
        fi
        in_mkfile="$relpath/qmake/$in_mkfile"
        mkfile="$outpath/qmake/$mkfile"
        if [ -f "$mkfile" ]; then
            [ "$CFG_DEV" = "yes" ] && "$WHICH" chflags >/dev/null 2>&1 && chflags nouchg "$mkfile"
            rm -f "$mkfile"
        fi
        [ -f "$in_mkfile" ] || continue

        echo "########################################################################" > "$mkfile"
        echo "## This file was autogenerated by configure, all changes will be lost ##" >> "$mkfile"
        echo "########################################################################" >> "$mkfile"
        EXTRA_OBJS=
        EXTRA_SRCS=
        EXTRA_CFLAGS="\$(QMAKE_CFLAGS) \$(QMAKE_CFLAGS_SPLIT_SECTIONS)"
        EXTRA_CXXFLAGS="\$(QMAKE_CXXFLAGS) \$(QMAKE_CXXFLAGS_CXX11) \$(QMAKE_CXXFLAGS_SPLIT_SECTIONS)"
        EXTRA_LFLAGS="\$(QMAKE_LFLAGS) \$(QMAKE_LFLAGS_GCSECTIONS)"

        if [ "$PLATFORM" = "irix-cc" ] || [ "$PLATFORM" = "irix-cc-64" ]; then
	    EXTRA_LFLAGS="$EXTRA_LFLAGS -lm"
        fi

        [ "$CFG_SILENT" = "yes" ] && CC_TRANSFORM='s,^,\@,' || CC_TRANSFORM=
        setBootstrapVariable QMAKE_CC CC "$CC_TRANSFORM"
        setBootstrapVariable QMAKE_CXX CXX "$CC_TRANSFORM"
        setBootstrapVariable QMAKE_CFLAGS
        setBootstrapVariable QMAKE_CFLAGS_SPLIT_SECTIONS
        setBootstrapVariable QMAKE_CXXFLAGS
        setBootstrapVariable QMAKE_CXXFLAGS_CXX11
        setBootstrapVariable QMAKE_CXXFLAGS_SPLIT_SECTIONS
        setBootstrapVariable QMAKE_LFLAGS
        setBootstrapVariable QMAKE_LFLAGS_GCSECTIONS

        if [ "$CFG_RELEASE_QMAKE" = "yes" ]; then
            setBootstrapVariable QMAKE_CFLAGS_RELEASE
            setBootstrapVariable QMAKE_CXXFLAGS_RELEASE
            EXTRA_CFLAGS="$EXTRA_CFLAGS \$(QMAKE_CFLAGS_RELEASE)"
            EXTRA_CXXFLAGS="$EXTRA_CXXFLAGS \$(QMAKE_CXXFLAGS_RELEASE)"
        elif [ "$CFG_DEBUG" = "yes" ]; then
            setBootstrapVariable QMAKE_CFLAGS_DEBUG
            setBootstrapVariable QMAKE_CXXFLAGS_DEBUG
            EXTRA_CFLAGS="$EXTRA_CFLAGS \$(QMAKE_CFLAGS_DEBUG)"
            EXTRA_CXXFLAGS="$EXTRA_CXXFLAGS \$(QMAKE_CXXFLAGS_DEBUG)"
        fi

        if [ -n "$RPATH_FLAGS" ] && [ -n "`getQMakeConf 'QMAKE_(LFLAGS_)?RPATH'`" ]; then
            setBootstrapVariable "QMAKE_(LFLAGS_)?RPATH" QMAKE_LFLAGS_RPATH
            for rpath in $RPATH_FLAGS; do
                EXTRA_LFLAGS="\$(QMAKE_LFLAGS_RPATH)\"$rpath\" $EXTRA_LFLAGS"
            done
        fi
        case `basename "$PLATFORM"` in
        win32-g++*)
            EXTRA_CFLAGS="-DUNICODE"
            EXTRA_CXXFLAGS="-DUNICODE"
            EXTRA_OBJS="qfilesystemengine_win.o \
                        qfilesystemiterator_win.o \
                        qfsfileengine_win.o \
                        qlocale_win.o \
                        qsettings_win.o \
                        qsystemlibrary.o \
                        registry.o"
            EXTRA_SRCS="\"\$(SOURCE_PATH)/src/corelib/corelib/io/qfilesystemengine_win.cpp\" \
                        \"\$(SOURCE_PATH)/src/corelib/io/qfilesystemiterator_win.cpp\" \
                        \"\$(SOURCE_PATH)/src/corelib/io/qfsfileengine_win.cpp\" \
                        \"\$(SOURCE_PATH)/src/corelib/io/qsettings_win.cpp\" \
                        \"\$(SOURCE_PATH)/src/corelib/tools/qlocale_win.cpp\" \
                        \"\$(SOURCE_PATH)/src/corelib/plugin/qsystemlibrary.cpp\" \
                        \"\$(SOURCE_PATH)/tools/shared/windows/registry.cpp\""
            EXTRA_LFLAGS="-static -s -lole32 -luuid -ladvapi32 -lkernel32"
            EXEEXT=".exe"
            ;;
        *)
            EXTRA_OBJS="qfilesystemengine_unix.o \
                        qfilesystemiterator_unix.o \
                        qfsfileengine_unix.o \
                        qlocale_unix.o"
            EXTRA_SRCS="\"\$(SOURCE_PATH)/src/corelib/io/qfilesystemengine_unix.cpp\" \
                        \"\$(SOURCE_PATH)/src/corelib/io/qfilesystemiterator_unix.cpp\" \
                        \"\$(SOURCE_PATH)/src/corelib/io/qfsfileengine_unix.cpp\" \
                        \"\$(SOURCE_PATH)/src/corelib/tools/qlocale_unix.cpp\""
            EXEEXT=
            ;;
        esac
        if [ "$BUILD_ON_MAC" = "yes" ]; then
            echo "COCOA_LFLAGS =-framework Foundation -framework CoreServices" >>"$mkfile"
            echo "CARBON_LFLAGS =-framework ApplicationServices" >>"$mkfile"
            echo "CARBON_CFLAGS =-fconstant-cfstrings" >>"$mkfile"
            EXTRA_LFLAGS="$EXTRA_LFLAGS \$(COCOA_LFLAGS)"
            EXTRA_LFLAGS="$EXTRA_LFLAGS \$(CARBON_LFLAGS)"
            EXTRA_CFLAGS="$EXTRA_CFLAGS \$(CARBON_CFLAGS)"
            EXTRA_CXXFLAGS="$EXTRA_CXXFLAGS \$(CARBON_CFLAGS)"
            EXTRA_OBJS="$EXTRA_OBJS \
                        qsettings_mac.o \
                        qcore_mac.o \
                        qcore_mac_objc.o"
            EXTRA_SRCS="$EXTRA_SRCS \
                        \"\$(SOURCE_PATH)/src/corelib/io/qsettings_mac.cpp\" \
                        \"\$(SOURCE_PATH)/src/corelib/kernel/qcore_mac.cpp\" \
                        \"\$(SOURCE_PATH)/src/corelib/kernel/qcore_mac_objc.mm\""
        fi
        if [ '!' -z "$D_FLAGS" ]; then
            EXTRA_CFLAGS="$EXTRA_CFLAGS $D_FLAGS"
        fi

        echo >>"$mkfile"
	adjrelpath=`echo "$relpath" | sed 's/ /\\\\\\\\ /g'`
	adjoutpath=`echo "$outpath" | sed 's/ /\\\\\\\\ /g'`
	adjqmakespec=`echo "$QMAKESPEC" | sed 's/ /\\\\\\\\ /g'`

        echo "BUILD_PATH = .." >> "$mkfile"
        echo "SOURCE_PATH = $adjrelpath" >> "$mkfile"
        if [ -e "$relpath/.git" ]; then
            echo 'INC_PATH = $(BUILD_PATH)/include' >> "$mkfile"
        else
            echo 'INC_PATH = $(SOURCE_PATH)/include' >> "$mkfile"
        fi
        echo "QMAKESPEC = $adjqmakespec" >> "$mkfile"
        echo "QT_VERSION = $QT_VERSION" >> "$mkfile"
        echo "QT_MAJOR_VERSION = $QT_MAJOR_VERSION" >> "$mkfile"
        echo "QT_MINOR_VERSION = $QT_MINOR_VERSION" >> "$mkfile"
        echo "QT_PATCH_VERSION = $QT_PATCH_VERSION" >> "$mkfile"
        echo "EXTRA_CFLAGS = $EXTRA_CFLAGS" >> "$mkfile"
        echo "EXTRA_CXXFLAGS = $EXTRA_CXXFLAGS" >> "$mkfile"
        echo "QTOBJS =" $EXTRA_OBJS >> "$mkfile"
        echo "QTSRCS =" $EXTRA_SRCS >> "$mkfile"
        echo "LFLAGS = $EXTRA_LFLAGS" >> "$mkfile"
        echo "EXEEXT = $EXEEXT" >> "$mkfile"
        echo "RM_F = rm -f" >> "$mkfile"
        echo "RM_RF = rm -rf" >> "$mkfile"

        if [ "$BUILD_ON_MAC" = "yes" ]; then
            echo "EXTRA_CXXFLAGS += -MMD" >> "$mkfile"
            cat "$in_mkfile" >> "$mkfile"
            echo "-include \$(notdir \$(DEPEND_SRC:%.cpp=%.d))" >> "$mkfile"
        else
            cat "$in_mkfile" >> "$mkfile"
            if "$WHICH" makedepend >/dev/null 2>&1 && grep 'depend:' "$mkfile" >/dev/null 2>&1; then
                (cd "$outpath/qmake" && "$MAKE" -f "$mkfile" depend) >/dev/null 2>&1
                sed 's,^.*/\([^/]*.o\):,\1:,g' "$mkfile" >"$mkfile.tmp"
                sed "s,$outpath,$adjoutpath,g" "$mkfile.tmp" >"$mkfile"
                rm "$mkfile.tmp"
            fi
        fi
    done

    if [ "$OPT_VERBOSE" = yes ]; then
        # Show the output of make
        (cd "$outpath/qmake"; "$MAKE") || exit 2
    else
        # Hide the output of make
        # Use bash to print dots, if we have it, and stdout is a tty.
        if test -t 1 && $WHICH bash > /dev/null 2>/dev/null; then
            bash -c 'set -o pipefail
                cd "$0/qmake"; "$1" | while read line; do
                    builtin echo -n .
                done' "$outpath" "$MAKE" || exit 2
        else
            (cd "$outpath/qmake"; "$MAKE" -s) || exit 2
        fi
        echo "Done."
    fi
fi # Build qmake

echo "Running configuration tests (phase 2)..."

#-------------------------------------------------------------------------------
# create a qt.conf for the Qt build tree itself
#-------------------------------------------------------------------------------

QTCONFFILE="$outpath/bin/qt.conf"
cat > "$QTCONFFILE" <<EOF
[EffectivePaths]
Prefix=..
[Paths]
Prefix=$QT_EXT_PREFIX
TargetSpec=$XQMAKESPEC
HostSpec=$QMAKESPEC
EOF
if [ -n "$CFG_SYSROOT" ]; then
    cat >> "$QTCONFFILE" <<EOF
Sysroot=$CFG_SYSROOT
EOF
fi
if [ x"$relpath" != x"$outpath" ]; then
    cat >> "$QTCONFFILE" <<EOF
[EffectiveSourcePaths]
Prefix=$relpath
EOF
fi

[ -z "$CFG_HOST_QT_TOOLS_PATH" ] && CFG_HOST_QT_TOOLS_PATH="$outpath/bin"
CFG_QMAKE_PATH="$CFG_HOST_QT_TOOLS_PATH/qmake"

#-------------------------------------------------------------------------------
# write out device config before we run the test.
#-------------------------------------------------------------------------------
DEVICE_VARS_OUTFILE="$outpath/mkspecs/qdevice.pri"
if cmp -s "$DEVICE_VARS_FILE" "$DEVICE_VARS_OUTFILE"; then
    rm -f "$DEVICE_VARS_FILE"
else
    mv -f $DEVICE_VARS_FILE "$DEVICE_VARS_OUTFILE"
    DEVICE_VARS_FILE="$DEVICE_VARS_OUTFILE"
fi

#-------------------------------------------------------------------------------
# write out host config.
#-------------------------------------------------------------------------------
HOST_VARS_OUTFILE="$outpath/mkspecs/qhost.pri"
if cmp -s "$HOST_VARS_FILE" "$HOST_VARS_OUTFILE"; then
    rm -f "$HOST_VARS_FILE"
else
    mv -f $HOST_VARS_FILE "$HOST_VARS_OUTFILE"
    HOST_VARS_FILE="$HOST_VARS_OUTFILE"
fi

#-------------------------------------------------------------------------------
# Verify makespec
#-------------------------------------------------------------------------------
QMAKE_OUTPUT=`"$CFG_QMAKE_PATH" -qtconf "$QTCONFFILE" -E -nocache -spec "$XQMAKESPEC" "QT=" $DEV_NULL 2>&1`
if [ $? != "0" ]; then
    echo "Failed to process makespec for platform '$XPLATFORM'"
    if [ "$OPT_VERBOSE" = "yes" ]; then
        echo "$QMAKE_OUTPUT"
    else
        echo "Turn on verbose messaging (-v) to see the final report."
    fi
    exit 101
fi

#-------------------------------------------------------------------------------
# Detect pkg-config
#-------------------------------------------------------------------------------
if [ -z "$PKG_CONFIG" ]; then
    # See if PKG_CONFIG is set in the mkspec:
    PKG_CONFIG="`"$CFG_QMAKE_PATH" -qtconf "$QTCONFFILE" -E -nocache -spec "$XQMAKESPEC" "CONFIG=" $DEV_NULL 2>&1 | sed -n -e 's,^PKG_CONFIG = \(.*\),\1,p'`"
    [ -n "$PKG_CONFIG" ] && [ "$OPT_VERBOSE" = "yes" ] && echo "Found pkg-config from mkspec: $PKG_CONFIG"
fi
if [ -z "$PKG_CONFIG" ]; then
    PKG_CONFIG=`"$WHICH" pkg-config 2>/dev/null`
    [ -n "$PKG_CONFIG" ] && [ "$OPT_VERBOSE" = "yes" ] && echo "Found pkg-config from \$PATH: $PKG_CONFIG"
fi

if [ "$CFG_PKGCONFIG" = "no" ]; then
    PKG_CONFIG=
    [ "$OPT_VERBOSE" = "yes" ] && echo "pkg-config support disabled."
elif [ -n "$PKG_CONFIG" ]; then
    # found a pkg-config
    if [ "$QT_CROSS_COMPILE" = "yes" ]; then
        # when xcompiling, check environment to see if it's actually usable
        if [ -z "$PKG_CONFIG_LIBDIR" ]; then
            if [ -n "$CFG_SYSROOT" ] && [ -d "$CFG_SYSROOT/usr/lib/pkgconfig" ]; then
                PKG_CONFIG_LIBDIR=$CFG_SYSROOT/usr/lib/pkgconfig:$CFG_SYSROOT/usr/share/pkgconfig
                if [ -n "$GCC_MACHINE_DUMP" ]; then
                    PKG_CONFIG_LIBDIR=$PKG_CONFIG_LIBDIR:$CFG_SYSROOT/usr/lib/$GCC_MACHINE_DUMP/pkgconfig
                fi
                export PKG_CONFIG_LIBDIR
                echo >&2 "Note: PKG_CONFIG_LIBDIR automatically set to $PKG_CONFIG_LIBDIR"
            elif [ "$CFG_PKGCONFIG" = "auto" ]; then
                PKG_CONFIG=
                echo >&2 "Warning: Disabling pkg-config since PKG_CONFIG_LIBDIR is not set and"
                echo >&2 "the host's .pc files would be used (even if you set PKG_CONFIG_PATH)."
                echo >&2 "Set this variable to the directory that contains target .pc files"
                echo >&2 "for pkg-config to function correctly when cross-compiling or"
                echo >&2 "use -pkg-config to override this test."
            fi
        fi
        if [ -z "$PKG_CONFIG_SYSROOT_DIR" ]; then
            if [ -n "$CFG_SYSROOT" ]; then
                PKG_CONFIG_SYSROOT_DIR=$CFG_SYSROOT
                export PKG_CONFIG_SYSROOT_DIR
                echo >&2 "Note: PKG_CONFIG_SYSROOT_DIR automatically set to $PKG_CONFIG_SYSROOT_DIR"
            elif [ "$CFG_PKGCONFIG" = "auto" ]; then
                PKG_CONFIG=
                echo >&2 "Warning: Disabling pkg-config since PKG_CONFIG_SYSROOT_DIR is not set."
                echo >&2 "Set this variable to your sysroot for pkg-config to function correctly when"
                echo >&2 "cross-compiling or use -pkg-config to override this test."
            fi
        fi
    fi
    if [ -n "$PKG_CONFIG" ]; then
        CFG_PKGCONFIG=yes
    else
        CFG_PKGCONFIG=no
    fi
elif [ "$CFG_PKGCONFIG" = "yes" ]; then
    echo >&2 "Could not detect pkg-config from mkspec or PATH."
    exit 101
fi

if [ -z "$PKG_CONFIG" ]; then
    QT_CONFIG="$QT_CONFIG no-pkg-config"
fi

#-------------------------------------------------------------------------------
# tests that need qmake
#-------------------------------------------------------------------------------

# parameters: path, name, extra args
compileTest()
{
    path=config.tests/$1
    name=$2
    shift 2
    # allow config tests which behave differently depending on the type of
    # library being built (shared/static) e.g. see config.tests/unix/icu
    test_config="$QMAKE_CONFIG shared"
    if [ "$CFG_SHARED" = "no" ]; then
        test_config="$QMAKE_CONFIG static"
    fi
    "$unixtests/compile.test" "$XQMAKESPEC" "$test_config" $OPT_VERBOSE "$relpath" "$outpath" "$path" "$name" "$CFG_QMAKE_PATH" "$QTCONFFILE" $I_FLAGS $D_FLAGS $L_FLAGS "$@"
}

compileTestWithPkgConfig()
{
    if [ $# -lt 4 ]; then
        echo "CompileTestWithPkgConfig requires at least 4 arguments."
        echo "compileTestWithPkgConfig pkg_name configtest configtest_name qmake_postfix + additional arguments to compileTest"
        exit 1
    fi

    local pkg_name=$1
    local configtest=$2
    local configtest_name="$3"
    local qmake_postfix=$4
    shift 4

    local has_used_pkg_config="no"

    local incdir_raw incdir_mod cflags
    local libdir_raw libdir_mod libs
    if [ -n "$PKG_CONFIG" ] && $PKG_CONFIG --exists $pkg_name 2>/dev/null; then
        incdir_raw=`$PKG_CONFIG --cflags-only-I $pkg_name 2>/dev/null`
        cflags=`$PKG_CONFIG --cflags-only-other $pkg_name 2>/dev/null`
        libdir_raw=`$PKG_CONFIG --libs-only-L $pkg_name 2>/dev/null`
        libs=`$PKG_CONFIG --libs-only-l --libs-only-other $pkg_name 2>/dev/null`
        incdir_mod=`echo $incdir_raw | sed -e 's,^-I,,g' -e 's, -I, ,g'`
        libdir_mod=`echo $libdir_raw | sed -e 's,^-L,,g' -e 's, -L, ,g'`
        has_used_pkg_config="yes"
    fi
    if compileTest $configtest "$configtest_name" $libdir_raw $incdir_raw $libs $cflags "$@"; then
        if [ "$has_used_pkg_config" = "yes" ] && [ -n "$qmake_postfix" ]; then
            QMakeVar set QMAKE_INCDIR_$qmake_postfix "`shellArgumentListToQMakeList $incdir_mod`"
            QMakeVar set QMAKE_LIBDIR_$qmake_postfix "`shellArgumentListToQMakeList $libdir_mod`"
            QMakeVar set QMAKE_LIBS_$qmake_postfix "`shellArgumentListToQMakeList $libs`"
            QMakeVar set QMAKE_CFLAGS_$qmake_postfix "`shellArgumentListToQMakeList $cflags`"
        fi
        return 0
    else
        return 1
    fi
}

#-------------------------------------------------------------------------------
# determine the target and host architectures
#-------------------------------------------------------------------------------

# Use config.tests/arch/arch.pro to have the compiler tell us what the target architecture is
OUTFILE=$outpath/arch.result
"$unixtests/arch.test" "$XQMAKESPEC" $OPT_VERBOSE "$relpath" "$outpath" "$OUTFILE" "target" $CFG_QMAKE_PATH $QTCONFFILE $I_FLAGS $D_FLAGS $L_FLAGS
if [ $? -eq 0 ]; then
    eval `cat "$OUTFILE"`
else
    echo
    echo "Could not determine the target architecture!"
    echo "Turn on verbose messaging (-v) to see the final report."
fi
rm -f "$OUTFILE" 2>/dev/null
[ -z "$CFG_ARCH" ] && CFG_ARCH="unknown"

if [ "$QMAKESPEC" != "$XQMAKESPEC" ]; then
    # Do the same test again, using the host compiler
    SYSROOT_FLAG= "$unixtests/arch.test" "$QMAKESPEC" $OPT_VERBOSE "$relpath" "$outpath" "$OUTFILE" "host" $CFG_QMAKE_PATH $QTCONFFILE $I_FLAGS $D_FLAGS $L_FLAGS
    if [ $? -eq 0 ]; then
        eval `cat "$OUTFILE"`
    else
        echo
        echo "Could not determine the host architecture!"
        echo "Turn on verbose messaging (-v) to see the final report."
    fi
    rm -f "$OUTFILE" 2>/dev/null
    [ -z "$CFG_HOST_ARCH" ] && CFG_HOST_ARCH="unknown"
else
    # not cross compiling, host == target
    CFG_HOST_ARCH="$CFG_ARCH"
    CFG_HOST_CPUFEATURES="$CFG_CPUFEATURES"
fi
unset OUTFILE

if [ "$OPT_VERBOSE" = "yes" ]; then
    echo "System architecture: '$CFG_ARCH'"
    echo "Host architecture: '$CFG_HOST_ARCH'"
fi

#-------------------------------------------------------------------------------
# functionality tests
#-------------------------------------------------------------------------------

# Detect objcopy support
if [ "$CFG_SEPARATE_DEBUG_INFO" = "yes" ]; then
    if ! compileTest unix/objcopy "objcopy"; then
        echo "ERROR: -separate-debug-info was requested but this binutils does not support it."
        echo "Re-run configure with -v for more information"
        exit 1
    fi
fi

# Detect C++11 & up support
stdcxx_error=false
if ! compileTest common/c++11 "C++11"; then
    echo "ERROR: Qt requires a C++11 compiler and yours does not seem to be that."
    echo "Please upgrade."
    exit 1
elif [ "$CFG_STDCXX" = "c++11" ]; then
    : # CFG_STDCXX is correct
elif ! compileTest common/c++14 "C++14"; then
    if [ "$CFG_STDCXX" != "auto" ]; then
        stdcxx_error=true
    else
        CFG_STDCXX="c++11"
    fi
elif [ "$CFG_STDCXX" = "c++14" ]; then
    : # CFG_STDCXX is correct
elif ! compileTest common/c++1z "C++1z"; then
    if [ "$CFG_STDCXX" != "auto" ]; then
        stdcxx_error=true
    else
        CFG_STDCXX="c++14"
    fi
else
    CFG_STDCXX="c++1z"
fi

if $stdcxx_error && [ "$CFG_CONFIGURE_EXIT_ON_ERROR" = "yes" ]; then
    echo "$CFG_STDCXX support cannot be enabled due to functionality tests!"
    echo " Turn on verbose messaging (-v) to $0 to see the final report."
    echo " If you believe this message is in error you may use the continue"
    echo " switch (-continue) to $0 to continue."
    exit 101
fi

# Detect which edition of the C++ standard the compiler defaults to
CFG_STDCXX_DEFAULT=199711
if compileTest common/c++default "default C++ standard edition"; then
    if [ -e "$outpath/config.tests/common/c++default/c++default.ii" ]; then
        CFG_STDCXX_DEFAULT=`sed -n '/^[0-9]/s/L//p' "$outpath/config.tests/common/c++default/c++default.ii"`
    else
        if [ "$OPT_VERBOSE" = "yes" ]; then
            echo "Failed to run the preprocessor, something is wrong with your compiler"
        fi
        if [ "$CFG_CONFIGURE_EXIT_ON_ERROR" = "yes" ]; then
            exit 101
        fi
    fi
fi

# Detect whether 64-bit std::atomic works -- some 32-bit platforms require extra library support
if compileTest common/atomic64 "64-bit std::atomic"; then
    CFG_ATOMIC64=yes
elif compileTest common/atomic64 "64-bit std::atomic in -latomic" -latomic; then
    CFG_ATOMIC64=libatomic
else
    CFG_ATOMIC64=no
fi

# detect sse2 support
CFG_SSE_LIST=
if [ "${CFG_SSE2}" = "auto" ]; then
    if compileTest common/sse2 "sse2"; then
       CFG_SSE2=yes
       CFG_SSE_LIST=SSE2
    else
       CFG_SSE2=no
    fi
fi

# detect sse3 support
if [ "${CFG_SSE2}" = "no" ]; then
    CFG_SSE3=no
fi
if [ "${CFG_SSE3}" = "auto" ]; then
    if compileTest common/sse3 "sse3"; then
       CFG_SSE3=yes
       CFG_SSE_LIST="$CFG_SSE_LIST SSE3"
    else
       CFG_SSE3=no
    fi
fi

# detect ssse3 support
if [ "${CFG_SSE3}" = "no" ]; then
    CFG_SSSE3=no
fi
if [ "${CFG_SSSE3}" = "auto" ]; then
    if compileTest common/ssse3 "ssse3"; then
       CFG_SSSE3=yes
       CFG_SSE_LIST="$CFG_SSE_LIST SSSE3"
    else
       CFG_SSSE3=no
    fi
fi

# detect sse4.1 support
if [ "${CFG_SSSE3}" = "no" ]; then
    CFG_SSE4_1=no
fi
if [ "${CFG_SSE4_1}" = "auto" ]; then
    if compileTest common/sse4_1 "sse4_1"; then
       CFG_SSE4_1=yes
       CFG_SSE_LIST="$CFG_SSE_LIST SSE4.1"
    else
       CFG_SSE4_1=no
    fi
fi

# detect sse4.2 support
if [ "${CFG_SSE4_1}" = "no" ]; then
    CFG_SSE4_2=no
fi
if [ "${CFG_SSE4_2}" = "auto" ]; then
    if compileTest common/sse4_2 "sse4_2"; then
       CFG_SSE4_2=yes
       CFG_SSE_LIST="$CFG_SSE_LIST SSE4.2"
    else
       CFG_SSE4_2=no
    fi
fi

# detect avx support
CFG_AVX_LIST=
if [ "${CFG_SSE4_2}" = "no" ]; then
    CFG_AVX=no
fi
if [ "${CFG_AVX}" = "auto" ]; then
    if compileTest common/avx "avx"; then
       case "$XQMAKESPEC" in
           *g++*|*-clang*)
               # Some clang versions produce internal compiler errors compiling Qt AVX code
               case `$TEST_COMPILER --version` in
                   Apple\ clang\ version\ [23]*)
                       CFG_AVX=no
                       if [ "$OPT_VERBOSE" = "yes" ]; then
                           echo 'AVX support disabled for blacklisted clang compiler'
                       fi
                       ;;
                   *)
                       CFG_AVX=yes
                       CFG_AVX_LIST=AVX
                       ;;
               esac
               ;;
           *)
               CFG_AVX=yes
               CFG_AVX_LIST=AVX
               ;;
       esac
    else
       CFG_AVX=no
    fi
fi

# detect avx2 support
if [ "${CFG_AVX}" = "no" ]; then
    CFG_AVX2=no
fi
if [ "${CFG_AVX2}" = "auto" ]; then
    if compileTest common/avx2 "avx2"; then
       CFG_AVX2=yes
       CFG_AVX_LIST="$CFG_AVX_LIST AVX2"
    else
       CFG_AVX2=no
    fi
fi

# detect avx512 support
if [ "${CFG_AVX512}" = "auto" ]; then
    # First, test for AVX-512 Foundation
    if compileTest common/avx512 "avx512f" AVX512=F; then
        # Test for the sub-features
        CFG_AVX512=f
        CFG_AVX512_UPPER=AVX512F
        for feature in er cd pf dq bw vl ifma vbmi; do
            if [ -n "$BASH_VERSION" ] && [ "${BASH_VERSION%%.*}" -gt 3 ]; then
                upper=${feature^^*}
            elif [ -n "$ZSH_VERSION" ]; then
                upper=${(U)feature}
            else
                upper=`echo $feature | tr a-z A-Z`
            fi
            if compileTest common/avx512 "avx512$feature" AVX512=$upper; then
                CFG_AVX512="$CFG_AVX512 $feature"
                CFG_AVX512_UPPER="$CFG_AVX512_UPPER AVX512$upper"
            fi
        done
    else
        CFG_AVX512=
    fi
fi

# check Neon support
if [ "$CFG_NEON" = "auto" ]; then
    # no compile test, just check what the compiler has
    case "$CFG_CPUFEATURES" in
        *neon*)
            CFG_NEON=yes
            ;;
        *)
            CFG_NEON=no
            ;;
    esac
fi

# detect mips_dsp support
if [ "$CFG_ARCH" = "mips" ] && [ "${CFG_MIPS_DSP}" = "auto" ]; then
    if "$unixtests/compile.test" "$XQMAKESPEC" "$QMAKE_CONFIG" $OPT_VERBOSE "$relpath" "$outpath" config.tests/unix/mips_dsp "mips_dsp" "$CFG_QMAKE_PATH" "$QTCONFFILE" $L_FLAGS $I_FLAGS $D_FLAGS $l_FLAGS; then
        CFG_MIPS_DSP=yes
    else
        CFG_MIPS_DSP=no
    fi
elif [ "$CFG_ARCH" != "mips" ]; then
    CFG_MIPS_DSP=no
fi

# detect mips_dspr2 support
if [ "$CFG_ARCH" = "mips" ] && [ "${CFG_MIPS_DSPR2}" = "auto" ]; then
    if "$unixtests/compile.test" "$XQMAKESPEC" "$QMAKE_CONFIG" $OPT_VERBOSE "$relpath" "$outpath" config.tests/unix/mips_dspr2 "mips_dspr2" "$CFG_QMAKE_PATH" "$QTCONFFILE" $L_FLAGS $I_FLAGS $D_FLAGS $l_FLAGS; then
        CFG_MIPS_DSPR2=yes
    else
        CFG_MIPS_DSPR2=no
    fi
elif [ "$CFG_ARCH" != "mips" ]; then
    CFG_MIPS_DSPR2=no
fi

[ "$XPLATFORM_MINGW" = "yes" ] && QMakeVar add styles "windowsxp windowsvista"
[ "$XPLATFORM_ANDROID" = "yes" ] && QMakeVar add styles "android"

# check IPC support
if ! compileTest unix/ipc_sysv "ipc_sysv" ; then
    # SYSV IPC is not supported - check POSIX IPC
    if compileTest unix/ipc_posix "ipc_posix" ; then
        QCONFIG_FLAGS="$QCONFIG_FLAGS QT_POSIX_IPC"
    else
        if [ "$XPLATFORM_ANDROID" = "no" ] ; then
            QCONFIG_FLAGS="$QCONFIG_FLAGS QT_NO_SYSTEMSEMAPHORE QT_NO_SHAREDMEMORY"
        fi
    fi
fi

# detect zlib
if [ "$CFG_ZLIB" = "no" ]; then
    # Note: Qt no longer support builds without zlib
    # So we force a "no" to be "auto" here.
    # If you REALLY really need no zlib support, you can still disable
    # it by doing the following:
    #   add "no-zlib" to mkspecs/qconfig.pri
    #   #define QT_NO_COMPRESS (probably by adding to src/corelib/global/qconfig.h)
    #
    # There's no guarantee that Qt will build under those conditions

    CFG_ZLIB=auto
    ZLIB_FORCED=yes
fi

if [ "$XPLATFORM_QNX" = "yes" ]; then
    if [ "$CFG_SLOG2" != "no" ]; then
        if compileTest unix/slog2 "slog2"; then
            CFG_SLOG2=yes
            QMAKE_CONFIG="$QMAKE_CONFIG slog2"
        else
            CFG_SLOG2=no
        fi
    fi
    if [ "$CFG_QNX_IMF" != "no" ]; then
        if compileTest unix/qqnx_imf "qqnx_imf"; then
            CFG_QNX_IMF=yes
            QMAKE_CONFIG="$QMAKE_CONFIG qqnx_imf"
        else
            CFG_QNX_IMF=no
        fi
    fi
    if [ "$CFG_PPS" != "no" ]; then
        if compileTest unix/pps "pps"; then
            CFG_PPS=yes
            QMAKE_CONFIG="$QMAKE_CONFIG qqnx_pps"
        else
            CFG_PPS=no
        fi
    fi

    if [ "$CFG_LGMON" != "no" ]; then
        if compileTest unix/lgmon "lgmon"; then
            CFG_LGMON=yes
            QMAKE_CONFIG="$QMAKE_CONFIG lgmon"
        else
            CFG_LGMON=no
        fi
    fi
fi

if [ "$CFG_ZLIB" = "auto" ]; then
    if compileTest unix/zlib "zlib"; then
       CFG_ZLIB=system
    else
       CFG_ZLIB=yes
    fi
fi

if [ "$CFG_MTDEV" != "no" ]; then
    if compileTest unix/mtdev "mtdev"; then
        CFG_MTDEV=yes
    else
        CFG_MTDEV=no
    fi
fi
if [ "$CFG_MTDEV" = "no" ]; then
    QMakeVar add DEFINES QT_NO_MTDEV
fi

if [ "$CFG_JOURNALD" != "no" ]; then
    if compileTest unix/journald "journald"; then
        CFG_JOURNALD=yes
        QMAKE_CONFIG="$QMAKE_CONFIG journald"
    else
        if [ "$CFG_JOURNALD" != "auto" ] && [ "$CFG_CONFIGURE_EXIT_ON_ERROR" = "yes" ]; then
            echo "journald support cannot be enabled due to functionality tests!"
            echo " Turn on verbose messaging (-v) to $0 to see the final report."
            echo " If you believe this message is in error you may use the continue"
            echo " switch (-continue) to $0 to continue."
            exit 101
        else
            CFG_JOURNALD=no
        fi
    fi
fi

if [ "$CFG_SYSLOG" != "no" ]; then
    if compileTest unix/syslog "syslog"; then
        CFG_SYSLOG=yes
        QMAKE_CONFIG="$QMAKE_CONFIG syslog"
    else
        if [ "$CFG_SYSLOG" != "auto" ] && [ "$CFG_CONFIGURE_EXIT_ON_ERROR" = "yes" ]; then
            echo "syslog support cannot be enabled due to functionality tests!"
            echo " Turn on verbose messaging (-v) to $0 to see the final report."
            echo " If you believe this message is in error you may use the continue"
            echo " switch (-continue) to $0 to continue."
            exit 101
        else
            CFG_SYSLOG=no
        fi
    fi
fi

if [ "$CFG_LARGEFILE" = "auto" ]; then
    #Large files should be enabled for all Linux systems
    CFG_LARGEFILE=yes
fi

if [ "$CFG_GUI" = "no" ]; then
    QPA_PLATFORM_GUARD=no
fi

# detect how jpeg should be built
if [ "$CFG_JPEG" = "auto" ]; then
    if [ "$CFG_SHARED" = "yes" ]; then
        CFG_JPEG=plugin
    else
        CFG_JPEG=yes
    fi
fi
# detect jpeg
if [ "$CFG_LIBJPEG" = "auto" ]; then
    if compileTest unix/libjpeg "libjpeg"; then
       CFG_LIBJPEG=system
    else
       CFG_LIBJPEG=qt
    fi
fi

# detect how gif should be built
if [ "$CFG_GIF" = "auto" ]; then
    if [ "$CFG_SHARED" = "yes" ]; then
        CFG_GIF=plugin
    else
        CFG_GIF=yes
    fi
fi

# detect png
if [ "$CFG_LIBPNG" = "auto" ]; then
    if compileTest unix/libpng "libpng"; then
       CFG_LIBPNG=system
    else
       CFG_LIBPNG=qt
    fi
fi

if [ "$CFG_EGLFS" = "yes" ]; then
    if [ "$CFG_EGL" = "no" ]; then
        echo "The EGLFS plugin requires EGL support and cannot be built"
        exit 101
    fi
    CFG_EGL=yes
fi

# auto-detect SQL-modules support
for _SQLDR in $CFG_SQL_AVAILABLE; do
        case $_SQLDR in
        mysql)
            if [ "$CFG_SQL_mysql" != "no" ]; then
		[ -z "$CFG_MYSQL_CONFIG" ] && CFG_MYSQL_CONFIG=`"$WHICH" mysql_config`
                if [ -x "$CFG_MYSQL_CONFIG" ]; then
                    QT_CFLAGS_MYSQL=`$CFG_MYSQL_CONFIG --include 2>/dev/null | filterIncludeOptions`
                    QT_LFLAGS_MYSQL_R=`$CFG_MYSQL_CONFIG --libs_r 2>/dev/null | filterLibraryOptions`
                    QT_LFLAGS_MYSQL=`$CFG_MYSQL_CONFIG --libs 2>/dev/null | filterLibraryOptions`
		    QT_MYSQL_VERSION=`$CFG_MYSQL_CONFIG --version 2>/dev/null`
                    QT_MYSQL_VERSION_MAJOR=`echo $QT_MYSQL_VERSION | cut -d . -f 1`
                fi
                if [ -n "$QT_MYSQL_VERSION" ] && [ "$QT_MYSQL_VERSION_MAJOR" -lt 4 ]; then
                    if [ "$CFG_SQL_mysql" != "auto" ] && [ "$CFG_CONFIGURE_EXIT_ON_ERROR" = "yes" ]; then
                        echo "This version of MySql is not supported ($QT_MYSQL_VERSION)."
                        echo " You need MySql 4 or higher."
                        echo " If you believe this message is in error you may use the continue"
                        echo " switch (-continue) to $0 to continue."
                        exit 101
                    else
                        CFG_SQL_mysql="no"
			QT_LFLAGS_MYSQL=""
			QT_LFLAGS_MYSQL_R=""
			QT_CFLAGS_MYSQL=""
                    fi
                else
                    if compileTest unix/mysql_r "MySQL (thread-safe)" $QT_LFLAGS_MYSQL_R $QT_CFLAGS_MYSQL; then
                        QMakeVar add CONFIG use_libmysqlclient_r
                        if [ "$CFG_SQL_mysql" = "auto" ]; then
                            CFG_SQL_mysql=plugin
                        fi
                        QT_LFLAGS_MYSQL="$QT_LFLAGS_MYSQL_R"
                    elif compileTest unix/mysql "MySQL (thread-unsafe)" $QT_LFLAGS_MYSQL $QT_CFLAGS_MYSQL; then
                        if [ "$CFG_SQL_mysql" = "auto" ]; then
                            CFG_SQL_mysql=plugin
                        fi
                    else
                        if [ "$CFG_SQL_mysql" != "auto" ] && [ "$CFG_CONFIGURE_EXIT_ON_ERROR" = "yes" ]; then
                            echo "MySQL support cannot be enabled due to functionality tests!"
                            echo " Turn on verbose messaging (-v) to $0 to see the final report."
                            echo " If you believe this message is in error you may use the continue"
                            echo " switch (-continue) to $0 to continue."
                            exit 101
                        else
                            CFG_SQL_mysql=no
			    QT_LFLAGS_MYSQL=""
			    QT_LFLAGS_MYSQL_R=""
			    QT_CFLAGS_MYSQL=""
                        fi
                    fi
                fi
            fi
            ;;
        psql)
            if [ "$CFG_SQL_psql" != "no" ]; then
                [ -z "$CFG_PSQL_CONFIG" ] && CFG_PSQL_CONFIG=`"$WHICH" pg_config`
                # Be careful not to use native pg_config when cross building.
                if [ "$XPLATFORM_MINGW" != "yes" ] && [ -x "$CFG_PSQL_CONFIG" ]; then
                    QT_CFLAGS_PSQL=`$CFG_PSQL_CONFIG --includedir 2>/dev/null | filterIncludePath`
                    QT_LFLAGS_PSQL=`$CFG_PSQL_CONFIG --libdir 2>/dev/null | filterLibraryPath`
                fi
                [ -z "$QT_CFLAGS_PSQL" ] || QT_CFLAGS_PSQL="-I$QT_CFLAGS_PSQL"
                [ -z "$QT_LFLAGS_PSQL" ] || QT_LFLAGS_PSQL="-L$QT_LFLAGS_PSQL"
                # But, respect PSQL_LIBS if set
                [ -z "$PSQL_LIBS" ] || QT_LFLAGS_PSQL="$PSQL_LIBS"
                if compileTest unix/psql "PostgreSQL" $QT_LFLAGS_PSQL $QT_CFLAGS_PSQL; then
                    if [ "$CFG_SQL_psql" = "auto" ]; then
                        CFG_SQL_psql=plugin
                    fi
                else
                    if [ "$CFG_SQL_psql" != "auto" ] && [ "$CFG_CONFIGURE_EXIT_ON_ERROR" = "yes" ]; then
                        echo "PostgreSQL support cannot be enabled due to functionality tests!"
                        echo " Turn on verbose messaging (-v) to $0 to see the final report."
                        echo " If you believe this message is in error you may use the continue"
                        echo " switch (-continue) to $0 to continue."
                        exit 101
                    else
                        CFG_SQL_psql=no
                        QT_CFLAGS_PSQL=""
                        QT_LFLAGS_PSQL=""
                    fi
                fi
            fi
        ;;
        odbc)
            if [ "$CFG_SQL_odbc" != "no" ]; then
                if [ "$XPLATFORM_MAC" != "yes" ] && compileTest unix/odbc "ODBC"; then
                    if [ "$CFG_SQL_odbc" = "auto" ]; then
                        CFG_SQL_odbc=plugin
                    fi
                else
                    if compileTest unix/iodbc "iODBC"; then
                        QT_LFLAGS_ODBC="-liodbc"
                        if [ "$CFG_SQL_odbc" = "auto" ]; then
                            CFG_SQL_odbc=plugin
                        fi
                    else
                        if [ "$CFG_SQL_odbc" != "auto" ] && [ "$CFG_CONFIGURE_EXIT_ON_ERROR" = "yes" ]; then
                            echo "ODBC support cannot be enabled due to functionality tests!"
                            echo " Turn on verbose messaging (-v) to $0 to see the final report."
                            echo " If you believe this message is in error you may use the continue"
                            echo " switch (-continue) to $0 to continue."
                            exit 101
                        else
                            CFG_SQL_odbc=no
                        fi
                    fi
                fi
            fi
            ;;
        oci)
            if [ "$CFG_SQL_oci" != "no" ]; then
                if compileTest unix/oci "OCI"; then
                    if [ "$CFG_SQL_oci" = "auto" ]; then
                        CFG_SQL_oci=plugin
                    fi
                else
                    if [ "$CFG_SQL_oci" != "auto" ] && [ "$CFG_CONFIGURE_EXIT_ON_ERROR" = "yes" ]; then
                        echo "Oracle (OCI) support cannot be enabled due to functionality tests!"
                        echo " Turn on verbose messaging (-v) to $0 to see the final report."
                        echo " If you believe this message is in error you may use the continue"
                        echo " switch (-continue) to $0 to continue."
                        exit 101
                    else
                        CFG_SQL_oci=no
                    fi
                fi
            fi
            ;;
        tds)
            if [ "$CFG_SQL_tds" != "no" ]; then
                [ -z "$SYBASE" ] || QT_LFLAGS_TDS="-L$SYBASE/lib"
                [ -z "$SYBASE_LIBS" ] || QT_LFLAGS_TDS="$QT_LFLAGS_TDS $SYBASE_LIBS"
                if compileTest unix/tds "TDS" $QT_LFLAGS_TDS; then
                    if [ "$CFG_SQL_tds" = "auto" ]; then
                        CFG_SQL_tds=plugin
                    fi
                else
                    if [ "$CFG_SQL_tds" != "auto" ] && [ "$CFG_CONFIGURE_EXIT_ON_ERROR" = "yes" ]; then
                        echo "TDS support cannot be enabled due to functionality tests!"
                        echo " Turn on verbose messaging (-v) to $0 to see the final report."
                        echo " If you believe this message is in error you may use the continue"
                        echo " switch (-continue) to $0 to continue."
                        exit 101
                    else
                        CFG_SQL_tds=no
                    fi
                fi
            fi
            ;;
        db2)
            if [ "$CFG_SQL_db2" != "no" ]; then
                if compileTest unix/db2 "DB2"; then
                    if [ "$CFG_SQL_db2" = "auto" ]; then
                        CFG_SQL_db2=plugin
                    fi
                else
                    if [ "$CFG_SQL_db2" != "auto" ] && [ "$CFG_CONFIGURE_EXIT_ON_ERROR" = "yes" ]; then
                        echo "ODBC support cannot be enabled due to functionality tests!"
                        echo " Turn on verbose messaging (-v) to $0 to see the final report."
                        echo " If you believe this message is in error you may use the continue"
                        echo " switch (-continue) to $0 to continue."
                        exit 101
                    else
                        CFG_SQL_db2=no
                    fi
                fi
            fi
            ;;
        ibase)
            if [ "$CFG_SQL_ibase" != "no" ]; then
                if compileTest unix/ibase "InterBase"; then
                    if [ "$CFG_SQL_ibase" = "auto" ]; then
                        CFG_SQL_ibase=plugin
                    fi
                else
                    if [ "$CFG_SQL_ibase" != "auto" ] && [ "$CFG_CONFIGURE_EXIT_ON_ERROR" = "yes" ]; then
                        echo "InterBase support cannot be enabled due to functionality tests!"
                        echo " Turn on verbose messaging (-v) to $0 to see the final report."
                        echo " If you believe this message is in error you may use the continue"
                        echo " switch (-continue) to $0 to continue."
                        exit 101
                    else
                        CFG_SQL_ibase=no
                    fi
                fi
            fi
            ;;
        sqlite2)
            if [ "$CFG_SQL_sqlite2" != "no" ]; then
                if compileTest unix/sqlite2 "SQLite2"; then
                    if [ "$CFG_SQL_sqlite2" = "auto" ]; then
                        CFG_SQL_sqlite2=plugin
                    fi
                else
                    if [ "$CFG_SQL_sqlite2" != "auto" ] && [ "$CFG_CONFIGURE_EXIT_ON_ERROR" = "yes" ]; then
                        echo "SQLite2 support cannot be enabled due to functionality tests!"
                        echo " Turn on verbose messaging (-v) to $0 to see the final report."
                        echo " If you believe this message is in error you may use the continue"
                        echo " switch (-continue) to $0 to continue."
                        exit 101
                    else
                        CFG_SQL_sqlite2=no
                    fi
                fi
            fi
            ;;
        sqlite)
            if [ "$CFG_SQL_sqlite" != "no" ]; then
                SQLITE_AUTODETECT_FAILED="no"
                if [ "$CFG_SQLITE" = "system" ]; then
                    if [ -n "$PKG_CONFIG" ] && $PKG_CONFIG --exists sqlite3 2>/dev/null; then
                        QT_CFLAGS_SQLITE=`$PKG_CONFIG --cflags sqlite3 2>/dev/null`
                        QT_LFLAGS_SQLITE=`$PKG_CONFIG --libs sqlite3 2>/dev/null`
                    else
                        QT_CFLAGS_SQLITE=
                        QT_LFLAGS_SQLITE="-lsqlite3 -lz"
                    fi
                    if compileTest unix/sqlite "SQLite" $QT_LFLAGS_SQLITE $QT_CFLAGS_SQLITE; then
                        if [ "$CFG_SQL_sqlite" = "auto" ]; then
                            CFG_SQL_sqlite=plugin
                        fi
                        QMAKE_CONFIG="$QMAKE_CONFIG system-sqlite"
                    else
                        SQLITE_AUTODETECT_FAILED="yes"
                        CFG_SQL_sqlite=no
                    fi
                elif [ -f "$relpath/src/3rdparty/sqlite/sqlite3.h" ]; then
                    if [ "$CFG_SQL_sqlite" = "auto" ]; then
                            CFG_SQL_sqlite=plugin
                    fi
                else
                    SQLITE_AUTODETECT_FAILED="yes"
                    CFG_SQL_sqlite=no
                fi

                if [ "$SQLITE_AUTODETECT_FAILED" = "yes" ] && [ "$CFG_CONFIGURE_EXIT_ON_ERROR" = "yes" ]; then
                    echo "SQLite support cannot be enabled due to functionality tests!"
                    echo " Turn on verbose messaging (-v) to $0 to see the final report."
                    echo " If you believe this message is in error you may use the continue"
                    echo " switch (-continue) to $0 to continue."
                    exit 101
                fi
            fi
            ;;
        *)
            if [ "$OPT_VERBOSE" = "yes" ]; then
                echo "unknown SQL driver: $_SQLDR"
            fi
            ;;
        esac
done

# auto-detect NIS support
if [ "$CFG_NIS" != "no" ]; then
    if compileTest unix/nis "NIS"; then
        CFG_NIS=yes
    else
        if [ "$CFG_NIS" = "yes" ] && [ "$CFG_CONFIGURE_EXIT_ON_ERROR" = "yes" ]; then
            echo "NIS support cannot be enabled due to functionality tests!"
            echo " Turn on verbose messaging (-v) to $0 to see the final report."
            echo " If you believe this message is in error you may use the continue"
            echo " switch (-continue) to $0 to continue."
            exit 101
        else
            CFG_NIS=no
        fi
    fi
fi

# auto-detect CUPS support
if [ "$CFG_CUPS" != "no" ]; then
    if compileTest unix/cups "Cups"; then
        CFG_CUPS=yes
    else
        if [ "$CFG_CUPS" = "yes" ] && [ "$CFG_CONFIGURE_EXIT_ON_ERROR" = "yes" ]; then
            echo "Cups support cannot be enabled due to functionality tests!"
            echo " Turn on verbose messaging (-v) to $0 to see the final report."
            echo " If you believe this message is in error you may use the continue"
            echo " switch (-continue) to $0 to continue."
            exit 101
        else
            CFG_CUPS=no
        fi
    fi
fi

# auto-detect iconv(3) support
if [ "$CFG_ICONV" != "no" ]; then
    if [ "$XPLATFORM_MINGW" = "yes" ]; then
        CFG_ICONV=no
    elif compileTest unix/iconv "POSIX iconv"; then
        CFG_ICONV=yes
    elif compileTest unix/sun-libiconv "SUN libiconv"; then
        CFG_ICONV=sun
    elif compileTest unix/gnu-libiconv "GNU libiconv"; then
        CFG_ICONV=gnu
    else
        if [ "$CFG_ICONV" = "yes" ] && [ "$CFG_CONFIGURE_EXIT_ON_ERROR" = "yes" ]; then
            echo "Iconv support cannot be enabled due to functionality tests!"
            echo " Turn on verbose messaging (-v) to $0 to see the final report."
            echo " If you believe this message is in error you may use the continue"
            echo " switch (-continue) to $0 to continue."
            exit 101
        else
            CFG_ICONV=no
        fi
    fi
fi

# auto-detect libdbus-1 support
# auto: detect if libdbus-1 is present; if so, link to it
# linked: fail if libdbus-1 is not present; otherwise link to it
# runtime: no detection (cannot fail), load libdbus-1 at runtime
if [ "$CFG_DBUS" = "auto" ] || [ "$CFG_DBUS" = "linked" ]; then
    if [ -n "$PKG_CONFIG" ] && $PKG_CONFIG --atleast-version="$MIN_DBUS_1_VERSION" dbus-1 2>/dev/null; then
        QT_CFLAGS_DBUS=`$PKG_CONFIG --cflags dbus-1 2>/dev/null`
        QT_LIBS_DBUS=`$PKG_CONFIG --libs dbus-1 2>/dev/null`
    else
        QT_LIBS_DBUS="-ldbus-1"
    fi
    if compileTest unix/dbus "D-Bus" $QT_CFLAGS_DBUS $QT_LIBS_DBUS; then
        QMakeVar set QT_LIBS_DBUS "$QT_LIBS_DBUS"
        QMakeVar set QT_CFLAGS_DBUS "$QT_CFLAGS_DBUS"
        # Try find correct host configuration for dbus tools when cross-compiling
        if [ "$QT_CROSS_COMPILE" = "yes" ] && env -i PATH="$PATH" \
                pkg-config --atleast-version="$MIN_DBUS_1_VERSION" dbus-1 2>/dev/null; then
            QT_CFLAGS_DBUS=`env -i PATH="$PATH" pkg-config --cflags dbus-1 2>/dev/null`
        fi
        QMakeVar set QT_HOST_CFLAGS_DBUS "$QT_CFLAGS_DBUS"
        CFG_DBUS=linked
    else
        # Failed to compile the test, so it's an error if CFG_DBUS is "linked"
        if [ "$CFG_DBUS" = "linked" ] && [ "$CFG_CONFIGURE_EXIT_ON_ERROR" = "yes" ]; then
            echo "The Qt D-Bus module cannot be enabled because libdbus-1 version $MIN_DBUS_1_VERSION was not found."
            [ -z "$PKG_CONFIG" ] && echo " Use of pkg-config is not enabled, maybe you want to pass -pkg-config?"
            echo " Turn on verbose messaging (-v) to $0 to see the final report."
            echo " If you believe this message is in error you may use the continue"
            echo " switch (-continue) to $0 to continue."
            exit 101
        else
            # CFG_DBUS is "auto" here
            CFG_DBUS=runtime
        fi
    fi
fi

# auto-detect libproxy support
if [ "$CFG_LIBPROXY" != "no" ]; then
    if compileTest common/libproxy "libproxy"; then
        CFG_LIBPROXY=yes
    else
        if [ "$CFG_LIBPROXY" = "auto" ]; then
            CFG_LIBPROXY=no
        elif [ "$CFG_CONFIGURE_EXIT_ON_ERROR" = "yes" ]; then
            # CFG_LIBPROXY is "yes" here
            echo "The libproxy support cannot be enabled because libproxy was not found."
            echo " Turn on verbose messaging (-v) to $0 to see the final report."
            echo " If you believe this message is in error you may use the continue"
            echo " switch (-continue) to $0 to continue."
            exit 101
        fi
    fi
fi

# auto-detect Glib support
if [ "$CFG_GLIB" != "no" ]; then
    if [ -n "$PKG_CONFIG" ]; then
        QT_CFLAGS_GLIB=`$PKG_CONFIG --cflags glib-2.0 gthread-2.0 2>/dev/null`
        QT_LIBS_GLIB=`$PKG_CONFIG --libs glib-2.0 gthread-2.0 2>/dev/null`
    fi
    if compileTest unix/glib "Glib" $QT_CFLAGS_GLIB $QT_LIBS_GLIB; then
        CFG_GLIB=yes
        QMakeVar set QT_CFLAGS_GLIB "$QT_CFLAGS_GLIB"
        QMakeVar set QT_LIBS_GLIB "$QT_LIBS_GLIB"
    else
        if [ "$CFG_GLIB" = "yes" ] && [ "$CFG_CONFIGURE_EXIT_ON_ERROR" = "yes" ]; then
            echo "Glib support cannot be enabled due to functionality tests!"
            [ -z "$PKG_CONFIG" ] && echo " Use of pkg-config is not enabled, maybe you want to pass -pkg-config?"
            echo " Turn on verbose messaging (-v) to $0 to see the final report."
            echo " If you believe this message is in error you may use the continue"
            echo " switch (-continue) to $0 to continue."
            exit 101
        else
            CFG_GLIB=no
        fi
    fi
fi

# auto-detect GTK style support
if [ "$CFG_GLIB" = "yes" -a "$CFG_GTK" != "no" ]; then
    if [ -n "$PKG_CONFIG" ]; then
        QT_CFLAGS_QGTK2=`$PKG_CONFIG --cflags gtk+-2.0 ">=" 2.18 atk 2>/dev/null`
        QT_LIBS_QGTK2=`$PKG_CONFIG --libs gtk+-2.0 2>/dev/null`
        QT_LIBS_QGOBJECT=`$PKG_CONFIG --libs gobject-2.0 2>/dev/null`
    fi
    if [ -n "$QT_CFLAGS_QGTK2" ] ; then
        CFG_GTK=yes
        QT_CONFIG="$QT_CONFIG gtk2"
        QMakeVar set QT_CFLAGS_QGTK2 "$QT_CFLAGS_QGTK2"
        QMakeVar set QT_LIBS_QGTK2 "$QT_LIBS_QGTK2"
    else
        if [ "$CFG_GTK" = "yes" ] && [ "$CFG_CONFIGURE_EXIT_ON_ERROR" = "yes" ]; then
            echo "GTK theme support cannot be enabled due to functionality tests!"
            [ -z "$PKG_CONFIG" ] && echo " Use of pkg-config is not enabled, maybe you want to pass -pkg-config?"
            echo " Turn on verbose messaging (-v) to $0 to see the final report."
            echo " If you believe this message is in error you may use the continue"
            echo " switch (-continue) to $0 to continue."
            exit 101
        else
            CFG_GTK=no
        fi
    fi
elif [ "$CFG_GLIB" = "no" ]; then
    CFG_GTK=no
fi

# auto-detect libicu support
if [ "$CFG_ICU" != "no" ]; then
    if compileTest unix/icu "ICU"; then
        [ "$CFG_ICU" = "auto" ] && CFG_ICU=yes
    else
        if [ "$CFG_ICU" = "auto" ]; then
            CFG_ICU=no
        elif [ "$CFG_CONFIGURE_EXIT_ON_ERROR" = "yes" ]; then
            # CFG_ICU is "yes"

            echo "The ICU library support cannot be enabled."
            echo " Turn on verbose messaging (-v) to $0 to see the final report."
            echo " If you believe this message is in error you may use the continue"
            echo " switch (-continue) to $0 to continue."
            exit 101
        fi
    fi
fi

# Auto-detect PulseAudio support
if [ "$CFG_PULSEAUDIO" != "no" ]; then
    if [ -n "$PKG_CONFIG" ]; then
        QT_CFLAGS_PULSEAUDIO=`$PKG_CONFIG --cflags libpulse '>=' 0.9.10 libpulse-mainloop-glib 2>/dev/null`
        QT_LIBS_PULSEAUDIO=`$PKG_CONFIG --libs libpulse '>=' 0.9.10 libpulse-mainloop-glib 2>/dev/null`
    fi
    if compileTest unix/pulseaudio "PulseAudio" $QT_CFLAGS_PULSEAUDIO $QT_LIBS_PULSEAUDIO; then
        CFG_PULSEAUDIO=yes
        QMakeVar set QT_CFLAGS_PULSEAUDIO "$QT_CFLAGS_PULSEAUDIO"
        QMakeVar set QT_LIBS_PULSEAUDIO "$QT_LIBS_PULSEAUDIO"
    else
        if [ "$CFG_PULSEAUDIO" = "yes" ] && [ "$CFG_CONFIGURE_EXIT_ON_ERROR" = "yes" ]; then
            echo "PulseAudio support cannot be enabled due to functionality tests!"
            [ -z "$PKG_CONFIG" ] && echo " Use of pkg-config is not enabled, maybe you want to pass -pkg-config?"
            echo " Turn on verbose messaging (-v) to $0 to see the final report."
            echo " If you believe this message is in error you may use the continue"
            echo " switch (-continue) to $0 to continue."
            exit 101
        else
            CFG_PULSEAUDIO=no
        fi
    fi
fi

# X11/MINGW OpenGL
if [ "$XPLATFORM_MINGW" = "yes" ]; then
    # auto-detect OpenGL support (es2 = OpenGL ES 2.0 or higher)
    if [ "$CFG_GUI" = "no" ]; then
        if [ "$CFG_OPENGL" = "auto" ]; then
            CFG_OPENGL=no
        fi
        if [ "$CFG_OPENGL" != "no" ]; then
            echo "OpenGL enabled, but GUI disabled."
            echo " You might need to either enable the GUI or disable OpenGL"
            exit 1
        fi
    fi
    if [ "$CFG_OPENGL" = "auto" ] || [ "$CFG_OPENGL" = "yes" ]; then
        if compileTest x11/opengl "OpenGL"; then
            CFG_OPENGL=desktop
        elif compileTest unix/opengles2 "OpenGL ES 2.0"; then
            CFG_OPENGL=es2
        else
            if [ "$CFG_OPENGL" = "yes" ]; then
                echo "All the OpenGL functionality tests failed!"
                echo " You might need to modify the include and library search paths by editing"
                echo " QMAKE_INCDIR_OPENGL, QMAKE_LIBDIR_OPENGL and QMAKE_LIBS_OPENGL in"
                echo " ${XQMAKESPEC}."
                exit 1
            fi
            CFG_OPENGL=no
        fi
        case "$PLATFORM" in
        hpux*)
            # HP-UX have buggy glx headers; check if we really need to define the GLXFBConfig struct.
            if [ "$CFG_OPENGL" = "desktop" ]; then
                compileTest x11/glxfbconfig "OpenGL"
                if [ $? != "0" ]; then
                    QMakeVar add DEFINES QT_DEFINE_GLXFBCONFIG_STRUCT
                fi
            fi
            ;;
        *)
            ;;
        esac
    elif [ "$CFG_OPENGL" = "es2" ]; then
        #OpenGL ES 2.0
        compileTest unix/opengles2 "OpenGL ES 2.0"
        if [ $? != "0" ]; then
            echo "The OpenGL ES 2.0 functionality test failed!"
            echo " You might need to modify the include and library search paths by editing"
            echo " QMAKE_INCDIR_OPENGL_ES2, QMAKE_LIBDIR_OPENGL_ES2 and QMAKE_LIBS_OPENGL_ES2 in"
            echo " ${XQMAKESPEC}."
            exit 1
        fi
    elif [ "$CFG_OPENGL" = "desktop" ]; then
        # Desktop OpenGL support
        compileTest x11/opengl "OpenGL"
        if [ $? != "0" ]; then
            echo "The OpenGL functionality test failed!"
            echo " You might need to modify the include and library search paths by editing"
            echo " QMAKE_INCDIR_OPENGL, QMAKE_LIBDIR_OPENGL and QMAKE_LIBS_OPENGL in"
            echo " ${XQMAKESPEC}."
            exit 1
        fi
        case "$PLATFORM" in
        hpux*)
            # HP-UX have buggy glx headers; check if we really need to define the GLXFBConfig struct.
            compileTest x11/glxfbconfig "OpenGL"
            if [ $? != "0" ]; then
                QMakeVar add DEFINES QT_DEFINE_GLXFBCONFIG_STRUCT
            fi
            ;;
        *)
            ;;
        esac
    fi
fi # X11/MINGW OpenGL

if [ "$XPLATFORM_MAC" = "yes" ]; then
    if [ "$CFG_COREWLAN" = "auto" ]; then
        if compileTest mac/corewlan "CoreWlan"; then
            CFG_COREWLAN=yes
        else
            CFG_COREWLAN=no
        fi
    fi
fi

# auto-detect OpenGL support (es2 = OpenGL ES 2.0 or higher)
if [ "$CFG_OPENGL" = "auto" ] || [ "$CFG_OPENGL" = "yes" ]; then
    if compileTestWithPkgConfig gl unix/opengldesktop "OpenGL" OPENGL; then
        CFG_OPENGL=desktop
    elif compileTestWithPkgConfig glesv2 unix/opengles2 "OpenGL ES 2.0" OPENGL_ES2; then
        CFG_OPENGL=es2
    else
        if [ "$CFG_OPENGL" = "yes" ]; then
            echo "All the OpenGL functionality tests failed!"
            echo " You might need to modify the include and library search paths by editing"
            echo " QMAKE_INCDIR_OPENGL, QMAKE_LIBDIR_OPENGL and QMAKE_LIBS_OPENGL in"
            echo " ${XQMAKESPEC}."
            exit 1
        fi
        CFG_OPENGL=no
    fi
elif [ "$CFG_OPENGL" = "es2" ]; then
    #OpenGL ES 2.0

    compileTestWithPkgConfig glesv2 unix/opengles2 "OpenGL ES 2.0" OPENGL_ES2
    if [ $? != "0" ]; then
        echo "The OpenGL ES 2.0 functionality test failed!"
        [ -z "$PKG_CONFIG" ] && echo " Use of pkg-config is not enabled, maybe you want to pass -pkg-config?"
        echo " You might need to modify the include and library search paths by editing"
        echo " QMAKE_INCDIR_OPENGL_ES2, QMAKE_LIBDIR_OPENGL_ES2 and QMAKE_LIBS_OPENGL_ES2 in"
        echo " ${XQMAKESPEC}."
        exit 1
    fi
elif [ "$CFG_OPENGL" = "desktop" ]; then
    # Desktop OpenGL support
    compileTestWithPkgConfig gl unix/opengldesktop "OpenGL" OPENGL
    if [ $? != "0" ]; then
        echo "The OpenGL functionality test failed!"
        echo " You might need to modify the include and library search paths by editing"
        echo " QMAKE_INCDIR_OPENGL, QMAKE_LIBDIR_OPENGL and QMAKE_LIBS_OPENGL in"
        echo " ${XQMAKESPEC}."
        exit 1
    fi
fi

# If OpenGL ES 2.0 is enabled, check for 3.0 and higher. This is used to allow
# compile-time differentiation and including the version specific (but backwards
# compatible) ES headers (for example, GLES3/gl31.h). Other than that, there is
# no difference in the configuration, even the library is the same.
if [ "$CFG_OPENGL" = "es2" ]; then
    if compileTestWithPkgConfig glesv2 unix/opengles3 "OpenGL ES 3.0" ""; then
        # Add a define for ES3, in addition to ES and ES2.
        QCONFIG_FLAGS="$QCONFIG_FLAGS QT_OPENGL_ES_3"
    fi
    if compileTestWithPkgConfig glesv2 unix/opengles31 "OpenGL ES 3.1" ""; then
        # Add a define for ES31.
        QCONFIG_FLAGS="$QCONFIG_FLAGS QT_OPENGL_ES_3_1"
    fi
fi

# auto-detect FontConfig support
if [ "$CFG_FONTCONFIG" != "no" ]; then
    if [ -n "$PKG_CONFIG" ] && $PKG_CONFIG --exists fontconfig --exists freetype2 2>/dev/null; then
        QT_CFLAGS_FONTCONFIG=`$PKG_CONFIG --cflags fontconfig --cflags freetype2 2>/dev/null`
        QT_LIBS_FONTCONFIG=`$PKG_CONFIG --libs fontconfig --libs freetype2 2>/dev/null`
    else
        QT_CFLAGS_FONTCONFIG=
        QT_LIBS_FONTCONFIG="-lfreetype -lfontconfig"
    fi
    if compileTest unix/fontconfig "FontConfig" $QT_CFLAGS_FONTCONFIG $QT_LIBS_FONTCONFIG; then
        QT_CONFIG="$QT_CONFIG fontconfig"
        QMakeVar set QMAKE_CFLAGS_FONTCONFIG "$QT_CFLAGS_FONTCONFIG"
        QMakeVar set QMAKE_LIBS_FONTCONFIG "$QT_LIBS_FONTCONFIG"
        CFG_FONTCONFIG=yes
        CFG_FREETYPE=system
    else
        CFG_FONTCONFIG=no
    fi

fi

# Save these for a check later
ORIG_CFG_XCB="$CFG_XCB"
ORIG_CFG_EGLFS="$CFG_EGLFS"
ORIG_CFG_DIRECTFB="$CFG_DIRECTFB"
ORIG_CFG_LINUXFB="$CFG_LINUXFB"
ORIG_CFG_MIRCLIENT="$CFG_MIRCLIENT"

if [ "$CFG_LIBUDEV" != "no" ]; then
    if [ -n "$PKG_CONFIG" ] && $PKG_CONFIG --exists libudev 2>/dev/null; then
        QMAKE_INCDIR_LIBUDEV=`$PKG_CONFIG --cflags-only-I libudev 2>/dev/null | sed -e 's,^-I,,g' -e 's, -I, ,g'`
        QMAKE_LIBS_LIBUDEV=`$PKG_CONFIG --libs libudev 2>/dev/null`
        QMAKE_CFLAGS_LIBUDEV=`$PKG_CONFIG --cflags libudev 2>/dev/null`
        QMakeVar set QMAKE_INCDIR_LIBUDEV "$QMAKE_INCDIR_LIBUDEV"
        QMakeVar set QMAKE_LIBS_LIBUDEV "$QMAKE_LIBS_LIBUDEV"
    fi
    if compileTest unix/libudev "libudev" $QMAKE_CFLAGS_LIBUDEV $QMAKE_LIBS_LIBUDEV; then
        CFG_LIBUDEV=yes
        QT_CONFIG="$QT_CONFIG libudev"
    elif [ "$CFG_LIBUDEV" = "yes" ]; then
        echo "The libudev functionality test failed!"
        [ -z "$PKG_CONFIG" ] && echo " Use of pkg-config is not enabled, maybe you want to pass -pkg-config?"
        exit 1
    else
        CFG_LIBUDEV=no
    fi
fi
if [ "$CFG_LIBUDEV" = "no" ]; then
    QMakeVar add DEFINES QT_NO_LIBUDEV
fi

if [ "$CFG_EVDEV" != "no" ]; then
    if compileTest unix/evdev "evdev"; then
        CFG_EVDEV=yes
        QT_CONFIG="$QT_CONFIG evdev"
    elif [ "$CFG_EVDEV" = "yes" ]; then
        echo "The evdev functionality test failed!"
        exit 1
    else
        CFG_EVDEV=no
    fi
fi
if [ "$CFG_EVDEV" = "no" ]; then
    QMakeVar add DEFINES QT_NO_EVDEV
fi

if [ "$CFG_TSLIB" != "no" ]; then
    if compileTest unix/tslib "tslib"; then
        CFG_TSLIB=yes
        QT_CONFIG="$QT_CONFIG tslib"
    elif [ "$CFG_TSLIB" = "yes" ]; then
        echo "The tslib functionality test failed!"
        exit 1
    else
        CFG_TSLIB=no
    fi
fi
if [ "$CFG_TSLIB" = "no" ]; then
    QMakeVar add DEFINES QT_NO_TSLIB
fi

if [ "$CFG_XKBCOMMON_EVDEV" != "no" ]; then
    if [ -n "$PKG_CONFIG" ] && $PKG_CONFIG --exists xkbcommon 2>/dev/null; then
        QMAKE_INCDIR_XKBCOMMON_EVDEV=`$PKG_CONFIG --cflags-only-I xkbcommon 2>/dev/null | sed -e 's,^-I,,g' -e 's, -I, ,g'`
        QMAKE_LIBS_XKBCOMMON_EVDEV=`$PKG_CONFIG --libs xkbcommon 2>/dev/null`
        QMAKE_CFLAGS_XKBCOMMON_EVDEV=`$PKG_CONFIG --cflags xkbcommon 2>/dev/null`
        QMakeVar set QMAKE_INCDIR_XKBCOMMON_EVDEV "$QMAKE_INCDIR_XKBCOMMON_EVDEV"
        QMakeVar set QMAKE_LIBS_XKBCOMMON_EVDEV "$QMAKE_LIBS_XKBCOMMON_EVDEV"
    fi
    if compileTest unix/xkbcommon "xkbcommon" $QMAKE_CFLAGS_XKBCOMMON_EVDEV $QMAKE_LIBS_XKBCOMMON_EVDEV; then
        CFG_XKBCOMMON_EVDEV=yes
        QT_CONFIG="$QT_CONFIG xkbcommon-evdev"
    elif [ "$CFG_XKBCOMMON_EVDEV" = "yes" ]; then
        echo "The xkbcommon-evdev functionality test failed!"
        exit 1
    else
        CFG_XKBCOMMON_EVDEV=no
    fi
fi

if [ "$CFG_LIBINPUT" != "no" ] && [ "$CFG_LIBUDEV" != "no" ]; then
    if [ -n "$PKG_CONFIG" ] && $PKG_CONFIG --exists libinput 2>/dev/null; then
        QMAKE_INCDIR_LIBINPUT=`$PKG_CONFIG --cflags-only-I libinput 2>/dev/null | sed -e 's,^-I,,g' -e 's, -I, ,g'`
        QMAKE_LIBS_LIBINPUT=`$PKG_CONFIG --libs libinput 2>/dev/null`
        QMAKE_CFLAGS_LIBINPUT=`$PKG_CONFIG --cflags libinput 2>/dev/null`
        QMAKE_LIBINPUT_VERSION_MAJOR=`$PKG_CONFIG --modversion libinput 2>/dev/null | cut -d . -f 1`
        QMAKE_LIBINPUT_VERSION_MINOR=`$PKG_CONFIG --modversion libinput 2>/dev/null | cut -d . -f 2`
        QMakeVar set QMAKE_LIBINPUT_VERSION_MAJOR "$QMAKE_LIBINPUT_VERSION_MAJOR"
        QMakeVar set QMAKE_LIBINPUT_VERSION_MINOR "$QMAKE_LIBINPUT_VERSION_MINOR"
        QMakeVar set QMAKE_INCDIR_LIBINPUT "$QMAKE_INCDIR_LIBINPUT"
        QMakeVar set QMAKE_LIBS_LIBINPUT "$QMAKE_LIBS_LIBINPUT"
    fi
    if compileTest unix/libinput "libinput" $QMAKE_CFLAGS_LIBINPUT $QMAKE_LIBS_LIBINPUT; then
        CFG_LIBINPUT=yes
        QT_CONFIG="$QT_CONFIG libinput"
    elif [ "$CFG_LIBINPUT" = "yes" ]; then
        echo "The libinput functionality test failed!"
        exit 1
    else
        CFG_LIBINPUT=no
    fi
else
    CFG_LIBINPUT=no
fi
if [ "$CFG_LIBINPUT" = "no" ]; then
    QMakeVar add DEFINES QT_NO_LIBINPUT
fi

# Check we actually have X11 :-)
if compileTest x11/xlib "XLib"; then
    QT_CONFIG="$QT_CONFIG xlib"
fi

# auto-detect Xrender support
if [ "$CFG_XRENDER" != "no" ]; then
    if compileTest x11/xrender "Xrender"; then
        CFG_XRENDER=yes
        QT_CONFIG="$QT_CONFIG xrender"
    else
        if [ "$CFG_XRENDER" = "yes" ] && [ "$CFG_CONFIGURE_EXIT_ON_ERROR" = "yes" ]; then
            echo "Xrender support cannot be enabled due to functionality tests!"
            echo " Turn on verbose messaging (-v) to $0 to see the final report."
            echo " If you believe this message is in error you may use the continue"
            echo " switch (-continue) to $0 to continue."
            exit 101
        else
            CFG_XRENDER=no
        fi
    fi
fi

# auto-detect XInput2 support
if [ "$CFG_XINPUT2" != "no" ]; then
    if compileTest x11/xinput2 "XInput2"; then
        if [ -n "$PKG_CONFIG" ] && $PKG_CONFIG --exists xi 2>/dev/null; then
            QMAKE_LIBXI_VERSION_MAJOR=`$PKG_CONFIG --modversion xi 2>/dev/null | cut -d . -f 1`
            QMAKE_LIBXI_VERSION_MINOR=`$PKG_CONFIG --modversion xi 2>/dev/null | cut -d . -f 2`
            QMAKE_LIBXI_VERSION_PATCH=`$PKG_CONFIG --modversion xi 2>/dev/null | cut -d . -f 3`
            QMakeVar set QMAKE_LIBXI_VERSION_MAJOR "$QMAKE_LIBXI_VERSION_MAJOR"
            QMakeVar set QMAKE_LIBXI_VERSION_MINOR "$QMAKE_LIBXI_VERSION_MINOR"
            QMakeVar set QMAKE_LIBXI_VERSION_PATCH "$QMAKE_LIBXI_VERSION_PATCH"
        fi
        CFG_XINPUT2=yes
    else
        if [ "$CFG_XINPUT2" = "yes" ] && [ "$CFG_CONFIGURE_EXIT_ON_ERROR" = "yes" ]; then
            echo "XInput2 support cannot be enabled due to functionality tests!"
            echo " Turn on verbose messaging (-v) to $0 to see the final report."
            echo " If you believe this message is in error you may use the continue"
            echo " switch (-continue) to $0 to continue."
            exit 101
        else
            CFG_XINPUT2=no
        fi
    fi
fi

if [ "$CFG_XCB" != "no" ]; then
    if [ -n "$PKG_CONFIG" ] && $PKG_CONFIG --exists "xcb >= 1.5" 2>/dev/null; then
        QMAKE_CFLAGS_XCB="`$PKG_CONFIG --cflags xcb 2>/dev/null`"
        QMAKE_LIBS_XCB="`$PKG_CONFIG --libs xcb 2>/dev/null`"
    fi
    if [ -n "$PKG_CONFIG" ] && $PKG_CONFIG --exists "x11" 2> /dev/null; then
        QMAKE_X11_PREFIX="`$PKG_CONFIG --variable=prefix x11`"
    else
        # default to LSB prefix
        QMAKE_X11_PREFIX="/usr"
    fi
    QMakeVar set QMAKE_X11_PREFIX "$QMAKE_X11_PREFIX"

    if [ "$CFG_XKBCOMMON" != no ] && compileTest qpa/xcb "xcb" $QMAKE_CFLAGS_XCB $QMAKE_LIBS_XCB; then
        QT_CONFIG="$QT_CONFIG xcb-plugin"

        if [ "$CFG_XCB" = "qt" ]; then
            QT_CONFIG="$QT_CONFIG xcb-qt"
        else
            CFG_XCB="system"
            if [ -n "$PKG_CONFIG" ] && $PKG_CONFIG --exists "xcb >= 1.5" 2>/dev/null; then
                XCB_PACKAGES="xcb xcb-shm xcb-sync xcb-xfixes xcb-randr xcb-image xcb-keysyms xcb-icccm xcb-shape"
                QMAKE_CFLAGS_XCB="`$PKG_CONFIG --cflags $XCB_PACKAGES 2>/dev/null`"
                QMAKE_LIBS_XCB="`$PKG_CONFIG --libs $XCB_PACKAGES 2>/dev/null`"
            fi

            # libxcb version 1.10 was the first version that enables xcb-xkb by default,
            # therefore the minimal xcb-xkb version we support is 1.10
            CFG_XKB=no
            if $PKG_CONFIG --exists "xcb-xkb >= 1.10" 2>/dev/null; then
                QMAKE_CFLAGS_XKB="`$PKG_CONFIG --cflags xcb xcb-xkb 2>/dev/null`"
                QMAKE_LIBS_XKB="`$PKG_CONFIG --libs xcb xcb-xkb 2>/dev/null`"
                if compileTest qpa/xcb-xkb "xcb-xkb" $QMAKE_CFLAGS_XKB $QMAKE_LIBS_XKB; then
                    CFG_XKB=yes
                fi
            fi
            if [ "$CFG_XKB" = "no" ]; then
                QMakeVar add DEFINES QT_NO_XKB
            fi

            if compileTest qpa/xcb-syslibs "xcb-syslibs" $QMAKE_CFLAGS_XCB $QMAKE_LIBS_XCB; then
                if compileTest qpa/xcb-render "xcb-render" $QMAKE_CFLAGS_XCB $QMAKE_LIBS_XCB; then
                    QT_CONFIG="$QT_CONFIG xcb-render"
                fi

                if compileTest qpa/xcb-glx "xcb-glx" $QMAKE_CFLAGS_XCB $QMAKE_LIBS_XCB; then
                    CFG_XCB_GLX=yes
                    QT_CONFIG="$QT_CONFIG xcb-glx"
                fi
            else
                echo "The test for linking against libxcb and support libraries failed!"
                echo " You might need to install dependency packages, or pass -qt-xcb."
                echo " See src/plugins/platforms/xcb/README."
                exit 1
            fi
        fi

        if [ "$CFG_XCB_XLIB" != "no" ]; then
            if compileTest qpa/xcb-xlib "xcb-xlib" $QMAKE_CFLAGS_XCB $QMAKE_LIBS_XCB; then
                QT_CONFIG="$QT_CONFIG xcb-xlib"
                CFG_XCB_XLIB=yes
            else
                CFG_XCB_XLIB=no
            fi
        fi

        if [ "$CFG_SM" != "no" ] && [ -n "$PKG_CONFIG" ]; then
            if $PKG_CONFIG --exists "sm" 2>/dev/null && $PKG_CONFIG --exists "ice" 2>/dev/null; then
                QT_CONFIG="$QT_CONFIG xcb-sm"
            fi
        fi
    else
        if [ "$CFG_XCB" != "auto" ]; then
            echo "The test for linking against libxcb failed!"
            [ -z "$PKG_CONFIG" ] && echo " Use of pkg-config is not enabled, maybe you want to pass -pkg-config?"
            echo " You might need to install dependency packages for libxcb."
            echo " See src/plugins/platforms/xcb/README."
            exit 1
        fi
        CFG_XCB=no
    fi
fi

if [ "$CFG_DIRECTFB" != "no" ]; then
    if [ -n "$PKG_CONFIG" ] && $PKG_CONFIG --exists directfb 2>/dev/null; then
        QMAKE_CFLAGS_DIRECTFB=`$PKG_CONFIG --cflags directfb 2>/dev/null`
        QMAKE_LIBS_DIRECTFB=`$PKG_CONFIG --libs directfb 2>/dev/null`
        if compileTest qpa/directfb "DirectFB" $QMAKE_CFLAGS_DIRECTFB $QMAKE_LIBS_DIRECTFB; then
            CFG_DIRECTFB=yes
        elif [ "$CFG_DIRECTFB" = "yes" ] && [ "$CFG_CONFIGURE_EXIT_ON_ERROR" = "yes" ]; then
            echo " DirectFB support cannot be enabled due to functionality tests!"
            [ -z "$PKG_CONFIG" ] && echo " Use of pkg-config is not enabled, maybe you want to pass -pkg-config?"
            echo " Turn on verbose messaging (-v) to $0 to see the final report."
            echo " If you believe this message is in error you may use the continue"
            echo " switch (-continue) to $0 to continue."
            exit 101
        else
            CFG_DIRECTFB=no
        fi
    else
        CFG_DIRECTFB=no
    fi
fi

if [ "$CFG_GBM" != "no" ]; then
    if compileTest qpa/gbm "GBM"; then
        CFG_GBM=yes
    elif [ "$CFG_GBM" = "yes" ] && [ "$CFG_CONFIGURE_EXIT_ON_ERROR" = "yes" ]; then
        echo " GBM support cannot be enabled due to functionality tests!"
        echo " Turn on verbose messaging (-v) to $0 to see the final report."
        echo " If you believe this message is in error you may use the continue"
        echo " switch (-continue) to $0 to continue."
        exit 101
    else
        CFG_GBM=no
    fi
fi

if [ "$CFG_LINUXFB" != "no" ]; then
    if compileTest qpa/linuxfb "LinuxFB"; then
        CFG_LINUXFB=yes
    elif [ "$CFG_LINUXFB" = "yes" ] && [ "$CFG_CONFIGURE_EXIT_ON_ERROR" = "yes" ]; then
        echo " Linux Framebuffer support cannot be enabled due to functionality tests!"
        echo " Turn on verbose messaging (-v) to $0 to see the final report."
        echo " If you believe this message is in error you may use the continue"
        echo " switch (-continue) to $0 to continue."
        exit 101
    else
        CFG_LINUXFB=no
    fi
fi

if [ "$CFG_KMS" != "no" ]; then
    if compileTest qpa/kms "KMS"; then
        CFG_KMS=yes
    elif [ "$CFG_KMS" = "yes" ] && [ "$CFG_CONFIGURE_EXIT_ON_ERROR" = "yes" ]; then
        echo " KMS support cannot be enabled due to functionality tests!"
        echo " Turn on verbose messaging (-v) to $0 to see the final report."
        echo " If you believe this message is in error you may use the continue"
        echo " switch (-continue) to $0 to continue."
        exit 101
    else
        CFG_KMS=no
    fi
fi

if [ "$CFG_MIRCLIENT" != "no" ]; then
    if compileTest qpa/mirclient "Mir client"; then
        CFG_MIRCLIENT=yes
    elif [ "$CFG_MIRCLIENT" = "yes" ]; then
        echo " Mir client support cannot be enabled due to functionality tests!"
        echo " Turn on verbose messaging (-v) to $0 to see the final report."
        echo " If you believe this message is in error you may use the continue"
        echo " switch (-continue) to $0 to continue."
        exit 101
    else
        CFG_MIRCLIENT=no
    fi
fi

# Detect libxkbcommon
MIN_REQ_XKBCOMMON="0.4.1"
# currently only xcb platform plugin supports building xkbcommon
if [ "$CFG_XCB" != "no" ]; then
    if [ "$CFG_XKBCOMMON" != "no" ] && [ "$CFG_XKBCOMMON" != "qt" ]; then
        # Check if there is a suitable system-wide xkbcommon
        if [ -n "$PKG_CONFIG" ] && $PKG_CONFIG --exists "xkbcommon xkbcommon-x11 >= $MIN_REQ_XKBCOMMON" 2>/dev/null; then
            QMAKE_CFLAGS_XKBCOMMON="`$PKG_CONFIG --cflags xkbcommon xkbcommon-x11 2>/dev/null`"
            QMAKE_LIBS_XKBCOMMON="`$PKG_CONFIG --libs xkbcommon xkbcommon-x11 2>/dev/null`"

            QMakeVar set QMAKE_CFLAGS_XKBCOMMON "$QMAKE_CFLAGS_XKBCOMMON"
            QMakeVar set QMAKE_LIBS_XKBCOMMON "$QMAKE_LIBS_XKBCOMMON"
            CFG_XKBCOMMON=system
        elif [ "$CFG_XKBCOMMON" = "system" ] && [ "$CFG_CONFIGURE_EXIT_ON_ERROR" = "yes" ]; then
            echo " xkbcommon support cannot be enabled because either xkbcommon or "
            echo " xkbcommon-x11 >= $MIN_REQ_XKBCOMMON was not found via pkg-config!"
            [ -z "$PKG_CONFIG" ] && echo " Use of pkg-config is not enabled, maybe you want to pass -pkg-config?"
            echo " Turn on verbose messaging (-v) to $0 to see the final report."
            echo " If you believe this message is in error you may use the continue"
            echo " switch (-continue) to $0 to continue."
            exit 101
        else
            # use the bundled version instead
            CFG_XKBCOMMON=qt
        fi
    fi
    if [ "$CFG_XKBCOMMON" = "qt" ]; then
        QT_CONFIG="$QT_CONFIG xkbcommon-qt"
        # detect XKB config root
        if [ "$CFG_XKB_CONFIG_ROOT" = "auto" ]; then
            if [ -n "$PKG_CONFIG" ] && $PKG_CONFIG --exists "xkeyboard-config" 2> /dev/null; then
                CFG_XKB_CONFIG_ROOT="`$PKG_CONFIG --variable=xkb_base xkeyboard-config`"
            else
                # search for xkb configs in most probable locations
                if [ -d "/usr/share/X11/xkb" ]; then
                    # Linux
                    CFG_XKB_CONFIG_ROOT="/usr/share/X11/xkb"
                elif [ -d "/usr/local/share/X11/xkb" ]; then
                    # BSD UNIX
                    CFG_XKB_CONFIG_ROOT="/usr/local/share/X11/xkb"
                fi
            fi
        fi
        QMakeVar set QMAKE_XKB_CONFIG_ROOT "$CFG_XKB_CONFIG_ROOT"
        if [ "$CFG_XKB_CONFIG_ROOT" = "auto" ]; then
            CFG_XKB_CONFIG_ROOT="not found"
        fi
    fi
else
    CFG_XKBCOMMON=no
fi

# EGL Support
if [ "$CFG_EGL" != "no" ]; then
    if [ "$CFG_EGL" = "yes" ] && [ "$CFG_OPENGL" = "no" ]; then
        echo "EGL support was requested but OpenGL support is disabled."
        echo "Either disable EGL support or enable OpenGL support."
        exit 101
    fi

    if [ -n "$PKG_CONFIG" ] && $PKG_CONFIG --exists egl 2>/dev/null; then
        QMAKE_INCDIR_EGL=`$PKG_CONFIG --cflags-only-I egl 2>/dev/null | sed -e 's,^-I,,g' -e 's, -I, ,g'`
        QMAKE_LIBS_EGL=`$PKG_CONFIG --libs egl 2>/dev/null`
        QMAKE_CFLAGS_EGL=`$PKG_CONFIG --cflags egl 2>/dev/null`
        QMakeVar set QMAKE_INCDIR_EGL "$QMAKE_INCDIR_EGL"
        QMakeVar set QMAKE_LIBS_EGL "$QMAKE_LIBS_EGL"
        QMakeVar set QMAKE_CFLAGS_EGL "`echo " $QMAKE_CFLAGS_EGL " | sed -e 's, -I[^ ]* , ,g;s,^ ,,;s, $,,'`"
    fi       # detect EGL support
    if compileTest qpa/egl "EGL" $QMAKE_CFLAGS_EGL $QMAKE_LIBS_EGL; then
        CFG_EGL=yes
        if compileTest qpa/egl-x11 "EGL-X11" $QMAKE_CFLAGS_EGL $QMAKE_LIBS_EGL; then
            CFG_EGL_X=yes
        else
            CFG_EGL_X=no
        fi
    elif [ "$CFG_EGL" = "yes" ]; then
        echo " The EGL functionality test failed; EGL is required by some QPA plugins to manage contexts & surfaces."
        [ -z "$PKG_CONFIG" ] && echo " Use of pkg-config is not enabled, maybe you want to pass -pkg-config?"
        echo " You might need to modify the include and library search paths by editing"
        echo " QMAKE_INCDIR_EGL, QMAKE_LIBDIR_EGL and QMAKE_LIBS_EGL in ${XQMAKESPEC}."
        exit 1
    else
        CFG_EGL=no
        CFG_EGL_X=no
    fi
fi

if [ "$CFG_EGLFS" != "no" ]; then
    if [ "$XPLATFORM_QNX" = "no" ] && [ "$CFG_OPENGL" != "no" ]; then
        CFG_EGLFS="$CFG_EGL"
        # Detect eglfs backends.
        if compileTest qpa/eglfs-brcm "eglfs-brcm"; then
            CFG_EGLFS_BRCM=yes
        else
            CFG_EGLFS_BRCM=no
        fi
        if compileTest qpa/eglfs-egldevice "eglfs-egldevice"; then
            CFG_EGLFS_EGLDEVICE=yes
        else
            CFG_EGLFS_EGLDEVICE=no
        fi
        if compileTest qpa/eglfs-mali "eglfs-mali" \
            || compileTest qpa/eglfs-mali-2 "eglfs-mali-2"; then
            CFG_EGLFS_MALI=yes
        else
            CFG_EGLFS_MALI=no
        fi
        if compileTest qpa/eglfs-viv "eglfs-viv"; then
            CFG_EGLFS_VIV=yes
        else
            CFG_EGLFS_VIV=no
        fi
        if [ "$CFG_EGLFS_VIV" = "yes" ] && compileTest qpa/wayland-server "wayland-server"; then
            CFG_EGLFS_VIV_WL=yes
        else
            CFG_EGLFS_VIV_WL=no
        fi
    else
        CFG_EGLFS="no"
    fi
fi

# Detect accessibility support
if [ "$CFG_ACCESSIBILITY" = "no" ]; then
    echo >&2 "Warning: Disabling Accessibility. This version of Qt is unsupported."
else
    CFG_ACCESSIBILITY=yes

    # linux/xcb accessibility bridge needs dbus
    if [ "$CFG_XCB" != "no" ]; then
        if [ "$CFG_DBUS" != "no" ]; then
            CFG_ACCESSIBILITY_ATSPI_BRIDGE=yes
            QT_CONFIG="$QT_CONFIG accessibility-atspi-bridge"
        else
            echo >&2 "Warning: Disabling Linux Accessibility Bridge: DBus is missing."
            QCONFIG_FLAGS="$QCONFIG_FLAGS QT_NO_ACCESSIBILITY_ATSPI_BRIDGE"
        fi
    fi
fi

# Determine the default QPA platform
if [ -z "$QT_QPA_DEFAULT_PLATFORM" ]; then
    # check the mkspec
    QT_QPA_DEFAULT_PLATFORM=`getXQMakeConf QT_QPA_DEFAULT_PLATFORM`
    if [ -z "$QT_QPA_DEFAULT_PLATFORM" ]; then
        if [ "$XPLATFORM_MINGW" = "yes" ]; then
            QT_QPA_DEFAULT_PLATFORM="windows"
        elif [ "$XPLATFORM_MAC" = "yes" ]; then
            QT_QPA_DEFAULT_PLATFORM="cocoa"
        elif [ "$UNAME_SYSTEM" = "QNX" ]; then
            QT_QPA_DEFAULT_PLATFORM="qnx"
        else
            QT_QPA_DEFAULT_PLATFORM="xcb"
        fi
    fi
fi

if [ -n "$QMAKE_CFLAGS_XCB" ] || [ -n "$QMAKE_LIBS_XCB" ]; then
    QMakeVar set QMAKE_CFLAGS_XCB "$QMAKE_CFLAGS_XCB"
    QMakeVar set QMAKE_LIBS_XCB "$QMAKE_LIBS_XCB"
fi

if [ "$CFG_DIRECTFB" = "yes" ]; then
    QT_CONFIG="$QT_CONFIG directfb"
    QMakeVar set QMAKE_CFLAGS_DIRECTFB "$QMAKE_CFLAGS_DIRECTFB"
    QMakeVar set QMAKE_LIBS_DIRECTFB "$QMAKE_LIBS_DIRECTFB"
fi
if [ "$CFG_GBM" = "yes" ]; then
    QT_CONFIG="$QT_CONFIG gbm"
fi
if [ "$CFG_LINUXFB" = "yes" ]; then
    QT_CONFIG="$QT_CONFIG linuxfb"
fi
if [ "$CFG_KMS" = "yes" ]; then
    QT_CONFIG="$QT_CONFIG kms"
fi
if [ "$CFG_MIRCLIENT" = "yes" ]; then
    QT_CONFIG="$QT_CONFIG mirclient"
fi

if [ "$XPLATFORM_MAC" = "no" ] && [ "$XPLATFORM_MINGW" = "no" ] && [ "$XPLATFORM_QNX" = "no" ] && [ "$XPLATFORM_ANDROID" = "no" ] && [ "$XPLATFORM_HAIKU" = "no" ]; then
    if [ "$CFG_XCB" = "no" ] && [ "$CFG_EGLFS" = "no" ] && [ "$CFG_DIRECTFB" = "no" ] && [ "$CFG_LINUXFB" = "no" ] && [ "$CFG_MIRCLIENT" = "no" ]; then
        if [ "$QPA_PLATFORM_GUARD" = "yes" ] &&
            ( [ "$ORIG_CFG_XCB" = "auto" ] || [ "$ORIG_CFG_EGLFS" = "auto" ] || [ "$ORIG_CFG_DIRECTFB" = "auto" ] || [ "$ORIG_CFG_LINUXFB" = "auto" ] || [ "$ORIG_CFG_MIRCLIENT" = "auto" ] ); then
        echo "No QPA platform plugin enabled!"
        echo " If you really want to build without a QPA platform plugin you must pass"
        echo " -no-qpa-platform-guard to configure. Doing this will"
        echo " produce a Qt that can not run GUI applications."
        echo " The dependencies needed for xcb to build are listed in"
        echo " src/plugins/platforms/xcb/README"
        exit 1
    fi
fi
    fi

# double-conversion support
if [ "$CFG_DOUBLECONVERSION" = "no" ]; then
    if ! compileTest common/xlocalescanprint "XLocaleScanPrint"; then
        echo "Your C library does not provide sscanf_l or snprintf_l."
        echo "You need to use libdouble-conversion for double/string conversion."
        exit 1
    fi
elif [ "$CFG_DOUBLECONVERSION" != "qt" ]; then
    if compileTest unix/doubleconversion "DoubleConversion"; then
        CFG_DOUBLECONVERSION=system
    elif [ "$CFG_DOUBLECONVERSION" = "system" ]; then
        echo "No system libdouble-conversion found."
        exit 1
    else
        CFG_DOUBLECONVERSION=qt
    fi
fi

# freetype support
[ "$XPLATFORM_MINGW" = "yes" ] && [ "$CFG_FREETYPE" = "auto" ] && CFG_FREETYPE=no
if [ "$CFG_FREETYPE" = "auto" ]; then
    if compileTest unix/freetype "FreeType"; then
        CFG_FREETYPE=system
    else
        CFG_FREETYPE=yes
    fi
fi

# harfbuzz support
if [ "$CFG_HARFBUZZ" = "system" ]; then
    if ! compileTest unix/harfbuzz "HarfBuzz"; then
        if [ "$CFG_CONFIGURE_EXIT_ON_ERROR" = "yes" ]; then
            echo " HarfBuzz system library support cannot be enabled due to functionality tests!"
            echo " Turn on verbose messaging (-v) to $0 to see the final report."
            echo " If you believe this message is in error you may use the continue"
            echo " switch (-continue) to $0 to continue."
            exit 101
        else
            CFG_HARFBUZZ=qt
        fi
    fi
fi
if [ "$XPLATFORM_MAC" = "yes" -a "$CFG_HARFBUZZ" != "qt" ]; then
    echo
    echo "WARNING: On OS X, AAT is supported only with -qt-harfbuzz."
    echo
fi

if ! compileTest unix/stl "STL" &&
    [ "$CFG_CONFIGURE_EXIT_ON_ERROR" = "yes" ]; then
    echo "STL functionality check failed! Cannot build Qt with this STL library."
    echo " Turn on verbose messaging (-v) to $0 to see the final report."
    exit 101
fi


# detect POSIX clock_gettime()
if [ "$CFG_CLOCK_GETTIME" = "auto" ]; then
    if compileTest unix/clock-gettime "POSIX clock_gettime()"; then
	CFG_CLOCK_GETTIME=yes
    else
	CFG_CLOCK_GETTIME=no
    fi
fi

# detect POSIX monotonic clocks
if [ "$CFG_CLOCK_GETTIME" = "yes" ] && [ "$CFG_CLOCK_MONOTONIC" = "auto" ]; then
    if compileTest unix/clock-monotonic "POSIX Monotonic Clock"; then
	CFG_CLOCK_MONOTONIC=yes
    else
	CFG_CLOCK_MONOTONIC=no
    fi
elif [ "$CFG_CLOCK_GETTIME" = "no" ]; then
    CFG_CLOCK_MONOTONIC=no
fi

# detect posix_fallocate
if [ "$CFG_POSIX_FALLOCATE" = "auto" ]; then
    if compileTest unix/posix_fallocate "posix_fallocate"; then
        CFG_POSIX_FALLOCATE=yes
    else
        CFG_POSIX_FALLOCATE=no
    fi
fi

# detect mremap
if [ "$CFG_MREMAP" = "auto" ]; then
    if compileTest unix/mremap "mremap"; then
	CFG_MREMAP=yes
    else
	CFG_MREMAP=no
    fi
fi

# find if the platform provides getaddrinfo (ipv6 dns lookups)
if [ "$CFG_GETADDRINFO" != "no" ]; then
    if compileTest unix/getaddrinfo "getaddrinfo"; then
        CFG_GETADDRINFO=yes
    else
	if [ "$CFG_GETADDRINFO" = "yes" ] && [ "$CFG_CONFIGURE_EXIT_ON_ERROR" = "yes" ]; then
            echo "getaddrinfo support cannot be enabled due to functionality tests!"
            echo " Turn on verbose messaging (-v) to $0 to see the final report."
            echo " If you believe this message is in error you may use the continue"
            echo " switch (-continue) to $0 to continue."
            exit 101
	else
	    CFG_GETADDRINFO=no
	fi
    fi
fi

# find if the platform provides inotify
if [ "$CFG_INOTIFY" != "no" ]; then
    if compileTest unix/inotify "inotify"; then
        CFG_INOTIFY=yes
    else
	if [ "$CFG_INOTIFY" = "yes" ] && [ "$CFG_CONFIGURE_EXIT_ON_ERROR" = "yes" ]; then
            echo "inotify support cannot be enabled due to functionality tests!"
            echo " Turn on verbose messaging (-v) to $0 to see the final report."
            echo " If you believe this message is in error you may use the continue"
            echo " switch (-continue) to $0 to continue."
            exit 101
	else
	    CFG_INOTIFY=no
	fi
    fi
fi

# find if the platform provides eventfd
if [ "$CFG_EVENTFD" != "no" ]; then
    if compileTest unix/eventfd "eventfd"; then
        CFG_EVENTFD=yes
    else
        if [ "$CFG_EVENTFD" = "yes" ] && [ "$CFG_CONFIGURE_EXIT_ON_ERROR" = "yes" ]; then
            echo "eventfd support cannot be enabled due to functionality tests!"
            echo " Turn on verbose messaging (-v) to $0 to see the final report."
            echo " If you believe this message is in error you may use the continue"
            echo " switch (-continue) to $0 to continue."
            exit 101
        else
            CFG_EVENTFD=no
        fi
    fi
fi

# find if the platform provides if_nametoindex (ipv6 interface name support)
if [ "$CFG_IPV6IFNAME" != "no" ]; then
    if compileTest unix/ipv6ifname "IPv6 interface name"; then
        CFG_IPV6IFNAME=yes
    else
        if [ "$CFG_IPV6IFNAME" = "yes" ] && [ "$CFG_CONFIGURE_EXIT_ON_ERROR" = "yes" ]; then
            echo "IPv6 interface name support cannot be enabled due to functionality tests!"
            echo " Turn on verbose messaging (-v) to $0 to see the final report."
            echo " If you believe this message is in error you may use the continue"
            echo " switch (-continue) to $0 to continue."
            exit 101
        else
	    CFG_IPV6IFNAME=no
	fi
    fi
fi

# find if the platform provides getifaddrs (network interface enumeration)
if [ "$CFG_GETIFADDRS" != "no" ]; then
    if compileTest unix/getifaddrs "getifaddrs"; then
        CFG_GETIFADDRS=yes
    else
        if [ "$CFG_GETIFADDRS" = "yes" ] && [ "$CFG_CONFIGURE_EXIT_ON_ERROR" = "yes" ]; then
            echo "getifaddrs support cannot be enabled due to functionality tests!"
            echo " Turn on verbose messaging (-v) to $0 to see the final report."
            echo " If you believe this message is in error you may use the continue"
            echo " switch (-continue) to $0 to continue."
            exit 101
        else
	    CFG_GETIFADDRS=no
	fi
    fi
fi

# find if the platform provides thread-safe CLOEXEC support
if compileTest unix/cloexec "cloexec"; then
    CFG_CLOEXEC=yes
fi

if [ "$XPLATFORM_MAC" = "yes" ] && [ "$CFG_SECURETRANSPORT" != "no" ] && ([ "$CFG_OPENSSL" = "no" ] || [ "$CFG_OPENSSL" = "auto" ]); then
    CFG_SECURETRANSPORT=yes
    CFG_OPENSSL=no
else
    CFG_SECURETRANSPORT=no
fi

# detect OpenSSL
if [ "$CFG_OPENSSL" != "no" ]; then
    if compileTest unix/openssl "OpenSSL"; then
        if [ "$CFG_OPENSSL" = "auto" ]; then
            CFG_OPENSSL=yes
        fi
    else
        if ( [ "$CFG_OPENSSL" = "yes" ] || [ "$CFG_OPENSSL" = "linked" ] ) && [ "$CFG_CONFIGURE_EXIT_ON_ERROR" = "yes" ]; then
            echo "OpenSSL support cannot be enabled due to functionality tests!"
            echo " Turn on verbose messaging (-v) to $0 to see the final report."
            echo " If you believe this message is in error you may use the continue"
            echo " switch (-continue) to $0 to continue."
            exit 101
        else
            CFG_OPENSSL=no
        fi
    fi
fi


# detect PCRE
if [ "$CFG_PCRE" != "qt" ]; then
    if compileTest unix/pcre "PCRE"; then
        CFG_PCRE=system
    else
        if [ "$CFG_PCRE" = "system" ] && [ "$CFG_CONFIGURE_EXIT_ON_ERROR" = "yes" ]; then
            echo "PCRE support cannot be enabled due to functionality tests!"
            echo " Turn on verbose messaging (-v) to $0 to see the final report."
            echo " If you believe this message is in error you may use the continue"
            echo " switch (-continue) to $0 to continue."
            exit 101
        else
            CFG_PCRE=qt
        fi
    fi
fi

# detect OpenVG support
if [ "$CFG_OPENVG" != "no" ]; then
    if compileTest unix/openvg "OpenVG"; then
        if [ "$CFG_OPENVG" = "auto" ]; then
            CFG_OPENVG=yes
        fi
    elif compileTest unix/openvg "OpenVG" -config openvg_on_opengl; then
        if [ "$CFG_OPENVG" = "auto" ]; then
            CFG_OPENVG=yes
        fi
        CFG_OPENVG_ON_OPENGL=yes
    elif compileTest unix/openvg "OpenVG (lc includes)" -config lower_case_includes; then
        if [ "$CFG_OPENVG" = "auto" ]; then
            CFG_OPENVG=yes
        fi
        CFG_OPENVG_LC_INCLUDES=yes
    elif compileTest unix/openvg "OpenVG (lc includes)" -config "openvg_on_opengl lower_case_includes"; then
        if [ "$CFG_OPENVG" = "auto" ]; then
            CFG_OPENVG=yes
        fi
        CFG_OPENVG_LC_INCLUDES=yes
        CFG_OPENVG_ON_OPENGL=yes
    else
        if [ "$CFG_OPENVG" != "auto" ] && [ "$CFG_CONFIGURE_EXIT_ON_ERROR" = "yes" ]; then
            echo "$CFG_OPENVG was specified for OpenVG but cannot be enabled due to functionality tests!"
            echo " Turn on verbose messaging (-v) to $0 to see the final report."
            echo " If you believe this message is in error you may use the continue"
            echo " switch (-continue) to $0 to continue."
            exit 101
        else
            CFG_OPENVG=no
        fi
    fi
    if [ "$CFG_OPENVG" = "yes" ] && compileTest unix/shivavg "ShivaVG"; then
        CFG_OPENVG_SHIVA=yes
    fi
fi

if [ "$CFG_ALSA" = "auto" ]; then
    if compileTest unix/alsa "alsa"; then
        CFG_ALSA=yes
    else
        CFG_ALSA=no
    fi
fi

if [ "$CFG_AUDIO_BACKEND" = "auto" ]; then
    CFG_AUDIO_BACKEND=yes
fi

# detect GStreamer support
if [ "$CFG_GSTREAMER" = "auto" ] || [ "$CFG_GSTREAMER" = "yes" ]; then
    if compileTest unix/gstreamer "GStreamer 1.0" -config gst-1.0; then
        CFG_GSTREAMER=yes
        CFG_GSTREAMER_VERSION=1.0
    elif compileTest unix/gstreamer "GStreamer 0.10" -config gst-0.10; then
        CFG_GSTREAMER=yes
        CFG_GSTREAMER_VERSION=0.10
    else
        if [ "$CFG_GSTREAMER" = "yes" ]; then
            echo "GStreamer support cannot be enabled due to functionality tests!"
            echo " Turn on verbose messaging (-v) to $0 to see the final report."
            exit 1
        fi
        CFG_GSTREAMER=no
    fi
elif [ "$CFG_GSTREAMER" = "0.10" ]; then
    if compileTest unix/gstreamer "GStreamer 0.10" -config gst-0.10; then
        CFG_GSTREAMER=yes
        CFG_GSTREAMER_VERSION=0.10
    else
        echo "The GStreamer 0.10 functionality test failed!"
        echo " Turn on verbose messaging (-v) to $0 to see the final report."
        exit 1
    fi
elif [ "$CFG_GSTREAMER" = "1.0" ]; then
    if compileTest unix/gstreamer "GStreamer 1.0" -config gst-1.0; then
        CFG_GSTREAMER=yes
        CFG_GSTREAMER_VERSION=1.0
    else
        echo "The GStreamer 1.0 functionality test failed!"
        echo " Turn on verbose messaging (-v) to $0 to see the final report."
        exit 1
    fi
fi

if [ "$CFG_LARGEFILE" != "yes" ] && [ "$XPLATFORM_MINGW" = "yes" ]; then
    echo "Warning: largefile support cannot be disabled for win32."
    CFG_LARGEFILE="yes"
fi

#-------------------------------------------------------------------------------
# ask for all that hasn't been auto-detected or specified in the arguments
#-------------------------------------------------------------------------------

# Set "c++11" unconditionally, as lots of code does contains(QT_CONFIG, c++11)
QT_CONFIG="$QT_CONFIG c++11"
if [ "$CFG_STDCXX" != "c++11" ]; then
    QT_CONFIG="$QT_CONFIG c++14"
    if [ "$CFG_STDCXX" != "c++14" ]; then
        QT_CONFIG="$QT_CONFIG c++1z"
    fi
fi

if [ "$CFG_ATOMIC64" = "libatomic" ]; then
    QMAKE_CONFIG="$QMAKE_CONFIG atomic64-libatomic"
fi

if [ "$CFG_SILENT" = "yes" ]; then
    QMAKE_CONFIG="$QMAKE_CONFIG silent"
fi

# disable accessibility
if [ "$CFG_ACCESSIBILITY" = "no" ]; then
    QCONFIG_FLAGS="$QCONFIG_FLAGS QT_NO_ACCESSIBILITY"
else
    QT_CONFIG="$QT_CONFIG accessibility"
fi

# enable egl
if [ "$CFG_EGL" = "yes" ]; then
    QT_CONFIG="$QT_CONFIG egl"
else
    QCONFIG_FLAGS="$QCONFIG_FLAGS QT_NO_EGL"
fi

# enable egl on X
if [ "$CFG_EGL_X" = "yes" ]; then
    QT_CONFIG="$QT_CONFIG egl_x11"
else
    QCONFIG_FLAGS="$QCONFIG_FLAGS QT_NO_EGL_X11"
fi

# enable eglfs
if [ "$CFG_EGLFS" = "yes" ]; then
    QT_CONFIG="$QT_CONFIG eglfs"
else
    QCONFIG_FLAGS="$QCONFIG_FLAGS QT_NO_EGLFS"
fi
# eglfs backends
if [ "$CFG_EGLFS_BRCM" = "yes" ]; then
    QT_CONFIG="$QT_CONFIG eglfs_brcm"
fi
if [ "$CFG_EGLFS_EGLDEVICE" = "yes" ]; then
    QT_CONFIG="$QT_CONFIG eglfs_egldevice"
fi
if [ "$CFG_EGLFS" = "yes" ] && [ "$CFG_KMS" = "yes" ] && [ "$CFG_GBM" = "yes" ]; then
    QT_CONFIG="$QT_CONFIG eglfs_gbm"
    CFG_EGLFS_GBM="yes"
else
    CFG_EGLFS_GBM="no"
fi
if [ "$CFG_EGLFS_MALI" = "yes" ]; then
    QT_CONFIG="$QT_CONFIG eglfs_mali"
fi
if [ "$CFG_EGLFS_VIV" = "yes" ]; then
    QT_CONFIG="$QT_CONFIG eglfs_viv"
    if [ "$CFG_EGLFS_VIV_WL" = "yes" ]; then
        QT_CONFIG="$QT_CONFIG eglfs_viv_wl"
    fi
fi

# enable openvg
if [ "$CFG_OPENVG" = "no" ]; then
    QCONFIG_FLAGS="$QCONFIG_FLAGS QT_NO_OPENVG"
else
    QT_CONFIG="$QT_CONFIG openvg"
    if [ "$CFG_OPENVG_LC_INCLUDES" = "yes" ]; then
        QCONFIG_FLAGS="$QCONFIG_FLAGS QT_LOWER_CASE_VG_INCLUDES"
    fi
    if [ "$CFG_OPENVG_ON_OPENGL" = "yes" ]; then
        QT_CONFIG="$QT_CONFIG openvg_on_opengl"
    fi
    if [ "$CFG_OPENVG_SHIVA" = "yes" ]; then
        QT_CONFIG="$QT_CONFIG shivavg"
        QCONFIG_FLAGS="$QCONFIG_FLAGS QT_SHIVAVG"
    fi
fi

# enable opengl
if [ "$CFG_OPENGL" = "no" ]; then
    QCONFIG_FLAGS="$QCONFIG_FLAGS QT_NO_OPENGL"
else
    QT_CONFIG="$QT_CONFIG opengl"
fi

if [ "$CFG_OPENGL" = "es2" ]; then
    QCONFIG_FLAGS="$QCONFIG_FLAGS QT_OPENGL_ES QT_OPENGL_ES_2"
    QT_CONFIG="$QT_CONFIG opengles2"
fi

if [ "$CFG_SHARED" = "yes" ]; then
    QT_CONFIG="$QT_CONFIG shared"
    QTCONFIG_CONFIG="$QTCONFIG_CONFIG shared"
elif [ "$CFG_SHARED" = "no" ]; then
    QT_CONFIG="$QT_CONFIG static"
    QTCONFIG_CONFIG="$QTCONFIG_CONFIG static"
fi

#FIXME: qpa is implicit this should all be removed
QMAKE_CONFIG="$QMAKE_CONFIG qpa"
QT_CONFIG="$QT_CONFIG qpa"
QTCONFIG_CONFIG="$QTCONFIG_CONFIG qpa"

if [ "$CFG_LARGEFILE" = "yes" ] && [ "$XPLATFORM_MINGW" != "yes" ]; then
    QMAKE_CONFIG="$QMAKE_CONFIG largefile"
fi
if [ "$CFG_USE_GNUMAKE" = "yes" ]; then
    QMAKE_CONFIG="$QMAKE_CONFIG GNUmake"
fi
[ "$CFG_REDUCE_EXPORTS" = "yes" ] && QT_CONFIG="$QT_CONFIG reduce_exports"
[ "$CFG_STACK_PROTECTOR_STRONG" = "yes" ] && QT_CONFIG="$QT_CONFIG stack-protector-strong"
[ "$CFG_REDUCE_RELOCATIONS" = "yes" ] && QT_CONFIG="$QT_CONFIG reduce_relocations"
[ "$CFG_STRIP" = "no" ] && QMAKE_CONFIG="$QMAKE_CONFIG nostrip"
[ "$CFG_PRECOMPILE" = "yes" ] && QMAKE_CONFIG="$QMAKE_CONFIG precompile_header"
[ "$CFG_USE_GOLD_LINKER" = "yes" ] && QMAKE_CONFIG="$QMAKE_CONFIG use_gold_linker"
[ "$CFG_ENABLE_NEW_DTAGS" = "yes" ] && QMAKE_CONFIG="$QMAKE_CONFIG enable_new_dtags"
if [ "$CFG_SEPARATE_DEBUG_INFO" = "yes" ]; then
    QT_CONFIG="$QT_CONFIG separate_debug_info"
fi
[ "$CFG_SSE2" = "yes" ] && QMAKE_CONFIG="$QMAKE_CONFIG sse2"
[ "$CFG_SSE3" = "yes" ] && QMAKE_CONFIG="$QMAKE_CONFIG sse3"
[ "$CFG_SSSE3" = "yes" ] && QMAKE_CONFIG="$QMAKE_CONFIG ssse3"
[ "$CFG_SSE4_1" = "yes" ] && QMAKE_CONFIG="$QMAKE_CONFIG sse4_1"
[ "$CFG_SSE4_2" = "yes" ] && QMAKE_CONFIG="$QMAKE_CONFIG sse4_2"
[ "$CFG_AVX" = "yes" ] && QMAKE_CONFIG="$QMAKE_CONFIG avx"
[ "$CFG_AVX2" = "yes" ] && QMAKE_CONFIG="$QMAKE_CONFIG avx2"
for feature in $CFG_AVX512; do
    QMAKE_CONFIG="$QMAKE_CONFIG avx512$feature"
done
[ "$CFG_NEON" = "yes" ] && QMAKE_CONFIG="$QMAKE_CONFIG neon"
if [ "$CFG_ARCH" = "mips" ]; then
    [ "$CFG_MIPS_DSP" = "yes" ] && QMAKE_CONFIG="$QMAKE_CONFIG mips_dsp"
    [ "$CFG_MIPS_DSPR2" = "yes" ] && QMAKE_CONFIG="$QMAKE_CONFIG mips_dspr2"
fi
if [ "$CFG_CLOCK_GETTIME" = "yes" ]; then
    QT_CONFIG="$QT_CONFIG clock-gettime"
fi
if [ "$CFG_CLOCK_MONOTONIC" = "yes" ]; then
    QT_CONFIG="$QT_CONFIG clock-monotonic"
fi
if [ "$CFG_POSIX_FALLOCATE" = "yes" ]; then
    QT_CONFIG="$QT_CONFIG posix_fallocate"
fi
if [ "$CFG_MREMAP" = "yes" ]; then
    QT_CONFIG="$QT_CONFIG mremap"
fi
if [ "$CFG_GETADDRINFO" = "yes" ]; then
    QT_CONFIG="$QT_CONFIG getaddrinfo"
fi
if [ "$CFG_IPV6IFNAME" = "yes" ]; then
    QT_CONFIG="$QT_CONFIG ipv6ifname"
fi
if [ "$CFG_GETIFADDRS" = "yes" ]; then
    QT_CONFIG="$QT_CONFIG getifaddrs"
fi
if [ "$CFG_INOTIFY" = "yes" ]; then
    QT_CONFIG="$QT_CONFIG inotify"
fi
if [ "$CFG_EVENTFD" = "yes" ]; then
    QT_CONFIG="$QT_CONFIG eventfd"
fi
if [ "$CFG_CLOEXEC" = "yes" ]; then
    QT_CONFIG="$QT_CONFIG threadsafe-cloexec"
fi
if [ "$CFG_LIBJPEG" = "no" ]; then
    CFG_JPEG="no"
elif [ "$CFG_LIBJPEG" = "system" ]; then
    QT_CONFIG="$QT_CONFIG system-jpeg"
fi
if [ "$CFG_JPEG" = "no" ]; then
    QT_CONFIG="$QT_CONFIG no-jpeg"
elif [ "$CFG_JPEG" = "yes" ]; then
    QT_CONFIG="$QT_CONFIG jpeg"
fi
if [ "$CFG_LIBPNG" = "no" ]; then
    CFG_PNG="no"
fi
if [ "$CFG_LIBPNG" = "system" ]; then
    QT_CONFIG="$QT_CONFIG system-png"
fi
if [ "$CFG_PNG" = "no" ]; then
    QT_CONFIG="$QT_CONFIG no-png"
elif [ "$CFG_PNG" = "yes" ]; then
    QT_CONFIG="$QT_CONFIG png"
fi
if [ "$CFG_GIF" = "no" ]; then
    QT_CONFIG="$QT_CONFIG no-gif"
elif [ "$CFG_GIF" = "yes" ]; then
    QT_CONFIG="$QT_CONFIG gif"
fi
if [ "$CFG_DOUBLECONVERSION" = "no" ]; then
    QT_CONFIG="$QT_CONFIG no-doubleconversion"
elif [ "$CFG_DOUBLECONVERSION" = "system" ]; then
    QT_CONFIG="$QT_CONFIG system-doubleconversion"
else
    QT_CONFIG="$QT_CONFIG doubleconversion"
fi
if [ "$CFG_FREETYPE" = "no" ]; then
    QT_CONFIG="$QT_CONFIG no-freetype"
    QCONFIG_FLAGS="$QCONFIG_FLAGS QT_NO_FREETYPE"
elif [ "$CFG_FREETYPE" = "system" ]; then
    QT_CONFIG="$QT_CONFIG system-freetype"
else
    QT_CONFIG="$QT_CONFIG freetype"
fi
if [ "$CFG_HARFBUZZ" = "no" ]; then
    QT_CONFIG="$QT_CONFIG no-harfbuzz"
    QCONFIG_FLAGS="$QCONFIG_FLAGS QT_NO_HARFBUZZ"
elif [ "$CFG_HARFBUZZ" = "system" ]; then
    QT_CONFIG="$QT_CONFIG system-harfbuzz"
else
    QT_CONFIG="$QT_CONFIG harfbuzz"
fi
if [ "$CFG_GUI" = "auto" ]; then
    CFG_GUI="yes"
fi
if [ "$CFG_GUI" = "no" ]; then
    QT_CONFIG="$QT_CONFIG no-gui"
    CFG_WIDGETS="no"
fi
if [ "$CFG_WIDGETS" = "no" ]; then
    QT_CONFIG="$QT_CONFIG no-widgets"
    QCONFIG_FLAGS="$QCONFIG_FLAGS QT_NO_WIDGETS"
fi

if [ "$XPLATFORM_MAC" = "yes" ]; then
    #On Mac we implicitly link against libz, so we
    #never use the 3rdparty stuff.
    [ "$CFG_ZLIB" = "yes" ] && CFG_ZLIB="system"
fi
if [ "$CFG_ZLIB" = "yes" ]; then
    QT_CONFIG="$QT_CONFIG zlib"
elif [ "$CFG_ZLIB" = "system" ]; then
    QT_CONFIG="$QT_CONFIG system-zlib"
fi

[ "$CFG_MTDEV" = "yes" ] && QT_CONFIG="$QT_CONFIG mtdev"
[ "$CFG_NIS" = "yes" ] && QT_CONFIG="$QT_CONFIG nis"
[ "$CFG_CUPS" = "yes" ] && QT_CONFIG="$QT_CONFIG cups"
[ "$CFG_ICONV" = "yes" ] && QT_CONFIG="$QT_CONFIG iconv"
[ "$CFG_ICONV" = "sun" ] && QT_CONFIG="$QT_CONFIG sun-libiconv"
[ "$CFG_ICONV" = "gnu" ] && QT_CONFIG="$QT_CONFIG gnu-libiconv"
[ "$CFG_GLIB" = "yes" ] && QT_CONFIG="$QT_CONFIG glib"
[ "$CFG_DBUS" != "no" ] && QT_CONFIG="$QT_CONFIG dbus"
[ "$CFG_DBUS" = "linked" ] && QT_CONFIG="$QT_CONFIG dbus-linked"
[ "$CFG_OPENSSL" = "yes" ] && QT_CONFIG="$QT_CONFIG openssl"
[ "$CFG_OPENSSL" = "linked" ] && QT_CONFIG="$QT_CONFIG openssl-linked"
[ "$CFG_SECURETRANSPORT" = "yes" ] && QT_CONFIG="$QT_CONFIG ssl securetransport"
[ "$CFG_LIBPROXY" = "yes" ] && QT_CONFIG="$QT_CONFIG libproxy"
[ "$CFG_XCB" != "no" ] && QT_CONFIG="$QT_CONFIG xcb"
[ "$CFG_XINPUT2" = "yes" ] && QT_CONFIG="$QT_CONFIG xinput2"
[ "$CFG_SYSTEM_PROXIES" = "yes" ] && QT_CONFIG="$QT_CONFIG system-proxies"
[ "$CFG_DIRECTWRITE" = "yes" ] && QT_CONFIG="$QT_CONFIG directwrite"

[ '!' -z "$DEFINES" ] && QMakeVar add DEFINES "$DEFINES"
[ '!' -z "$INCLUDES" ] && QMakeVar add INCLUDEPATH "$INCLUDES"
[ '!' -z "$L_FLAGS" ] && QMakeVar add LIBS "$L_FLAGS"

if [ -z "`getXQMakeConf 'QMAKE_(LFLAGS_)?RPATH'`" ]; then
    if [ -n "$RPATH_FLAGS" ]; then
        echo
        echo "ERROR: -R cannot be used on this platform as \$QMAKE_LFLAGS_RPATH is"
        echo "       undefined."
        echo
        exit 1
    elif [ "$CFG_RPATH" = "yes" ]; then
        RPATH_MESSAGE="        NOTE: This platform does not support runtime library paths, using -no-rpath."
        CFG_RPATH=no
    fi
else
    if [ -n "$RPATH_FLAGS" ]; then
        # add the user defined rpaths
	QMakeVar add QMAKE_RPATHDIR "$RPATH_FLAGS"
    fi
fi
if [ "$CFG_RPATH" = "yes" ]; then
    QT_CONFIG="$QT_CONFIG rpath"
fi

if [ '!' -z "$W_FLAGS" ]; then
    # add the user defined warning flags
    QMakeVar add QMAKE_CFLAGS_WARN_ON "$W_FLAGS"
    QMakeVar add QMAKE_CXXFLAGS_WARN_ON "$W_FLAGS"
fi

if [ "$XPLATFORM_MINGW" = "yes" ]; then
    # mkspecs/features/win32/default_pre.prf sets "no-rtti".
    # Follow default behavior of configure.exe by overriding with "rtti".
    QTCONFIG_CONFIG="$QTCONFIG_CONFIG rtti"
fi

if [ "$CFG_ALSA" = "yes" ]; then
    QT_CONFIG="$QT_CONFIG alsa"
fi

if [ "$CFG_PULSEAUDIO" = "yes" ]; then
    QT_CONFIG="$QT_CONFIG pulseaudio"
fi

[ "$CFG_GSTREAMER_VERSION" = "0.10" ] && QT_CONFIG="$QT_CONFIG gstreamer-0.10"
[ "$CFG_GSTREAMER_VERSION" = "1.0" ] && QT_CONFIG="$QT_CONFIG gstreamer-1.0"

if [ "$CFG_COREWLAN" = "yes" ]; then
    QT_CONFIG="$QT_CONFIG corewlan"
fi

if [ "$CFG_ICU" = "yes" ]; then
    QT_CONFIG="$QT_CONFIG icu"
fi

if [ "$CFG_FORCE_ASSERTS" = "yes" ]; then
    QT_CONFIG="$QT_CONFIG force_asserts"
fi

if [ "$CFG_LTCG" = "yes" ]; then
    QMAKE_CONFIG="$QMAKE_CONFIG ltcg"
fi

if [ "$CFG_SANITIZERS" != "none" ]; then

    QTCONFIG_CONFIG="$QTCONFIG_CONFIG sanitizer"

    if [ "$CFG_SANITIZE_ADDRESS" = "yes" ]; then
        QTCONFIG_CONFIG="$QTCONFIG_CONFIG sanitize_address"
    fi

    if [ "$CFG_SANITIZE_THREAD" = "yes" ]; then
        QTCONFIG_CONFIG="$QTCONFIG_CONFIG sanitize_thread"
    fi

    if [ "$CFG_SANITIZE_MEMORY" = "yes" ]; then
        QTCONFIG_CONFIG="$QTCONFIG_CONFIG sanitize_memory"
    fi

    if [ "$CFG_SANITIZE_UNDEFINED" = "yes" ]; then
        QTCONFIG_CONFIG="$QTCONFIG_CONFIG sanitize_undefined"
    fi
fi

if [ "$CFG_PCRE" = "qt" ]; then
    QMAKE_CONFIG="$QMAKE_CONFIG pcre"
fi

#
# Some Qt modules are too advanced in C++ for some old compilers
# Detect here the platforms where they are known to work.
#
# See Qt documentation for more information on which features are
# supported and on which compilers.
#
canBuildQtConcurrent="yes"

case "$XPLATFORM" in
    hpux-g++*)
	# PA-RISC's assembly is too limited
	# gcc 3.4 on that platform can't build QtXmlPatterns
	# the assembly it generates cannot be compiled

	# Check gcc's version
	case "$(${QMAKE_CONF_COMPILER} -dumpversion)" in
	    4*)
		;;
	    3.4*)
		canBuildQtXmlPatterns="no"
		;;
	    *)
		canBuildWebKit="no"
		canBuildQtXmlPatterns="no"
		;;
	esac
	;;
    unsupported/vxworks-*-g++*)
	canBuildWebKit="no"
	;;
    unsupported/vxworks-*-dcc*)
	canBuildWebKit="no"
	canBuildQtXmlPatterns="no"
	;;
    *-g++*)
	# Check gcc's version
	case "$(${QMAKE_CONF_COMPILER} -dumpversion)" in
	    4*|3.4*)
		;;
            3.3*)
                canBuildWebKit="no"
                ;;
	    *)
		canBuildWebKit="no"
		canBuildQtXmlPatterns="no"
		;;
	esac
	;;
    solaris-cc*)
        # Check the compiler version
        case `${QMAKE_CONF_COMPILER} -V 2>&1 | $AWK '{print $4}'` in
            5.[012345678])
                canBuildWebKit="no"
                canBuildQtXmlPatterns="no"
                canBuildQtConcurrent="no"
                ;;
            5.*)
                canBuildWebKit="no"
                canBuildQtConcurrent="no"
                ;;
        esac
        ;;
    hpux-acc*)
	canBuildWebKit="no"
	canBuildQtXmlPatterns="no"
        canBuildQtConcurrent="no"
	;;
    hpuxi-acc*)
	canBuildWebKit="no"
	;;
    aix-xlc*)
        # Get the xlC version
        cat > xlcver.c <<EOF
#include <stdio.h>
int main()
{
    printf("%d.%d\n", __xlC__ >> 8, __xlC__ & 0xFF);
    return 0;
}
EOF
        xlcver=
        if ${QMAKE_CONF_COMPILER} -o xlcver xlcver.c >/dev/null 2>/dev/null; then
            xlcver=`./xlcver 2>/dev/null`
            rm -f ./xlcver
        fi
        if [ "$OPT_VERBOSE" = "yes" ]; then
            if [ -n "$xlcver" ]; then
                echo Found IBM xlC version: $xlcver.
            else
                echo Could not determine IBM xlC version, assuming oldest supported.
            fi
        fi

        case "$xlcver" in
            [123456].*)
                canBuildWebKit="no"
                canBuildQtXmlPatterns="no"
                canBuildQtConcurrent="no"
                ;;
            *)
                canBuildWebKit="no"
                canBuildQtConcurrent="no"
                ;;
        esac
        ;;
    irix-cc*)
        canBuildWebKit="no"
        canBuildQtConcurrent="no"
	;;
esac

if [ "$CFG_GUI" = "no" ]; then
    # WebKit requires Qt GUI
    canBuildWebKit="no"
fi

if [ "$CFG_SHARED" = "no" ]; then
    echo
    echo "WARNING: Using static linking will disable the WebKit module."
    echo
    canBuildWebKit="no"
fi

CFG_CONCURRENT="yes"
if [ "$canBuildQtConcurrent" = "no" ]; then
    QCONFIG_FLAGS="$QCONFIG_FLAGS QT_NO_CONCURRENT"
    CFG_CONCURRENT="no"
else
    QT_CONFIG="$QT_CONFIG concurrent"
fi

# ### Vestige
if [ "$CFG_AUDIO_BACKEND" = "yes" ]; then
    QT_CONFIG="$QT_CONFIG audio-backend"
fi

# ### Vestige
if [ "$CFG_WEBKIT" = "debug" ]; then
    QMAKE_CONFIG="$QMAKE_CONFIG webkit-debug"
fi

# ### Vestige
if [ "$CFG_QML_DEBUG" = "no" ]; then
    QT_CONFIG="$QT_CONFIG no-qml-debug"
fi

case "$QMAKE_CONF_COMPILER" in
*clang*)
    # Clang
    COMPILER_VERSION=`${QMAKE_CONF_COMPILER} -v 2>&1 | sed -n -E '
/^Apple (clang|LLVM) version /{s///; s/^([0-9]*)\.([0-9]*).*$/QT_APPLE_CLANG_MAJOR_VERSION=\1; QT_APPLE_CLANG_MINOR_VERSION=\2/;p;q;}
/^clang version /{s///; s/^([0-9]*)\.([0-9]*).*$/QT_CLANG_MAJOR_VERSION=\1; QT_CLANG_MINOR_VERSION=\2/;p;q;}'`
    eval "$COMPILER_VERSION"
    ;;
*icpc)
    # Intel CC
    COMPILER_VERSION=`${QMAKE_CONF_COMPILER} -v 2>&1 | sed -n '
s/icpc version \([0-9]*\)\.\([0-9]*\)\.\([0-9]*\) .*$/QT_ICC_MAJOR_VERSION=\1; QT_ICC_MINOR_VERSION=\2; QT_ICC_PATCH_VERSION=\3/p'`
    eval "$COMPILER_VERSION"
    ;;
*g++*)
    # GNU C++
    COMPILER_VERSION=`${QMAKE_CONF_COMPILER} -dumpversion 2>/dev/null`

    case "$COMPILER_VERSION" in
    *.*.*)
        QT_GCC_MAJOR_VERSION=`echo $COMPILER_VERSION | sed 's,^\([0-9]*\)\.\([0-9]*\)\.\([0-9]*\).*,\1,'`
        QT_GCC_MINOR_VERSION=`echo $COMPILER_VERSION | sed 's,^\([0-9]*\)\.\([0-9]*\)\.\([0-9]*\).*,\2,'`
        QT_GCC_PATCH_VERSION=`echo $COMPILER_VERSION | sed 's,^\([0-9]*\)\.\([0-9]*\)\.\([0-9]*\).*,\3,'`
        ;;
    *.*)
        QT_GCC_MAJOR_VERSION=`echo $COMPILER_VERSION | sed 's,^\([0-9]*\)\.\([0-9]*\).*,\1,'`
        QT_GCC_MINOR_VERSION=`echo $COMPILER_VERSION | sed 's,^\([0-9]*\)\.\([0-9]*\).*,\2,'`
        QT_GCC_PATCH_VERSION=0
        ;;
    *)
        QT_GCC_MAJOR_VERSION=$COMPILER_VERSION
        QT_GCC_MINOR_VERSION=0
        QT_GCC_PATCH_VERSION=0
    esac

    ;;
*)
    #
    ;;
esac

echo "Done running configuration tests."

# Save stdout in fd 3
exec 3>&1

#-------------------------------------------------------------------------------
# part of configuration information goes into qconfig.h
#-------------------------------------------------------------------------------

# Open qconfig.h.new
exec > "$outpath/src/corelib/global/qconfig.h.new"

# start with Qt's version number
cat <<EOF
#define QT_VERSION_MAJOR    $QT_MAJOR_VERSION
#define QT_VERSION_MINOR    $QT_MINOR_VERSION
#define QT_VERSION_PATCH    $QT_PATCH_VERSION
#define QT_VERSION_STR      "$QT_VERSION"

EOF

case "$CFG_QCONFIG" in
full)
    echo "/* Everything */"
    ;;
*)
    echo "#ifndef QT_BOOTSTRAPPED"
    cat "$CFG_QCONFIG_PATH"
    echo "#endif"
    ;;
esac

echo '/* Compile time features */'
[ '!' -z "$LicenseKeyExt" ] && echo "#define QT_PRODUCT_LICENSEKEY \"$LicenseKeyExt\""

if [ "$CFG_SHARED" = "no" ]; then
    cat <<EOF
/* Qt was configured for a static build */
#if !defined(QT_SHARED) && !defined(QT_STATIC)
# define QT_STATIC
#endif

EOF
fi

if [ "$CFG_LARGEFILE" = "yes" ] && [ "$XPLATFORM_MINGW" != "yes" ]; then
    echo "#define QT_LARGEFILE_SUPPORT 64"
fi

if [ "$CFG_QREAL" != double ]; then
    echo "#define QT_COORD_TYPE $CFG_QREAL"
    echo "#define QT_COORD_TYPE_STRING $CFG_QREAL_STRING"
fi

if [ "$CFG_FRAMEWORK" = "yes" ]; then
    echo "#define QT_MAC_FRAMEWORK_BUILD"
fi

<<<<<<< HEAD
if [ "$XPLATFORM_MAC" = "yes" ]; then
    cat <<EOF
#if defined(__LP64__)
# define QT_POINTER_SIZE 8
#else
# define QT_POINTER_SIZE 4
#endif
EOF
else
    "$unixtests/ptrsize.test" "$XQMAKESPEC" $OPT_VERBOSE "$relpath" "$outpath" "$CFG_QMAKE_PATH" "$QTCONFFILE" >&3
    echo "#define QT_POINTER_SIZE $?"
fi

=======
>>>>>>> c8c39ecc
if [ "$CFG_ATOMIC64" = "no" ]; then
    echo "#define QT_NO_STD_ATOMIC64"
fi

#REDUCE_RELOCATIONS is a elf/unix only thing, so not in windows configure.exe
if [ "$CFG_REDUCE_RELOCATIONS" = "yes" ]; then
    echo "#define QT_REDUCE_RELOCATIONS"
fi

# Add compiler sub-architecture support
echo ""
echo "// Compiler sub-arch support"
for SUBARCH in SSE2 SSE3 SSSE3 SSE4_1 SSE4_2 AVX AVX2 \
    MIPS_DSP MIPS_DSPR2; do
    eval "VAL=\$CFG_$SUBARCH"
    case "$VAL" in
        yes)
            echo "#define QT_COMPILER_SUPPORTS_$SUBARCH 1" \

            ;;
    esac
done
for feature in $CFG_AVX512_UPPER; do
    echo "#define QT_COMPILER_SUPPORTS_$feature 1"
done

echo ""

if [ "$CFG_DEV" = "yes" ]; then
    echo "#define QT_BUILD_INTERNAL"
fi

# Add QPA to config.h
QCONFIG_FLAGS="$QCONFIG_FLAGS"

# Add turned on SQL drivers
for DRIVER in $CFG_SQL_AVAILABLE; do
    eval "VAL=\$CFG_SQL_$DRIVER"
    case "$VAL" in
    qt)
        ONDRIVER=`echo $DRIVER | tr 'abcdefghijklmnopqrstuvwxyz' 'ABCDEFGHIJKLMNOPQRSTUVWXYZ'`
        QCONFIG_FLAGS="$QCONFIG_FLAGS QT_SQL_$ONDRIVER"
        SQL_DRIVERS="$SQL_DRIVERS $DRIVER"
    ;;
    plugin)
        SQL_PLUGINS="$SQL_PLUGINS $DRIVER"
    ;;
    esac
done

QMakeVar set sql-drivers "$SQL_DRIVERS"
QMakeVar set sql-plugins "$SQL_PLUGINS"

# Add other configuration options to the qconfig.h file
[ "$CFG_GIF" = "yes" ]       && QCONFIG_FLAGS="$QCONFIG_FLAGS QT_BUILTIN_GIF_READER=1"
[ "$CFG_PNG" != "yes" ]      && QCONFIG_FLAGS="$QCONFIG_FLAGS QT_NO_IMAGEFORMAT_PNG"
[ "$CFG_JPEG" != "yes" ]     && QCONFIG_FLAGS="$QCONFIG_FLAGS QT_NO_IMAGEFORMAT_JPEG"
[ "$CFG_ZLIB" != "yes" ]     && QCONFIG_FLAGS="$QCONFIG_FLAGS QT_NO_ZLIB"
[ "$CFG_DBUS" = "no" ]      && QCONFIG_FLAGS="$QCONFIG_FLAGS QT_NO_DBUS"
[ "$CFG_LIBPROXY" = "no" ]   && QCONFIG_FLAGS="$QCONFIG_FLAGS QT_NO_LIBPROXY"

# X11/Unix/Mac only configs
[ "$CFG_CUPS" = "no" ]       && QCONFIG_FLAGS="$QCONFIG_FLAGS QT_NO_CUPS"
[ "$CFG_ICONV" = "no" ]      && QCONFIG_FLAGS="$QCONFIG_FLAGS QT_NO_ICONV"
[ "$CFG_EVDEV" = "no" ]      && QCONFIG_FLAGS="$QCONFIG_FLAGS QT_NO_EVDEV"
[ "$CFG_GLIB" != "yes" ]     && QCONFIG_FLAGS="$QCONFIG_FLAGS QT_NO_GLIB"
[ "$CFG_CLOCK_MONOTONIC" = "no" ] && QCONFIG_FLAGS="$QCONFIG_FLAGS QT_NO_CLOCK_MONOTONIC"
[ "$CFG_POSIX_FALLOCATE" = "no" ] && QCONFIG_FLAGS="$QCONFIG_FLAGS QT_NO_POSIX_FALLOCATE"
[ "$CFG_MREMAP" = "no" ]     && QCONFIG_FLAGS="$QCONFIG_FLAGS QT_NO_MREMAP"
[ "$CFG_GETADDRINFO" = "no" ]&& QCONFIG_FLAGS="$QCONFIG_FLAGS QT_NO_GETADDRINFO"
[ "$CFG_IPV6IFNAME" = "no" ] && QCONFIG_FLAGS="$QCONFIG_FLAGS QT_NO_IPV6IFNAME"
[ "$CFG_GETIFADDRS" = "no" ] && QCONFIG_FLAGS="$QCONFIG_FLAGS QT_NO_GETIFADDRS"
[ "$CFG_INOTIFY" = "no" ]    && QCONFIG_FLAGS="$QCONFIG_FLAGS QT_NO_INOTIFY"
[ "$CFG_EVENTFD" = "no" ]    && QCONFIG_FLAGS="$QCONFIG_FLAGS QT_NO_EVENTFD"
[ "$CFG_CLOEXEC" = "yes" ]   && QCONFIG_FLAGS="$QCONFIG_FLAGS QT_THREADSAFE_CLOEXEC=1"
[ "$CFG_NIS" = "no" ]        && QCONFIG_FLAGS="$QCONFIG_FLAGS QT_NO_NIS"
[ "$CFG_OPENSSL" = "no" ]    && QCONFIG_FLAGS="$QCONFIG_FLAGS QT_NO_OPENSSL"
[ "$CFG_OPENSSL" = "linked" ]&& QCONFIG_FLAGS="$QCONFIG_FLAGS QT_LINKED_OPENSSL"
[ "$CFG_OPENSSL" = "no" ] && [ "$CFG_SECURETRANSPORT" = "no" ] && QCONFIG_FLAGS="$QCONFIG_FLAGS QT_NO_SSL"
[ "$CFG_SECURETRANSPORT" = "yes" ] && QCONFIG_FLAGS="$QCONFIG_FLAGS QT_SECURETRANSPORT"

[ "$CFG_SM" = "no" ]         && QCONFIG_FLAGS="$QCONFIG_FLAGS QT_NO_SESSIONMANAGER"
[ "$CFG_TSLIB" = "no" ]      && QCONFIG_FLAGS="$QCONFIG_FLAGS QT_NO_TSLIB"
[ "$CFG_XCURSOR" = "no" ]    && QCONFIG_FLAGS="$QCONFIG_FLAGS QT_NO_XCURSOR"
[ "$CFG_XFIXES" = "no" ]     && QCONFIG_FLAGS="$QCONFIG_FLAGS QT_NO_XFIXES"
[ "$CFG_FONTCONFIG" = "no" ] && QCONFIG_FLAGS="$QCONFIG_FLAGS QT_NO_FONTCONFIG"
[ "$CFG_XKB" = "no" ]        && QCONFIG_FLAGS="$QCONFIG_FLAGS QT_NO_XKB"
[ "$CFG_XRANDR" = "no" ]     && QCONFIG_FLAGS="$QCONFIG_FLAGS QT_NO_XRANDR"
[ "$CFG_XRENDER" = "no" ]    && QCONFIG_FLAGS="$QCONFIG_FLAGS QT_NO_XRENDER"
[ "$CFG_MITSHM" = "no" ]    && QCONFIG_FLAGS="$QCONFIG_FLAGS QT_NO_MITSHM"
[ "$CFG_XSHAPE" = "no" ]     && QCONFIG_FLAGS="$QCONFIG_FLAGS QT_NO_SHAPE"
[ "$CFG_XSYNC" = "no" ]     && QCONFIG_FLAGS="$QCONFIG_FLAGS QT_NO_XSYNC"

[ "$CFG_XCURSOR" = "runtime" ]   && QCONFIG_FLAGS="$QCONFIG_FLAGS QT_RUNTIME_XCURSOR"
[ "$CFG_XFIXES" = "runtime" ]    && QCONFIG_FLAGS="$QCONFIG_FLAGS QT_RUNTIME_XFIXES"
[ "$CFG_XRANDR" = "runtime" ]    && QCONFIG_FLAGS="$QCONFIG_FLAGS QT_RUNTIME_XRANDR"
[ "$CFG_ALSA" = "no" ]           && QCONFIG_FLAGS="$QCONFIG_FLAGS QT_NO_ALSA"
[ "$CFG_PULSEAUDIO" = "no" ]          && QCONFIG_FLAGS="$QCONFIG_FLAGS QT_NO_PULSEAUDIO"
[ "$CFG_COREWLAN" = "no" ]       && QCONFIG_FLAGS="$QCONFIG_FLAGS QT_NO_COREWLAN"

# sort QCONFIG_FLAGS for neatness if we can
[ '!' -z "$AWK" ] && QCONFIG_FLAGS=`echo $QCONFIG_FLAGS | $AWK '{ gsub(" ", "\n"); print }' | sort | uniq`
QCONFIG_FLAGS=`echo $QCONFIG_FLAGS`

if [ -n "$QCONFIG_FLAGS" ]; then
cat << EOF
#ifndef QT_BOOTSTRAPPED

EOF
    for cfg in $QCONFIG_FLAGS; do
        cfgd=`echo $cfg | sed 's/=.*$//'` # trim pushed 'Foo=Bar' defines
        cfg=`echo $cfg | sed 's/=/ /'`    # turn first '=' into a space
        # figure out define logic, so we can output the correct
        # ifdefs to override the global defines in a project
        cfgdNeg=
        if [ true ] && echo "$cfgd" | grep 'QT_NO_' >/dev/null 2>&1; then
            # QT_NO_option can be forcefully turned on by QT_option
            cfgdNeg=`echo $cfgd | sed 's,QT_NO_,QT_,'`
        elif [ true ] && echo "$cfgd" | grep 'QT_' >/dev/null 2>&1; then
            # QT_option can be forcefully turned off by QT_NO_option
            cfgdNeg=`echo $cfgd | sed 's,QT_,QT_NO_,'`
        fi

        if [ -z $cfgdNeg ]; then
cat << EOF
#ifndef $cfgd
# define $cfg
#endif

EOF
        else
cat << EOF
#if defined($cfgd) && defined($cfgdNeg)
# undef $cfgd
#elif !defined($cfgd) && !defined($cfgdNeg)
# define $cfg
#endif

EOF
        fi
    done
cat << EOF
#endif // QT_BOOTSTRAPPED

EOF
fi

if [ "$CFG_REDUCE_EXPORTS" = "yes" ]; then
cat << EOF
#define QT_VISIBILITY_AVAILABLE

EOF
fi

if [ -n "$QT_LIBINFIX" ]; then
cat << EOF
#define QT_LIBINFIX "$QT_LIBINFIX"

EOF
fi

echo "#define QT_QPA_DEFAULT_PLATFORM_NAME \"$QT_QPA_DEFAULT_PLATFORM\""

# Close qconfig.h.new (by restoring the original stdout)
exec >&3

# avoid unecessary rebuilds by copying only if qconfig.h has changed
if cmp -s "$outpath/src/corelib/global/qconfig.h" "$outpath/src/corelib/global/qconfig.h.new"; then
    rm -f "$outpath/src/corelib/global/qconfig.h.new"
else
    mv -f "$outpath/src/corelib/global/qconfig.h.new" "$outpath/src/corelib/global/qconfig.h"
fi

#-------------------------------------------------------------------------------
# save configuration into qconfig.pri
#-------------------------------------------------------------------------------

# open qconfig.pri
QTCONFIG="$outpath/mkspecs/qconfig.pri"
exec > "$QTCONFIG.tmp"

QTCONFIG_CONFIG="$QTCONFIG_CONFIG no_mocdepend"
if [ "$CFG_DEBUG" = "yes" ]; then
    QTCONFIG_CONFIG="$QTCONFIG_CONFIG debug"
    if [ "$CFG_DEBUG_RELEASE" = "yes" ]; then
        QT_CONFIG="$QT_CONFIG release"
    fi
    QT_CONFIG="$QT_CONFIG debug"
elif [ "$CFG_DEBUG" = "no" ]; then
    QTCONFIG_CONFIG="$QTCONFIG_CONFIG release"
    if [ "$CFG_DEBUG_RELEASE" = "yes" ]; then
        QT_CONFIG="$QT_CONFIG debug"
    fi
    QT_CONFIG="$QT_CONFIG release"
fi
if [ "$CFG_FRAMEWORK" = "no" ]; then
    QTCONFIG_CONFIG="$QTCONFIG_CONFIG qt_no_framework"
else
    QT_CONFIG="$QT_CONFIG qt_framework"
    QTCONFIG_CONFIG="$QTCONFIG_CONFIG qt_framework"
fi
if [ "$CFG_DEV" = "yes" ]; then
    QT_CONFIG="$QT_CONFIG private_tests"
    if [ "$CFG_WERROR" != "no" ]; then
        QMAKE_CONFIG="$QMAKE_CONFIG warnings_are_errors"
    fi
    if [ "$CFG_HEADERSCLEAN" != "no" ]; then
        QMAKE_CONFIG="$QMAKE_CONFIG headersclean"
    fi
else
    if [ "$CFG_WERROR" = "yes" ]; then
        QMAKE_CONFIG="$QMAKE_CONFIG warnings_are_errors"
    fi
    if [ "$CFG_HEADERSCLEAN" = "yes" ]; then
        QMAKE_CONFIG="$QMAKE_CONFIG headersclean"
    fi
fi

cat <<EOF
#configuration
CONFIG += $QTCONFIG_CONFIG
host_build {
    QT_ARCH = $CFG_HOST_ARCH
    QT_TARGET_ARCH = $CFG_ARCH
} else {
    QT_ARCH = $CFG_ARCH
    QMAKE_DEFAULT_LIBDIRS = `shellQuoteLines "$DEFAULT_LIBDIRS"`
    QMAKE_DEFAULT_INCDIRS = `shellQuoteLines "$DEFAULT_INCDIRS"`
}
QT_CONFIG += $QT_CONFIG

#versioning
QT_VERSION = $QT_VERSION
QT_MAJOR_VERSION = $QT_MAJOR_VERSION
QT_MINOR_VERSION = $QT_MINOR_VERSION
QT_PATCH_VERSION = $QT_PATCH_VERSION

#namespaces
QT_LIBINFIX = $QT_LIBINFIX
QT_NAMESPACE = $QT_NAMESPACE

QT_EDITION = $Edition
EOF

if [ "$Edition" != "OpenSource" ] && [ "$Edition" != "Preview" ]; then
    echo "QT_LICHECK = $Licheck"
    echo "QT_RELEASE_DATE = $ReleaseDate"
fi
echo

if [ "$CFG_SHARED" = "no" ]; then
    echo "QT_DEFAULT_QPA_PLUGIN = q$QT_QPA_DEFAULT_PLATFORM"
    echo
fi

if [ -n "$PKG_CONFIG_SYSROOT_DIR" ] || [ -n "$PKG_CONFIG_LIBDIR" ]; then
    echo "# pkgconfig"
    echo "PKG_CONFIG_SYSROOT_DIR = $PKG_CONFIG_SYSROOT_DIR"
    echo "PKG_CONFIG_LIBDIR = $PKG_CONFIG_LIBDIR"
    echo
fi

if [ -n "$CFG_SYSROOT" ] && [ "$CFG_GCC_SYSROOT" = "yes" ]; then
    echo "# sysroot"
    echo "!host_build {"
    echo "    QMAKE_CFLAGS    += --sysroot=\$\$[QT_SYSROOT]"
    echo "    QMAKE_CXXFLAGS  += --sysroot=\$\$[QT_SYSROOT]"
    echo "    QMAKE_LFLAGS    += --sysroot=\$\$[QT_SYSROOT]"
    echo "}"
    echo
fi
if [ -n "$RPATH_FLAGS" ]; then
    echo "QMAKE_RPATHDIR += $RPATH_FLAGS"
fi
echo "QT_COMPILER_STDCXX = $CFG_STDCXX_DEFAULT"
if [ -n "$QT_GCC_MAJOR_VERSION" ]; then
    echo "QT_GCC_MAJOR_VERSION = $QT_GCC_MAJOR_VERSION"
    echo "QT_GCC_MINOR_VERSION = $QT_GCC_MINOR_VERSION"
    echo "QT_GCC_PATCH_VERSION = $QT_GCC_PATCH_VERSION"
fi
if [ -n "$QT_ICC_MAJOR_VERSION" ]; then
    echo "QT_ICC_MAJOR_VERSION = $QT_ICC_MAJOR_VERSION"
    echo "QT_ICC_MINOR_VERSION = $QT_ICC_MINOR_VERSION"
    echo "QT_ICC_PATCH_VERSION = $QT_ICC_PATCH_VERSION"
fi
if [ -n "$QT_CLANG_MAJOR_VERSION" ]; then
    echo "QT_CLANG_MAJOR_VERSION = $QT_CLANG_MAJOR_VERSION"
    echo "QT_CLANG_MINOR_VERSION = $QT_CLANG_MINOR_VERSION"
fi
if [ -n "$QT_APPLE_CLANG_MAJOR_VERSION" ]; then
    echo "QT_APPLE_CLANG_MAJOR_VERSION = $QT_APPLE_CLANG_MAJOR_VERSION"
    echo "QT_APPLE_CLANG_MINOR_VERSION = $QT_APPLE_CLANG_MINOR_VERSION"
fi

if [ -n "$QMAKE_INCDIR_OPENGL_ES2" ]; then
    echo "#Qt opengl include path"
    echo "QMAKE_INCDIR_OPENGL_ES2 = `shellArgumentListToQMakeList "$QMAKE_INCDIR_OPENGL_ES2"`"
fi

# Close qconfig.pri.tmp (by restoring the original stdout)
exec >&3

# replace qconfig.pri if it differs from the newly created temp file
if cmp -s "$QTCONFIG.tmp" "$QTCONFIG"; then
    rm -f "$QTCONFIG.tmp"
else
    mv -f "$QTCONFIG.tmp" "$QTCONFIG"
fi

#-------------------------------------------------------------------------------
# save configuration into qmodule.pri
#-------------------------------------------------------------------------------

# open qmodule.pri
QTMODULE="$outpath/mkspecs/qmodule.pri"
exec > "$QTMODULE.tmp"

echo "CONFIG += $QMAKE_CONFIG"
echo "QT_BUILD_PARTS += $CFG_BUILD_PARTS"
if [ -n "$CFG_SKIP_MODULES" ]; then
    echo "QT_SKIP_MODULES += $CFG_SKIP_MODULES"
fi
DISABLED_FEATURES=
for cfg in $QCONFIG_FLAGS; do
    ncfg=${cfg#QT_NO_}
    if [ x$ncfg != x$cfg ]; then
        DISABLED_FEATURES="$DISABLED_FEATURES $ncfg"
    fi
done
if [ -n "$DISABLED_FEATURES" ]; then
    echo "QT_NO_DEFINES = $DISABLED_FEATURES"
fi
echo "QT_QCONFIG_PATH = ${CFG_QCONFIG_PATH#$relpath/src/corelib/global/}"

cat >>"$QTMODULE.tmp" <<EOF
host_build {
    QT_CPU_FEATURES.$CFG_HOST_ARCH = $CFG_HOST_CPUFEATURES
} else {
    QT_CPU_FEATURES.$CFG_ARCH = $CFG_CPUFEATURES
}
EOF
echo "QT_COORD_TYPE = $CFG_QREAL"

if [ -n "$QT_CFLAGS_PSQL" ]; then
    echo "QT_CFLAGS_PSQL   = $QT_CFLAGS_PSQL"
fi
if [ -n "$QT_LFLAGS_PSQL" ]; then
    echo "QT_LFLAGS_PSQL   = $QT_LFLAGS_PSQL"
fi
if [ -n "$QT_CFLAGS_MYSQL" ]; then
    echo "QT_CFLAGS_MYSQL   = $QT_CFLAGS_MYSQL"
fi
if [ -n "$QT_LFLAGS_MYSQL" ]; then
    echo "QT_LFLAGS_MYSQL   = $QT_LFLAGS_MYSQL"
fi
if [ -n "$QT_CFLAGS_SQLITE" ]; then
    echo "QT_CFLAGS_SQLITE   = $QT_CFLAGS_SQLITE"
fi
if [ -n "$QT_LFLAGS_SQLITE" ]; then
    echo "QT_LFLAGS_SQLITE   = $QT_LFLAGS_SQLITE"
fi
if [ -n "$QT_LFLAGS_ODBC" ]; then
    echo "QT_LFLAGS_ODBC   = $QT_LFLAGS_ODBC"
fi
if [ -n "$QT_LFLAGS_TDS" ]; then
    echo "QT_LFLAGS_TDS   = $QT_LFLAGS_TDS"
fi

#dump in the OPENSSL_LIBS info
if [ '!' -z "$OPENSSL_LIBS" ]; then
    echo "OPENSSL_LIBS = $OPENSSL_LIBS"
elif [ "$CFG_OPENSSL" = "linked" ]; then
    echo "OPENSSL_LIBS = -lssl -lcrypto"
fi

# cmdline args
cat "$QMAKE_VARS_FILE"
# QMAKE_VARS_FILE will be still needed for a status message.

# Close qmodule.pri.tmp (by restoring the original stdout)
exec >&3

# replace qmodule.pri if it differs from the newly created temp file
if cmp -s "$QTMODULE.tmp" "$QTMODULE"; then
    rm -f "$QTMODULE.tmp"
else
    mv -f "$QTMODULE.tmp" "$QTMODULE"
fi

#-------------------------------------------------------------------------------
# give feedback on configuration
#-------------------------------------------------------------------------------
exec 1>$outpath/config.summary # redirect output temporarily to config.summary

report_support()
{
    case "$#,$2" in
        2,auto)
            # 2 arguments and the result is "auto", so just say "yes"
            # this is usually an error in the configure script, but oh well..
            echo "$1 yes"
            return
            ;;
        [012],* | *,no*)
            # 0, 1 or 2 arguments, or anything starting with "no"
            # print just the first part of the argument (before the dash)
            echo "$1 ${2%%-*}"
            return
            :;
    esac
    heading=$1
    shift

    value=$1
    shift

    while [ $# -gt 0 ]; do
        if [ "$value" = "$1" ]; then
            echo "$heading yes ($2)"
            return
        fi
        shift
        shift
    done
    echo "$heading $value"
}

report_support_plugin()
{
    report_support "$1" "$2-$3" \
        yes-qt "in $4, using bundled copy" \
        yes-system "in $4, using system library" \
        plugin-qt "plugin, using bundled copy" \
        plugin-system "plugin, using system library"
}

echo
echo "   Configure summary"
echo
if [ "$XPLATFORM" = "$PLATFORM" ]; then
    # the missing space before $CFG_FEATURES is intentional
    echo "Build type:    $PLATFORM ($CFG_ARCH, CPU features:${CFG_CPUFEATURES:- none detected})"
else
    echo "Building on:   $PLATFORM ($CFG_HOST_ARCH, CPU features:${CFG_HOST_CPUFEATURES:- none detected})"
    echo "Building for:  $XPLATFORM ($CFG_ARCH, CPU features:${CFG_CPUFEATURES:- none detected})"
fi


if [ -n "$PLATFORM_NOTES" ]; then
    echo "Platform notes:"
    echo "$PLATFORM_NOTES"
else
    echo
fi

if [ "$OPT_VERBOSE" = "yes" ]; then
    echo $ECHO_N "qmake vars .......... $ECHO_C"
    cat "$QMAKE_VARS_FILE" | tr '\n' ' '
    echo "qmake switches ......... $QMAKE_SWITCHES"
    echo
fi

# Build configuration
echo "Build options:"
echo $ECHO_N "  Configuration .......... $ECHO_C"
echo $QMAKE_CONFIG $QT_CONFIG | tr ' ' '\n' | sort | tr '\n' ' '
echo
echo "  Build parts ............ $CFG_BUILD_PARTS"
release="release"
[ "$CFG_FORCEDEBUGINFO" = "yes" ] && release="release (with debug info)"
[ "$CFG_DEBUG" = "yes" ] && build_mode="debug" || build_mode=$release
if [ "$CFG_DEBUG_RELEASE" = "yes" ]; then
   echo "  Mode ................... debug and $release; default link: $build_mode"
else
   echo "  Mode ................... $build_mode"
fi
unset build_mode release
echo "  Using sanitizer(s)...... $CFG_SANITIZERS"
echo "  Using C++ standard ..... $CFG_STDCXX"
echo "  Using gold linker....... $CFG_USE_GOLD_LINKER"
echo "  Using new DTAGS ........ $CFG_ENABLE_NEW_DTAGS"
echo "  Using PCH .............. $CFG_PRECOMPILE"
echo "  Using LTCG ............. $CFG_LTCG"
echo "  Target compiler supports:"
if [ "$CFG_ARCH" = "i386" -o "$CFG_ARCH" = "x86_64" ]; then
    echo "    SSE .................. ${CFG_SSE_LIST:-<none>}"
    echo "    AVX .................. ${CFG_AVX_LIST:-<none>}"
    echo "    AVX512 ............... ${CFG_AVX512_UPPER:-<none>}"
elif [ "$CFG_ARCH" = "arm" ]; then
    echo "    Neon ................. ${CFG_NEON}"
elif [ "$CFG_ARCH" = "mips" ]; then
    echo "    DSP/DSPr2 ............ ${CFG_MIPS_DSP}/${CFG_MIPS_DSPR2}"
fi

# Qt modules
echo
echo "Qt modules and options:"
report_support "  Qt D-Bus ..............." "$CFG_DBUS" runtime "loading dbus-1 at runtime" linked "linked to dbus-1"
report_support "  Qt Concurrent .........." "$CFG_CONCURRENT"
report_support "  Qt GUI ................." "$CFG_GUI"
report_support "  Qt Widgets ............." "$CFG_WIDGETS"
report_support "  Large File ............." "$CFG_LARGEFILE"
report_support "  QML debugging .........." "$CFG_QML_DEBUG"
report_support "  Use system proxies ....." "$CFG_SYSTEM_PROXIES"

# Other things
# Please keep sorted and properly grouped! The output is quite long, so it's
# hard to find something you're searching for if it's not sorted.
echo
echo "Support enabled for:"
report_support "  Accessibility .........." "$CFG_ACCESSIBILITY"
report_support "  ALSA ..................." "$CFG_ALSA"
report_support "  CUPS ..................." "$CFG_CUPS"
[ "$XPLATFORM_MINGW" = "yes" ] && \
    report_support "  DirectWrite ............" "$CFG_DIRECTWRITE"
report_support "  DoubleConversion........" "$CFG_DOUBLECONVERSION" no "libc" system "system library" qt "bundled copy"
report_support "  Evdev .................." "$CFG_EVDEV"
report_support "  FontConfig ............." "$CFG_FONTCONFIG"
report_support "  FreeType ..............." "$CFG_FREETYPE" system "system library" yes "bundled copy"
report_support "  Glib ..................." "$CFG_GLIB"
report_support "  GStreamer .............." "$CFG_GSTREAMER" yes "$CFG_GSTREAMER_VERSION"
report_support "  GTK platformtheme ......" "$CFG_GTK"
report_support "  HarfBuzz ..............." "$CFG_HARFBUZZ" system "system library" qt "bundled copy"
report_support "  Iconv .................." "$CFG_ICONV"
report_support "  ICU ...................." "$CFG_ICU"
report_support "  Image formats:"
report_support_plugin "    GIF .................." "$CFG_GIF" qt QtGui
report_support_plugin "    JPEG ................." "$CFG_JPEG" "$CFG_LIBJPEG" QtGui
report_support_plugin "    PNG .................." "$CFG_PNG" "$CFG_LIBPNG" QtGui
report_support "  libinput................" "$CFG_LIBINPUT"
report_support "  Logging backends:"
report_support "    journald ..............." "$CFG_JOURNALD"
report_support "    syslog   ..............." "$CFG_SYSLOG"
report_support "  mtdev .................." "$CFG_MTDEV" yes "system library"
report_support "  Networking:"
[ "$XPLATFORM_MAC" = "yes" ] && \
    report_support "    CoreWlan ............." "$CFG_COREWLAN"
report_support "    getaddrinfo .........." "$CFG_GETADDRINFO"
report_support "    getifaddrs ..........." "$CFG_GETIFADDRS"
report_support "    IPv6 ifname .........." "$CFG_IPV6IFNAME"
report_support "    libproxy.............." "$CFG_LIBPROXY"
report_support "    OpenSSL .............." "$CFG_OPENSSL" yes "loading libraries at run-time" linked "linked to the libraries"
[ "$XPLATFORM_MAC" = "yes" ] && \
    report_support "    SecureTransport ......" "$CFG_SECURETRANSPORT"
report_support "  NIS ...................." "$CFG_NIS"
report_support "  OpenGL / OpenVG:"
report_support "    EGL .................." "$CFG_EGL"
report_support "    OpenGL ..............." "$CFG_OPENGL" yes "Desktop OpenGL" es2 "OpenGL ES 2.0+"
report_support "    OpenVG ..............." "$CFG_OPENVG-$CFG_OPENVG_SHIVA" yes-yes "ShivaVG" yes-no "native"
report_support "  PCRE ..................." "$CFG_PCRE" yes "system library" qt "bundled copy"
if [ -n "$PKG_CONFIG" ]; then
    report_support "  pkg-config ............. yes"
else
    report_support "  pkg-config ............. no"
fi
report_support "  PulseAudio ............." "$CFG_PULSEAUDIO"
report_support "  QPA backends:"
report_support "    DirectFB ............." "$CFG_DIRECTFB"
report_support "    EGLFS ................" "$CFG_EGLFS"
report_support "      EGLFS i.MX6 ........" "$CFG_EGLFS_VIV"
report_support "      EGLFS i.MX6 Wayland." "$CFG_EGLFS_VIV_WL"
report_support "      EGLFS EGLDevice ...." "$CFG_EGLFS_EGLDEVICE"
report_support "      EGLFS GBM .........." "$CFG_EGLFS_GBM"
report_support "      EGLFS Mali ........." "$CFG_EGLFS_MALI"
report_support "      EGLFS Raspberry Pi ." "$CFG_EGLFS_BRCM"
report_support "      EGLFS X11 .........." "$CFG_EGL_X"
report_support "    LinuxFB .............." "$CFG_LINUXFB"
report_support "    Mir client............" "$CFG_MIRCLIENT"
report_support "    XCB .................." "$CFG_XCB" system "system library" qt "bundled copy"
if [ "$CFG_XCB" != "no" ]; then
    report_support "      EGL on X ..........." "$CFG_EGL_X"
    report_support "      GLX ................" "$CFG_XCB_GLX"
    report_support "      MIT-SHM ............" "$CFG_MITSHM"
    report_support "      Xcb-Xlib ..........." "$CFG_XCB_XLIB"
    report_support "      Xcursor ............" "$CFG_XCURSOR" runtime "loaded at runtime"
    report_support "      Xfixes ............." "$CFG_XFIXES" runtime "loaded at runtime"
    report_support "      Xi2 ................" "$CFG_XINPUT2" runtime "loaded at runtime"
    report_support "      Xrandr ............." "$CFG_XRANDR" runtime "loaded at runtime"
    report_support "      Xrender ............" "$CFG_XRENDER"
    report_support "      XKB ................" "$CFG_XKB"
    report_support "      XShape ............." "$CFG_XSHAPE"
    report_support "      XSync .............." "$CFG_XSYNC"
fi
report_support "  Session management ....." "$CFG_SM"
if [ "$XPLATFORM_QNX" = "yes" ]; then
    report_support "  SLOG2 .................." "$CFG_SLOG2"
    report_support "  IMF ...................." "$CFG_QNX_IMF"
    report_support "  PPS ...................." "$CFG_PPS"
    report_support "  LGMON .................." "$CFG_LGMON"
fi
report_support "  SQL drivers:"
report_support "    DB2 .................." "$CFG_SQL_db2" plugin "plugin" yes "built into QtSql"
report_support "    InterBase ............" "$CFG_SQL_ibase" plugin "plugin" yes "built into QtSql"
report_support "    MySQL ................" "$CFG_SQL_mysql" plugin "plugin" yes "built into QtSql"
report_support "    OCI .................." "$CFG_SQL_oci" plugin "plugin" yes "built into QtSql"
report_support "    ODBC ................." "$CFG_SQL_odbc" plugin "plugin" yes "built into QtSql"
report_support "    PostgreSQL ..........." "$CFG_SQL_psql" plugin "plugin" yes "built into QtSql"
report_support "    SQLite 2 ............." "$CFG_SQL_sqlite2" plugin "plugin" yes "built into QtSql"
report_support_plugin "    SQLite ..............." "$CFG_SQL_sqlite" "$CFG_SQLITE" QtSql
report_support "    TDS .................." "$CFG_SQL_tds" plugin "plugin" yes "built into QtSql"
report_support "  tslib .................." "$CFG_TSLIB"
report_support "  udev ..................." "$CFG_LIBUDEV"
report_support "  xkbcommon-x11..........." "$CFG_XKBCOMMON" system "system library" qt "bundled copy, XKB config root: $CFG_XKB_CONFIG_ROOT"
report_support "  xkbcommon-evdev........." "$CFG_XKBCOMMON_EVDEV"
report_support "  zlib ..................." "$CFG_ZLIB" system "system library" yes "bundled copy"

echo

# complain about not being able to use dynamic plugins if we are using a static build
if [ "$CFG_SHARED" = "no" ]; then
    echo
    echo "WARNING: Using static linking will disable the use of dynamically"
    echo "loaded plugins. Make sure to import all needed static plugins,"
    echo "or compile needed modules into the library."
fi
if [ "$CFG_OPENSSL" = "linked" ] && [ "$OPENSSL_LIBS" = "" ]; then
    echo
    echo "NOTE: When linking against OpenSSL, you can override the default"
    echo "library names through OPENSSL_LIBS."
    echo "For example:"
    echo "    OPENSSL_LIBS='-L/opt/ssl/lib -lssl -lcrypto' ./configure -openssl-linked"
fi
if [ "$CFG_JOURNALD" = "yes" ] || [ "$CFG_SYSLOG" = "yes" ] || [ "$CFG_SLOG2" = "yes" ]; then
    echo
    echo "NOTE: journald, syslog or slog2 integration is enabled."
    echo "If your users intend on developing applications against this build,"
    echo "ensure that the IDEs they use either set QT_LOGGING_TO_CONSOLE to 1"
    echo "or the IDE is able to read the logged output from journald, syslog or slog2."
fi
if [ "$CFG_XKBCOMMON" = "qt" ] && [ "$CFG_XKB_CONFIG_ROOT" = "not found" ]; then
    echo
    echo "WARNING: Could not find XKB config root, use -xkb-config-root to set a path to "
    echo "XKB configuration data. This is required for keyboard input support."
fi
if [ "$CFG_QREAL" = double ] && [ "$CFG_ARCH" = arm ]; then
    echo
    echo "NOTE: Qt is using double for qreal on this system. This is binary incompatible against Qt 5.1."
    echo "Configure with '-qreal float' to create a build that is binary compatible with 5.1."
fi

exec 1>&3 3>&- # restore stdout
cat $outpath/config.summary # display config feedback to user

if [ "$XPLATFORM_MAC" = "yes" ] && [ "$CFG_FRAMEWORK" = "yes" ] && [ "$CFG_DEBUG" = "yes" ] && [ "$CFG_DEBUG_RELEASE" = "no" ]; then
    echo
    echo "Error: debug-only framework builds are not supported. Configure with -no-framework"
    echo "if you want a pure debug build."
    echo
    exit 1
fi

sepath=`echo "$relpath" | sed -e 's/\\./\\\\./g'`
PROCS=1
EXEC=""

rm -f "$QMAKE_VARS_FILE" 2>/dev/null

#-------------------------------------------------------------------------------
# build makefiles based on the configuration
#-------------------------------------------------------------------------------

(   # fork to make the cd stay local

    relpathMangled=$relpath
    if [ -n "$CFG_TOPLEVEL" ]; then
        relpathMangled=`dirname "$relpath"`
        cd ..
    fi

    "$CFG_QMAKE_PATH" -qtconf "$QTCONFFILE" "$relpathMangled"

) || exit

#-------------------------------------------------------------------------------
# check for platforms that we don't yet know about
#-------------------------------------------------------------------------------
if [ "$CFG_ARCH" = "unknown" ]; then
cat <<EOF

        NOTICE: configure was unable to determine the architecture
        for the $XQMAKESPEC target.

        Qt will not use a specialized implementation for any atomic
        operations. Instead a generic implemention based on either GCC
        intrinsics or C++11 std::atomic<T> will be used (when
        available). The generic implementations are generally as fast
        as and always as safe as a specialized implementation.

        If no generic implementation is available, Qt will use a
        fallback UNIX implementation which uses a single
        pthread_mutex_t to protect all atomic operations. This
        implementation is the slow (but safe) fallback implementation
        for architectures Qt does not yet support.
EOF
fi

#-------------------------------------------------------------------------------
# check if the user passed the -no-zlib option, which is no longer supported
#-------------------------------------------------------------------------------
if [ -n "$ZLIB_FORCED" ]; then
    which_zlib="supplied"
    if [ "$CFG_ZLIB" = "system" ]; then
	which_zlib="system"
    fi

cat <<EOF

        NOTICE: The -no-zlib option was supplied but is no longer
        supported.

        Qt now requires zlib support in all builds, so the -no-zlib
        option was ignored. Qt will be built using the $which_zlib
        zlib.
EOF
fi

#-------------------------------------------------------------------------------
# check if the user passed the obsoleted -wayland or -no-wayland flag
#-------------------------------------------------------------------------------
if [ "$CFG_OBSOLETE_WAYLAND" = "yes" ]; then
cat <<EOF

        NOTICE: The -wayland and -no-wayland flags are now obsolete

        All configuring of QtWayland plugin and QtCompositor happens in the module
EOF
fi

#-------------------------------------------------------------------------------
# check if the user passed the obsoleted -arch or -host-arch options
#-------------------------------------------------------------------------------
if [ "$OPT_OBSOLETE_HOST_ARG" = "yes" ]; then
cat <<EOF

        NOTICE: The -arch and -host-arch options are obsolete.

        Qt now detects the target and host architectures based on compiler
        output. Qt will be built using $CFG_ARCH for the target architecture
        and $CFG_HOST_ARCH for the host architecture (note that these two
        will be the same unless you are cross-compiling).
EOF
fi

#-------------------------------------------------------------------------------
# finally save the executed command to another script
#-------------------------------------------------------------------------------
if [ `basename $0` != "config.status" ]; then
    CONFIG_STATUS="$relpath/$relconf$OPT_CMDLINE"

    # add the system variables
    for varname in $SYSTEM_VARIABLES; do
        cmd=`echo \
'if [ -n "\$'${varname}'" ]; then
    CONFIG_STATUS="'${varname}'='"'\\\$${varname}'"' \$CONFIG_STATUS"
fi'`
	eval "$cmd"
    done

    echo "$CONFIG_STATUS" | grep '\-confirm\-license' >/dev/null 2>&1 || CONFIG_STATUS="$CONFIG_STATUS -confirm-license"

    [ -f "$outpath/config.status" ] && rm -f "$outpath/config.status"
    echo "#!/bin/sh" > "$outpath/config.status"
    [ -n "$PKG_CONFIG_SYSROOT_DIR" ] && \
        echo "export PKG_CONFIG_SYSROOT_DIR=$PKG_CONFIG_SYSROOT_DIR" >> "$outpath/config.status"
    [ -n "$PKG_CONFIG_LIBDIR" ] && \
        echo "export PKG_CONFIG_LIBDIR=$PKG_CONFIG_LIBDIR" >> "$outpath/config.status"
    echo "$CONFIG_STATUS \"\$@\"" >> "$outpath/config.status"
    chmod +x "$outpath/config.status"
fi

if [ -n "$RPATH_MESSAGE" ]; then
    echo
    echo "$RPATH_MESSAGE"
fi

if [ -n "$PREFIX_COMPLAINTS" ]; then
    echo
    echo "$PREFIX_COMPLAINTS"
    echo
fi

MAKE=`basename "$MAKE"`
echo
echo Qt is now configured for building. Just run \'$MAKE\'.
if [ "$outpath" = "$QT_INSTALL_PREFIX" ]; then
    echo Once everything is built, Qt is installed.
    echo You should not run \'$MAKE install\'.
else
    echo Once everything is built, you must run \'$MAKE install\'.
    echo Qt will be installed into $QT_INSTALL_PREFIX
fi
echo
echo Prior to reconfiguration, make sure you remove any leftovers from
echo the previous build.
echo<|MERGE_RESOLUTION|>--- conflicted
+++ resolved
@@ -6861,22 +6861,6 @@
     echo "#define QT_MAC_FRAMEWORK_BUILD"
 fi
 
-<<<<<<< HEAD
-if [ "$XPLATFORM_MAC" = "yes" ]; then
-    cat <<EOF
-#if defined(__LP64__)
-# define QT_POINTER_SIZE 8
-#else
-# define QT_POINTER_SIZE 4
-#endif
-EOF
-else
-    "$unixtests/ptrsize.test" "$XQMAKESPEC" $OPT_VERBOSE "$relpath" "$outpath" "$CFG_QMAKE_PATH" "$QTCONFFILE" >&3
-    echo "#define QT_POINTER_SIZE $?"
-fi
-
-=======
->>>>>>> c8c39ecc
 if [ "$CFG_ATOMIC64" = "no" ]; then
     echo "#define QT_NO_STD_ATOMIC64"
 fi
